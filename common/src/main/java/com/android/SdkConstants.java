/*
 * Copyright (C) 2007 The Android Open Source Project
 *
 * Licensed under the Apache License, Version 2.0 (the "License");
 * you may not use this file except in compliance with the License.
 * You may obtain a copy of the License at
 *
 *      http://www.apache.org/licenses/LICENSE-2.0
 *
 * Unless required by applicable law or agreed to in writing, software
 * distributed under the License is distributed on an "AS IS" BASIS,
 * WITHOUT WARRANTIES OR CONDITIONS OF ANY KIND, either express or implied.
 * See the License for the specific language governing permissions and
 * limitations under the License.
 */

package com.android;

import java.io.File;

/**
 * Constant definition class.<br>
 * <br>
 * Most constants have a prefix defining the content.
 * <ul>
 * <li><code>OS_</code> OS path constant. These paths are different depending on the platform.</li>
 * <li><code>FN_</code> File name constant.</li>
 * <li><code>FD_</code> Folder name constant.</li>
 * <li><code>TAG_</code> XML element tag name</li>
 * <li><code>ATTR_</code> XML attribute name</li>
 * <li><code>VALUE_</code> XML attribute value</li>
 * <li><code>CLASS_</code> Class name</li>
 * <li><code>DOT_</code> File name extension, including the dot </li>
 * <li><code>EXT_</code> File name extension, without the dot </li>
 * </ul>
 */
@SuppressWarnings({"javadoc", "unused"}) // Not documenting all the fields here
public final class SdkConstants {
    public static final int PLATFORM_UNKNOWN = 0;
    public static final int PLATFORM_LINUX = 1;
    public static final int PLATFORM_WINDOWS = 2;
    public static final int PLATFORM_DARWIN = 3;

    /**
     * Returns current platform, one of {@link #PLATFORM_WINDOWS}, {@link #PLATFORM_DARWIN}, {@link
     * #PLATFORM_LINUX} or {@link #PLATFORM_UNKNOWN}.
     */
    public static final int CURRENT_PLATFORM = currentPlatform();

    /** Environment variable that specifies the path of an Android SDK. */
    public static final String ANDROID_HOME_ENV = "ANDROID_HOME";

    /** Property in local.properties file that specifies the path of the Android SDK. */
    public static final String SDK_DIR_PROPERTY = "sdk.dir";

    /** Property in local.properties file that specifies the path of the Android NDK. */
    public static final String NDK_DIR_PROPERTY = "ndk.dir";

    /**
     * Property in gradle-wrapper.properties file that specifies the URL to the correct Gradle
     * distribution.
     */
    public static final String GRADLE_DISTRIBUTION_URL_PROPERTY = "distributionUrl"; //$NON-NLS-1$

    /**
     * The encoding we strive to use for all files we write.
     *
     * <p>When possible, use the APIs which take a {@link java.nio.charset.Charset} and pass in
     * {@link com.google.common.base.Charsets#UTF_8} instead of using the String encoding method.
     */
    public static final String UTF_8 = "UTF-8"; //$NON-NLS-1$

    /** Charset for the ini file handled by the SDK. */
    public static final String INI_CHARSET = UTF_8;

    /** Path separator used by Gradle */
    public static final String GRADLE_PATH_SEPARATOR = ":"; //$NON-NLS-1$

    /** An SDK Project's AndroidManifest.xml file */
    public static final String FN_ANDROID_MANIFEST_XML = "AndroidManifest.xml"; //$NON-NLS-1$
    /** pre-dex jar filename. i.e. "classes.jar" */
    public static final String FN_CLASSES_JAR = "classes.jar"; //$NON-NLS-1$
    /** Dex filename inside the APK. i.e. "classes.dex" */
    public static final String FN_APK_CLASSES_DEX = "classes.dex"; //$NON-NLS-1$
    /** Dex filename inside the APK. i.e. "classes.dex" */
    public static final String FN_APK_CLASSES_N_DEX = "classes%d.dex"; //$NON-NLS-1$

    /** intermediate publishing between projects */
    public static final String FN_INTERMEDIATE_RES_JAR = "res.jar";                   //$NON-NLS-1$

    /** list of splits for a variant */
    public static final String FN_SPLIT_LIST = "split-list.gson";                     //$NON-NLS-1$

    /** An SDK Project's build.xml file */
    public static final String FN_BUILD_XML = "build.xml"; //$NON-NLS-1$
    /** An SDK Project's build.gradle file */
    public static final String FN_BUILD_GRADLE = "build.gradle"; //$NON-NLS-1$
    /** An SDK Project's settings.gradle file */
    public static final String FN_SETTINGS_GRADLE = "settings.gradle"; //$NON-NLS-1$
    /** An SDK Project's gradle.properties file */
    public static final String FN_GRADLE_PROPERTIES = "gradle.properties"; //$NON-NLS-1$
    /** An SDK Project's gradle daemon executable */
    public static final String FN_GRADLE_UNIX = "gradle"; //$NON-NLS-1$
    /** An SDK Project's gradle.bat daemon executable (gradle for windows) */
    public static final String FN_GRADLE_WIN = FN_GRADLE_UNIX + ".bat"; //$NON-NLS-1$
    /** An SDK Project's gradlew file */
    public static final String FN_GRADLE_WRAPPER_UNIX = "gradlew"; //$NON-NLS-1$
    /** An SDK Project's gradlew.bat file (gradlew for windows) */
    public static final String FN_GRADLE_WRAPPER_WIN =
            FN_GRADLE_WRAPPER_UNIX + ".bat"; //$NON-NLS-1$
    /** An SDK Project's gradle wrapper library */
    public static final String FN_GRADLE_WRAPPER_JAR = "gradle-wrapper.jar"; //$NON-NLS-1$
    /** Name of the framework library, i.e. "android.jar" */
    public static final String FN_FRAMEWORK_LIBRARY = "android.jar"; //$NON-NLS-1$
    /** Name of the framework library, i.e. "uiautomator.jar" */
    public static final String FN_UI_AUTOMATOR_LIBRARY = "uiautomator.jar"; //$NON-NLS-1$
    /** Name of the layout attributes, i.e. "attrs.xml" */
    public static final String FN_ATTRS_XML = "attrs.xml"; //$NON-NLS-1$
    /** Name of the layout attributes, i.e. "attrs_manifest.xml" */
    public static final String FN_ATTRS_MANIFEST_XML = "attrs_manifest.xml"; //$NON-NLS-1$
    /** framework aidl import file */
    public static final String FN_FRAMEWORK_AIDL = "framework.aidl"; //$NON-NLS-1$
    /** framework renderscript folder */
    public static final String FN_FRAMEWORK_RENDERSCRIPT = "renderscript"; //$NON-NLS-1$
    /** framework include folder */
    public static final String FN_FRAMEWORK_INCLUDE = "include"; //$NON-NLS-1$
    /** framework include (clang) folder */
    public static final String FN_FRAMEWORK_INCLUDE_CLANG = "clang-include"; //$NON-NLS-1$
    /** layoutlib.jar file */
    public static final String FN_LAYOUTLIB_JAR = "layoutlib.jar"; //$NON-NLS-1$
    /** widget list file */
    public static final String FN_WIDGETS = "widgets.txt"; //$NON-NLS-1$
    /** Intent activity actions list file */
    public static final String FN_INTENT_ACTIONS_ACTIVITY = "activity_actions.txt"; //$NON-NLS-1$
    /** Intent broadcast actions list file */
    public static final String FN_INTENT_ACTIONS_BROADCAST = "broadcast_actions.txt"; //$NON-NLS-1$
    /** Intent service actions list file */
    public static final String FN_INTENT_ACTIONS_SERVICE = "service_actions.txt"; //$NON-NLS-1$
    /** Intent category list file */
    public static final String FN_INTENT_CATEGORIES = "categories.txt"; //$NON-NLS-1$
    /** Name of the lint library, i.e. "lint.jar" */
    public static final String FN_LINT_JAR = "lint.jar"; //$NON-NLS-1$

    /** annotations support jar */
    public static final String FN_ANNOTATIONS_JAR = "annotations.jar"; //$NON-NLS-1$

    /** platform build property file */
    public static final String FN_BUILD_PROP = "build.prop"; //$NON-NLS-1$
    /** plugin properties file */
    public static final String FN_PLUGIN_PROP = "plugin.prop"; //$NON-NLS-1$
    /** add-on manifest file */
    public static final String FN_MANIFEST_INI = "manifest.ini"; //$NON-NLS-1$
    /** add-on layout device XML file. */
    public static final String FN_DEVICES_XML = "devices.xml"; //$NON-NLS-1$
    /** hardware properties definition file */
    public static final String FN_HARDWARE_INI = "hardware-properties.ini"; //$NON-NLS-1$

    /** project property file */
    public static final String FN_PROJECT_PROPERTIES = "project.properties"; //$NON-NLS-1$

    /** project local property file */
    public static final String FN_LOCAL_PROPERTIES = "local.properties"; //$NON-NLS-1$

    /** project ant property file */
    public static final String FN_ANT_PROPERTIES = "ant.properties"; //$NON-NLS-1$

    /** project local property file */
    public static final String FN_GRADLE_WRAPPER_PROPERTIES =
            "gradle-wrapper.properties"; //$NON-NLS-1$

    /** Skin layout file */
    public static final String FN_SKIN_LAYOUT = "layout"; //$NON-NLS-1$

    /** dx.jar file */
    public static final String FN_DX_JAR = "dx.jar"; //$NON-NLS-1$

    /** dx executable (with extension for the current OS) */
    public static final String FN_DX =
            "dx" + ext(".bat", ""); //$NON-NLS-1$ //$NON-NLS-2$ //$NON-NLS-3$

    /** aapt executable (with extension for the current OS) */
    public static final String FN_AAPT =
            "aapt" + ext(".exe", ""); //$NON-NLS-1$ //$NON-NLS-2$ //$NON-NLS-3$

    /** aapt2 executable (with extension for the current OS) */
    public static final String FN_AAPT2 =
            "aapt2" + ext(".exe", ""); //$NON-NLS-1$ //$NON-NLS-2$ //$NON-NLS-3$

    /** aidl executable (with extension for the current OS) */
    public static final String FN_AIDL =
            "aidl" + ext(".exe", ""); //$NON-NLS-1$ //$NON-NLS-2$ //$NON-NLS-3$

    /** renderscript executable (with extension for the current OS) */
    public static final String FN_RENDERSCRIPT =
            "llvm-rs-cc" + ext(".exe", ""); //$NON-NLS-1$ //$NON-NLS-2$ //$NON-NLS-3$

    /** renderscript support exe (with extension for the current OS) */
    public static final String FN_BCC_COMPAT =
            "bcc_compat" + ext(".exe", ""); //$NON-NLS-1$ //$NON-NLS-2$ //$NON-NLS-3$

    /** renderscript support linker for ARM (with extension for the current OS) */
    public static final String FN_LD_ARM =
            "arm-linux-androideabi-ld" + ext(".exe", ""); //$NON-NLS-1$ //$NON-NLS-2$ //$NON-NLS-3$

    /** renderscript support linker for ARM64 (with extension for the current OS) */
    public static final String FN_LD_ARM64 =
            "aarch64-linux-android-ld" + ext(".exe", ""); //$NON-NLS-1$ //$NON-NLS-2$ //$NON-NLS-3$

    /** renderscript support linker for X86 (with extension for the current OS) */
    public static final String FN_LD_X86 =
            "i686-linux-android-ld" + ext(".exe", ""); //$NON-NLS-1$ //$NON-NLS-2$ //$NON-NLS-3$

    /** renderscript support linker for X86_64 (with extension for the current OS) */
    public static final String FN_LD_X86_64 =
            "x86_64-linux-android-ld" + ext(".exe", ""); //$NON-NLS-1$ //$NON-NLS-2$ //$NON-NLS-3$

    /** renderscript support linker for MIPS (with extension for the current OS) */
    public static final String FN_LD_MIPS =
            "mipsel-linux-android-ld" + ext(".exe", ""); //$NON-NLS-1$ //$NON-NLS-2$ //$NON-NLS-3$

    /** adb executable (with extension for the current OS) */
    public static final String FN_ADB =
            "adb" + ext(".exe", ""); //$NON-NLS-1$ //$NON-NLS-2$ //$NON-NLS-3$

    /** emulator executable for the current OS */
    public static final String FN_EMULATOR =
            "emulator" + ext(".exe", ""); //$NON-NLS-1$ //$NON-NLS-2$ //$NON-NLS-3$

    /** emulator-check executable for the current OS */
    public static final String FN_EMULATOR_CHECK =
            "emulator-check" + ext(".exe", ""); //$NON-NLS-1$ //$NON-NLS-2$ //$NON-NLS-3$

    /** zipalign executable (with extension for the current OS) */
    public static final String FN_ZIPALIGN =
            "zipalign" + ext(".exe", ""); //$NON-NLS-1$ //$NON-NLS-2$ //$NON-NLS-3$

    /** dexdump executable (with extension for the current OS) */
    public static final String FN_DEXDUMP =
            "dexdump" + ext(".exe", ""); //$NON-NLS-1$ //$NON-NLS-2$ //$NON-NLS-3$

    /** proguard executable (with extension for the current OS) */
    public static final String FN_PROGUARD =
            "proguard" + ext(".bat", ".sh"); //$NON-NLS-1$ //$NON-NLS-2$ //$NON-NLS-3$

    /** find_lock for Windows (with extension for the current OS) */
    public static final String FN_FIND_LOCK =
            "find_lock" + ext(".exe", ""); //$NON-NLS-1$ //$NON-NLS-2$ //$NON-NLS-3$

    /** hprof-conv executable (with extension for the current OS) */
    public static final String FN_HPROF_CONV =
            "hprof-conv" + ext(".exe", ""); //$NON-NLS-1$ //$NON-NLS-2$ //$NON-NLS-3$

    /** jack.jar */
    public static final String FN_JACK = "jack.jar"; //$NON-NLS-1$
    /** jill.jar */
    public static final String FN_JILL = "jill.jar"; //$NON-NLS-1$
    /** code coverage plugin for jack */
    public static final String FN_JACK_COVERAGE_PLUGIN = "jack-coverage-plugin.jar"; //$NON-NLS-1$
    /** jack-jacoco-report.jar */
    public static final String FN_JACK_JACOCO_REPORTER = "jack-jacoco-reporter.jar"; //$NON-NLS-1$

    /** split-select */
    public static final String FN_SPLIT_SELECT = "split-select" + ext(".exe", "");

    /** glslc */
    public static final String FD_SHADER_TOOLS = "shader-tools";

    public static final String FN_GLSLC = "glslc" + ext(".exe", "");

    /** properties file for SDK Updater packages */
    public static final String FN_SOURCE_PROP = "source.properties"; //$NON-NLS-1$
    /** properties file for content hash of installed packages */
    public static final String FN_CONTENT_HASH_PROP = "content_hash.properties"; //$NON-NLS-1$
    /** properties file for the SDK */
    public static final String FN_SDK_PROP = "sdk.properties"; //$NON-NLS-1$

    public static final String FN_RENDERSCRIPT_V8_JAR = "renderscript-v8.jar"; //$NON-NLS-1$

    /** filename for gdbserver. */
    public static final String FN_GDBSERVER = "gdbserver"; //$NON-NLS-1$

    public static final String FN_GDB_SETUP = "gdb.setup"; //$NON-NLS-1$

    /** proguard config file in a bundle. */
    public static final String FN_PROGUARD_TXT = "proguard.txt"; //$NON-NLS-1$
    /** global Android proguard config file */
    public static final String FN_ANDROID_PROGUARD_FILE = "proguard-android.txt"; //$NON-NLS-1$
    /** global Android proguard config file with optimization enabled */
    public static final String FN_ANDROID_OPT_PROGUARD_FILE =
            "proguard-android-optimize.txt"; //$NON-NLS-1$
    /** default proguard config file with new file extension (for project specific stuff) */
    public static final String FN_PROJECT_PROGUARD_FILE = "proguard-project.txt"; //$NON-NLS-1$

    /* Folder Names for Android Projects . */

    /** Resources folder name, i.e. "res". */
    public static final String FD_RESOURCES = "res"; //$NON-NLS-1$
    /** Assets folder name, i.e. "assets" */
    public static final String FD_ASSETS = "assets"; //$NON-NLS-1$
    /**
     * Default source folder name in an SDK project, i.e. "src".
     *
     * <p>Note: this is not the same as {@link #FD_PKG_SOURCES} which is an SDK sources folder for
     * packages.
     */
    public static final String FD_SOURCES = "src"; //$NON-NLS-1$
    /** Default main source set folder name, i.e. "main" */
    public static final String FD_MAIN = "main"; //$NON-NLS-1$
    /** Default test source set folder name, i.e. "androidTest" */
    public static final String FD_TEST = "androidTest"; //$NON-NLS-1$
    /** Default java code folder name, i.e. "java" */
    public static final String FD_JAVA = "java"; //$NON-NLS-1$
    /** Default native code folder name, i.e. "jni" */
    public static final String FD_JNI = "jni"; //$NON-NLS-1$
    /** Default gradle folder name, i.e. "gradle" */
    public static final String FD_GRADLE = "gradle"; //$NON-NLS-1$
    /** Default gradle wrapper folder name, i.e. "gradle/wrapper" */
    public static final String FD_GRADLE_WRAPPER =
            FD_GRADLE + File.separator + "wrapper"; //$NON-NLS-1$
    /** Default generated source folder name, i.e. "gen" */
    public static final String FD_GEN_SOURCES = "gen"; //$NON-NLS-1$
    /**
     * Default native library folder name inside the project, i.e. "libs" While the folder inside
     * the .apk is "lib", we call that one libs because that's what we use in ant for both .jar and
     * .so and we need to make the 2 development ways compatible.
     */
    public static final String FD_NATIVE_LIBS = "libs"; //$NON-NLS-1$
    /** Native lib folder inside the APK: "lib" */
    public static final String FD_APK_NATIVE_LIBS = "lib"; //$NON-NLS-1$
    /** Default output folder name, i.e. "bin" */
    public static final String FD_OUTPUT = "bin"; //$NON-NLS-1$
    /** Classes output folder name, i.e. "classes" */
    public static final String FD_CLASSES_OUTPUT = "classes"; //$NON-NLS-1$
    /** proguard output folder for mapping, etc.. files */
    public static final String FD_PROGUARD = "proguard"; //$NON-NLS-1$
    /** aidl output folder for copied aidl files */
    public static final String FD_AIDL = "aidl"; //$NON-NLS-1$
    /** aar libs folder */
    public static final String FD_AAR_LIBS = "libs"; //$NON-NLS-1$
    /** atoms output folder for atom files */
    public static final String FD_ATOMS = "atoms"; //$NON-NLS-1$

    /** rs Libs output folder for support mode */
    public static final String FD_RS_LIBS = "rsLibs"; //$NON-NLS-1$
    /** rs Libs output folder for support mode */
    public static final String FD_RS_OBJ = "rsObj"; //$NON-NLS-1$

    /** jars folder */
    public static final String FD_JARS = "jars"; //$NON-NLS-1$

    /* Folder Names for the Android SDK */

    /** Name of the SDK platforms folder. */
    public static final String FD_PLATFORMS = "platforms"; //$NON-NLS-1$
    /** Name of the SDK addons folder. */
    public static final String FD_ADDONS = "add-ons"; //$NON-NLS-1$
    /** Name of the SDK system-images folder. */
    public static final String FD_SYSTEM_IMAGES = "system-images"; //$NON-NLS-1$
    /**
     * Name of the SDK sources folder where source packages are installed.
     *
     * <p>Note this is not the same as {@link #FD_SOURCES} which is the folder name where sources
     * are installed inside a project.
     */
    public static final String FD_PKG_SOURCES = "sources"; //$NON-NLS-1$
    /** Name of the SDK tools folder. */
    public static final String FD_TOOLS = "tools"; //$NON-NLS-1$
    /** Name of the SDK emulator folder. */
    public static final String FD_EMULATOR = "emulator"; //$NON-NLS-1$
    /** Name of the SDK tools/support folder. */
    public static final String FD_SUPPORT = "support"; //$NON-NLS-1$
    /** Name of the SDK platform tools folder. */
    public static final String FD_PLATFORM_TOOLS = "platform-tools"; //$NON-NLS-1$
    /** Name of the SDK build tools folder. */
    public static final String FD_BUILD_TOOLS = "build-tools"; //$NON-NLS-1$
    /** Name of the SDK tools/lib folder. */
    public static final String FD_LIB = "lib"; //$NON-NLS-1$
    /** Name of the SDK docs folder. */
    public static final String FD_DOCS = "docs"; //$NON-NLS-1$
    /** Name of the doc folder containing API reference doc (javadoc) */
    public static final String FD_DOCS_REFERENCE = "reference"; //$NON-NLS-1$
    /** Name of the SDK images folder. */
    public static final String FD_IMAGES = "images"; //$NON-NLS-1$
    /** Name of the ABI to support. */
    public static final String ABI_ARMEABI = "armeabi"; //$NON-NLS-1$

    public static final String ABI_ARMEABI_V7A = "armeabi-v7a"; //$NON-NLS-1$
    public static final String ABI_ARM64_V8A = "arm64-v8a"; //$NON-NLS-1$
    public static final String ABI_INTEL_ATOM = "x86"; //$NON-NLS-1$
    public static final String ABI_INTEL_ATOM64 = "x86_64"; //$NON-NLS-1$
    public static final String ABI_MIPS = "mips"; //$NON-NLS-1$
    public static final String ABI_MIPS64 = "mips64"; //$NON-NLS-1$
    /** Name of the CPU arch to support. */
    public static final String CPU_ARCH_ARM = "arm"; //$NON-NLS-1$

    public static final String CPU_ARCH_ARM64 = "arm64"; //$NON-NLS-1$
    public static final String CPU_ARCH_INTEL_ATOM = "x86"; //$NON-NLS-1$
    public static final String CPU_ARCH_INTEL_ATOM64 = "x86_64"; //$NON-NLS-1$
    public static final String CPU_ARCH_MIPS = "mips"; //$NON-NLS-1$
    /** TODO double-check this is appropriate value for mips64 */
    public static final String CPU_ARCH_MIPS64 = "mips64"; //$NON-NLS-1$
    /** Name of the CPU model to support. */
    public static final String CPU_MODEL_CORTEX_A8 = "cortex-a8"; //$NON-NLS-1$

    /** Name of the SDK skins folder. */
    public static final String FD_SKINS = "skins"; //$NON-NLS-1$
    /** Name of the SDK samples folder. */
    public static final String FD_SAMPLES = "samples"; //$NON-NLS-1$
    /** Name of the SDK extras folder. */
    public static final String FD_EXTRAS = "extras"; //$NON-NLS-1$

    public static final String FD_ANDROID_EXTRAS = "android"; //$NON-NLS-1$
    public static final String FD_M2_REPOSITORY = "m2repository"; //$NON-NLS-1$
    public static final String FD_NDK = "ndk-bundle"; //$NON-NLS-1$
    public static final String FD_LLDB = "lldb"; //$NON-NLS-1$
    public static final String FD_CMAKE = "cmake"; //$NON-NLS-1$
    public static final String FD_GAPID = "gapid"; //$NON-NLS-1$

    /**
     * Name of an extra's sample folder. Ideally extras should have one {@link #FD_SAMPLES} folder
     * containing one or more sub-folders (one per sample). However some older extras might contain
     * a single "sample" folder with directly the samples files in it. When possible we should
     * encourage extras' owners to move to the multi-samples format.
     */
    public static final String FD_SAMPLE = "sample"; //$NON-NLS-1$
    /** Name of the SDK templates folder, i.e. "templates" */
    public static final String FD_TEMPLATES = "templates"; //$NON-NLS-1$
    /** Name of the SDK Ant folder, i.e. "ant" */
    public static final String FD_ANT = "ant"; //$NON-NLS-1$
    /** Name of the SDK data folder, i.e. "data" */
    public static final String FD_DATA = "data"; //$NON-NLS-1$
    /** Name of the SDK renderscript folder, i.e. "rs" */
    public static final String FD_RENDERSCRIPT = "rs"; //$NON-NLS-1$
    /** Name of the Java resources folder, i.e. "resources" */
    public static final String FD_JAVA_RES = "resources"; //$NON-NLS-1$
    /** Name of the SDK resources folder, i.e. "res" */
    public static final String FD_RES = "res"; //$NON-NLS-1$
    /** Name of the SDK font folder, i.e. "fonts" */
    public static final String FD_FONTS = "fonts"; //$NON-NLS-1$
    /** Name of the android sources directory and the root of the SDK sources package folder. */
    public static final String FD_ANDROID_SOURCES = "sources"; //$NON-NLS-1$
    /** Name of the addon libs folder. */
    public static final String FD_ADDON_LIBS = "libs"; //$NON-NLS-1$
    /** Name of the merged resources folder. */
    public static final String FD_MERGED = "merged"; //$NON-NLS-1$
    /** Name of the output dex folder. */
    public static final String FD_DEX = "dex"; //$NON-NLS-1$
    /** Name of the generated source folder. */
    public static final String FD_SOURCE_GEN = "source";
    /** Name of the generated R.class source folder */
    public static final String FD_RES_CLASS = "r";

    /** Name of the cache folder in the $HOME/.android. */
    public static final String FD_CACHE = "cache"; //$NON-NLS-1$

    /** API codename of a release (non preview) system image or platform. */
    public static final String CODENAME_RELEASE = "REL"; //$NON-NLS-1$

    /** Namespace for the resource XML, i.e. "http://schemas.android.com/apk/res/android" */
    public static final String NS_RESOURCES =
            "http://schemas.android.com/apk/res/android"; //$NON-NLS-1$

    /**
     * Namespace pattern for the custom resource XML, i.e. "http://schemas.android.com/apk/res/%s"
     *
     * <p>This string contains a %s. It must be combined with the desired Java package, e.g.:
     *
     * <pre>
     *    String.format(SdkConstants.NS_CUSTOM_RESOURCES_S, "android");
     *    String.format(SdkConstants.NS_CUSTOM_RESOURCES_S, "com.test.mycustomapp");
     * </pre>
     *
     * Note: if you need an URI specifically for the "android" namespace, consider using {@link
     * SdkConstants#NS_RESOURCES} instead.
     */
    public static final String NS_CUSTOM_RESOURCES_S =
            "http://schemas.android.com/apk/res/%1$s"; //$NON-NLS-1$

    /** The name of the uses-library that provides "android.test.runner" */
    public static final String ANDROID_TEST_RUNNER_LIB = "android.test.runner"; //$NON-NLS-1$

    /* Folder path relative to the SDK root */
    /**
     * Path of the documentation directory relative to the sdk folder. This is an OS path, ending
     * with a separator.
     */
    public static final String OS_SDK_DOCS_FOLDER = FD_DOCS + File.separator;

    /**
     * Path of the tools directory relative to the sdk folder, or to a platform folder. This is an
     * OS path, ending with a separator.
     */
    public static final String OS_SDK_TOOLS_FOLDER = FD_TOOLS + File.separator;

    /**
     * Path of the lib directory relative to the sdk folder, or to a platform folder. This is an OS
     * path, ending with a separator.
     */
    public static final String OS_SDK_TOOLS_LIB_FOLDER =
            OS_SDK_TOOLS_FOLDER + FD_LIB + File.separator;

    /**
     * Path of the lib directory relative to the sdk folder, or to a platform folder. This is an OS
     * path, ending with a separator.
     */
    public static final String OS_SDK_TOOLS_LIB_EMULATOR_FOLDER =
            OS_SDK_TOOLS_LIB_FOLDER + "emulator" + File.separator; //$NON-NLS-1$

    /**
     * Path of the platform tools directory relative to the sdk folder. This is an OS path, ending
     * with a separator.
     */
    public static final String OS_SDK_PLATFORM_TOOLS_FOLDER = FD_PLATFORM_TOOLS + File.separator;

    /**
     * Path of the build tools directory relative to the sdk folder. This is an OS path, ending with
     * a separator.
     */
    public static final String OS_SDK_BUILD_TOOLS_FOLDER = FD_BUILD_TOOLS + File.separator;

    /**
     * Path of the Platform tools Lib directory relative to the sdk folder. This is an OS path,
     * ending with a separator.
     */
    public static final String OS_SDK_PLATFORM_TOOLS_LIB_FOLDER =
            OS_SDK_PLATFORM_TOOLS_FOLDER + FD_LIB + File.separator;

    /**
     * Path of the bin folder of proguard folder relative to the sdk folder. This is an OS path,
     * ending with a separator.
     */
    public static final String OS_SDK_TOOLS_PROGUARD_BIN_FOLDER =
            OS_SDK_TOOLS_FOLDER
                    + "proguard" //$NON-NLS-1$
                    + File.separator
                    + "bin" //$NON-NLS-1$
                    + File.separator;

    /**
     * Path of the template gradle wrapper folder relative to the sdk folder. This is an OS path,
     * ending with a separator.
     */
    public static final String OS_SDK_TOOLS_TEMPLATES_GRADLE_WRAPPER_FOLDER =
            OS_SDK_TOOLS_FOLDER
                    + FD_TEMPLATES
                    + File.separator
                    + FD_GRADLE_WRAPPER
                    + File.separator;

    /* Folder paths relative to a platform or add-on folder */

    /**
     * Path of the images directory relative to a platform or addon folder. This is an OS path,
     * ending with a separator.
     */
    public static final String OS_IMAGES_FOLDER = FD_IMAGES + File.separator;

    /**
     * Path of the skin directory relative to a platform or addon folder. This is an OS path, ending
     * with a separator.
     */
    public static final String OS_SKINS_FOLDER = FD_SKINS + File.separator;

    /* Folder paths relative to a Platform folder */

    /**
     * Path of the data directory relative to a platform folder. This is an OS path, ending with a
     * separator.
     */
    public static final String OS_PLATFORM_DATA_FOLDER = FD_DATA + File.separator;

    /**
     * Path of the renderscript directory relative to a platform folder. This is an OS path, ending
     * with a separator.
     */
    public static final String OS_PLATFORM_RENDERSCRIPT_FOLDER = FD_RENDERSCRIPT + File.separator;

    /**
     * Path of the samples directory relative to a platform folder. This is an OS path, ending with
     * a separator.
     */
    public static final String OS_PLATFORM_SAMPLES_FOLDER = FD_SAMPLES + File.separator;

    /**
     * Path of the resources directory relative to a platform folder. This is an OS path, ending
     * with a separator.
     */
    public static final String OS_PLATFORM_RESOURCES_FOLDER =
            OS_PLATFORM_DATA_FOLDER + FD_RES + File.separator;

    /**
     * Path of the fonts directory relative to a platform folder. This is an OS path, ending with a
     * separator.
     */
    public static final String OS_PLATFORM_FONTS_FOLDER =
            OS_PLATFORM_DATA_FOLDER + FD_FONTS + File.separator;

    /**
     * Path of the android source directory relative to a platform folder. This is an OS path,
     * ending with a separator.
     */
    public static final String OS_PLATFORM_SOURCES_FOLDER = FD_ANDROID_SOURCES + File.separator;

    /**
     * Path of the android templates directory relative to a platform folder. This is an OS path,
     * ending with a separator.
     */
    public static final String OS_PLATFORM_TEMPLATES_FOLDER = FD_TEMPLATES + File.separator;

    /**
     * Path of the Ant build rules directory relative to a platform folder. This is an OS path,
     * ending with a separator.
     */
    public static final String OS_PLATFORM_ANT_FOLDER = FD_ANT + File.separator;

    /** Path of the attrs.xml file relative to a platform folder. */
    public static final String OS_PLATFORM_ATTRS_XML =
            OS_PLATFORM_RESOURCES_FOLDER
                    + SdkConstants.FD_RES_VALUES
                    + File.separator
                    + FN_ATTRS_XML;

    /** Path of the attrs_manifest.xml file relative to a platform folder. */
    public static final String OS_PLATFORM_ATTRS_MANIFEST_XML =
            OS_PLATFORM_RESOURCES_FOLDER
                    + SdkConstants.FD_RES_VALUES
                    + File.separator
                    + FN_ATTRS_MANIFEST_XML;

    /** Path of the layoutlib.jar file relative to a platform folder. */
    public static final String OS_PLATFORM_LAYOUTLIB_JAR =
            OS_PLATFORM_DATA_FOLDER + FN_LAYOUTLIB_JAR;

    /** Path of the renderscript include folder relative to a platform folder. */
    public static final String OS_FRAMEWORK_RS =
            FN_FRAMEWORK_RENDERSCRIPT + File.separator + FN_FRAMEWORK_INCLUDE;
    /** Path of the renderscript (clang) include folder relative to a platform folder. */
    public static final String OS_FRAMEWORK_RS_CLANG =
            FN_FRAMEWORK_RENDERSCRIPT + File.separator + FN_FRAMEWORK_INCLUDE_CLANG;

    /* Folder paths relative to a addon folder */

    /**
     * Path of the images directory relative to a folder folder. This is an OS path, ending with a
     * separator.
     */
    public static final String OS_ADDON_LIBS_FOLDER = FD_ADDON_LIBS + File.separator;

    /** Skin default */
    public static final String SKIN_DEFAULT = "default"; //$NON-NLS-1$

    /** SDK property: ant templates revision */
    public static final String PROP_SDK_ANT_TEMPLATES_REVISION =
            "sdk.ant.templates.revision"; //$NON-NLS-1$

    /** SDK property: default skin */
    public static final String PROP_SDK_DEFAULT_SKIN = "sdk.skin.default"; //$NON-NLS-1$

    /* Android Class Constants */
    public static final String CLASS_ACTIVITY = "android.app.Activity"; //$NON-NLS-1$
    public static final String CLASS_APPLICATION = "android.app.Application"; //$NON-NLS-1$
    public static final String CLASS_SERVICE = "android.app.Service"; //$NON-NLS-1$
    public static final String CLASS_BROADCASTRECEIVER =
            "android.content.BroadcastReceiver"; //$NON-NLS-1$
    public static final String CLASS_CONTENTPROVIDER =
            "android.content.ContentProvider"; //$NON-NLS-1$
    public static final String CLASS_ATTRIBUTE_SET = "android.util.AttributeSet"; //$NON-NLS-1$
    public static final String CLASS_INSTRUMENTATION = "android.app.Instrumentation"; //$NON-NLS-1$
    public static final String CLASS_INSTRUMENTATION_RUNNER =
            "android.test.InstrumentationTestRunner"; //$NON-NLS-1$
    public static final String CLASS_BUNDLE = "android.os.Bundle"; //$NON-NLS-1$
    public static final String CLASS_R = "android.R"; //$NON-NLS-1$
    public static final String CLASS_R_PREFIX = CLASS_R + "."; //$NON-NLS-1$
    public static final String CLASS_MANIFEST_PERMISSION =
            "android.Manifest$permission"; //$NON-NLS-1$
    public static final String CLASS_INTENT = "android.content.Intent"; //$NON-NLS-1$
    public static final String CLASS_CONTEXT = "android.content.Context"; //$NON-NLS-1$
    public static final String CLASS_RESOURCES = "android.content.res.Resources"; //$NON-NLS-1$
    public static final String CLS_TYPED_ARRAY = "android.content.res.TypedArray"; //$NON-NLS-1$
    public static final String CLASS_VIEW = "android.view.View"; //$NON-NLS-1$
    public static final String CLASS_VIEWGROUP = "android.view.ViewGroup"; //$NON-NLS-1$
    public static final String CLASS_NAME_LAYOUTPARAMS = "LayoutParams"; //$NON-NLS-1$
    public static final String CLASS_VIEWGROUP_LAYOUTPARAMS =
            CLASS_VIEWGROUP + "$" + CLASS_NAME_LAYOUTPARAMS; //$NON-NLS-1$
    public static final String CLASS_NAME_FRAMELAYOUT = "FrameLayout"; //$NON-NLS-1$
    public static final String CLASS_FRAMELAYOUT =
            "android.widget." + CLASS_NAME_FRAMELAYOUT; //$NON-NLS-1$
    public static final String CLASS_PREFERENCE = "android.preference.Preference"; //$NON-NLS-1$
    public static final String CLASS_NAME_PREFERENCE_SCREEN = "PreferenceScreen"; //$NON-NLS-1$
    public static final String CLASS_PREFERENCES =
            "android.preference." + CLASS_NAME_PREFERENCE_SCREEN; //$NON-NLS-1$
    public static final String CLASS_PREFERENCEGROUP =
            "android.preference.PreferenceGroup"; //$NON-NLS-1$
    public static final String CLASS_PARCELABLE = "android.os.Parcelable"; //$NON-NLS-1$
    public static final String CLASS_PARCEL = "android.os.Parcel"; //$NON-NLS-1$
    public static final String CLASS_FRAGMENT = "android.app.Fragment"; //$NON-NLS-1$
    public static final String CLASS_V4_FRAGMENT = "android.support.v4.app.Fragment"; //$NON-NLS-1$
    public static final String CLASS_ACTION_PROVIDER = "android.view.ActionProvider"; //$NON-NLS-1$
    public static final String CLASS_BACKUP_AGENT = "android.app.backup.BackupAgent"; //$NON-NLS-1$
    /**
     * MockView is part of the layoutlib bridge and used to display classes that have no rendering
     * in the graphical layout editor.
     */
    public static final String CLASS_MOCK_VIEW =
            "com.android.layoutlib.bridge.MockView"; //$NON-NLS-1$

    public static final String CLASS_LAYOUT_INFLATER = "android.view.LayoutInflater"; //$NON-NLS-1$
    public static final String CLASS_DATA_BINDING_COMPONENT =
            "android.databinding.DataBindingComponent"; //$NON-NLS-1$
    public static final String CLASS_NAME_DATA_BINDING_COMPONENT =
            "DataBindingComponent"; //$NON-NLS-1$
    public static final String CLASS_DATA_BINDING_BASE_BINDING =
            "android.databinding.ViewDataBinding";

    /* Android Support Class Constants */
    public static final String CLASS_APP_COMPAT_ACTIVITY =
            "android.support.v7.app.AppCompatActivity"; //$NON-NLS-1$
    public static final String CLASS_COORDINATOR_LAYOUT =
            "android.support.design.widget.CoordinatorLayout"; //$NON-NLS-1$
    public static final String CLASS_APP_BAR_LAYOUT =
            "android.support.design.widget.AppBarLayout"; //$NON-NLS-1$
    public static final String CLASS_FLOATING_ACTION_BUTTON =
            "android.support.design.widget.FloatingActionButton"; //$NON-NLS-1$
    public static final String CLASS_COLLAPSING_TOOLBAR_LAYOUT =
            "android.support.design.widget.CollapsingToolbarLayout"; //$NON-NLS-1$
    public static final String CLASS_NAVIGATION_VIEW =
            "android.support.design.widget.NavigationView"; //$NON-NLS-1$
    public static final String CLASS_SNACKBAR =
            "android.support.design.widget.Snackbar"; //$NON-NLS-1$
    public static final String CLASS_TAB_LAYOUT =
            "android.support.design.widget.TabLayout"; //$NON-NLS-1$
    public static final String CLASS_TAB_ITEM =
            "android.support.design.widget.TabItem"; //$NON-NLS-1$
    public static final String CLASS_TEXT_INPUT_LAYOUT =
            "android.support.design.widget.TextInputLayout"; //$NON-NLS-1$
    public static final String CLASS_NESTED_SCROLL_VIEW =
            "android.support.v4.widget.NestedScrollView"; //$NON-NLS-1$
    public static final String CLASS_VIEW_PAGER = "android.support.v4.view.ViewPager"; //$NON-NLS-1$
    public static final String CLASS_DRAWER_LAYOUT =
            "android.support.v4.widget.DrawerLayout"; //$NON-NLS-1$
    public static final String CLASS_GRID_LAYOUT_V7 =
            "android.support.v7.widget.GridLayout"; //$NON-NLS-1$
    public static final String CLASS_TOOLBAR_V7 = "android.support.v7.widget.Toolbar"; //$NON-NLS-1$
    public static final String CLASS_RECYCLER_VIEW =
            "android.support.v7.widget.RecyclerView"; //$NON-NLS-1$
    public static final String CLASS_CARD_VIEW = "android.support.v7.widget.CardView"; //$NON-NLS-1$
    public static final String CLASS_ACTION_MENU_VIEW =
            "android.support.v7.widget.ActionMenuView"; //$NON-NLS-1$
    public static final String CLASS_AD_VIEW = "com.google.android.gms.ads.AdView"; //$NON-NLS-1$
    public static final String CLASS_MAP_FRAGMENT =
            "com.google.android.gms.maps.MapFragment"; //$NON-NLS-1$
    public static final String CLASS_MAP_VIEW = "com.google.android.gms.maps.MapView"; //$NON-NLS-1$
    public static final String CLASS_BROWSE_FRAGMENT =
            "android.support.v17.leanback.app.BrowseFragment"; //$NON-NLS-1$
    public static final String CLASS_DETAILS_FRAGMENT =
            "android.support.v17.leanback.app.DetailsFragment"; //$NON-NLS-1$
    public static final String CLASS_PLAYBACK_OVERLAY_FRAGMENT =
            "android.support.v17.leanback.app.PlaybackOverlayFragment"; //$NON-NLS-1$
    public static final String CLASS_SEARCH_FRAGMENT =
            "android.support.v17.leanback.app.SearchFragment"; //$NON-NLS-1$
    public static final String CLASS_PERCENT_RELATIVE_LAYOUT =
            "android.support.percent.PercentRelativeLayout"; //$NON-NLS-1$
    public static final String CLASS_PERCENT_FRAME_LAYOUT =
            "android.support.percent.PercentFrameLayout"; //$NON-NLS-1$

    /* Android ConstraintLayout Constants */
    public static final String CLASS_CONSTRAINT_LAYOUT =
            "android.support.constraint.ConstraintLayout"; //$NON-NLS-1$
    public static final String CLASS_CONSTRAINT_LAYOUT_PARAMS =
            "android.support.constraint.ConstraintLayout$LayoutParams"; //$NON-NLS-1$
    public static final String CLASS_TABLE_CONSTRAINT_LAYOUT =
            "android.support.constraint.TableConstraintLayout"; //$NON-NLS-1$
    public static final String CLASS_CONSTRAINT_LAYOUT_GUIDELINE =
            "android.support.constraint.Guideline"; //$NON-NLS-1$
    public static final String CONSTRAINT_LAYOUT_LIB_GROUP_ID = "com.android.support.constraint";
    public static final String CONSTRAINT_LAYOUT_LIB_ARTIFACT_ID = "constraint-layout";
    public static final String CONSTRAINT_LAYOUT_LIB_ARTIFACT =
            CONSTRAINT_LAYOUT_LIB_GROUP_ID + ":" + CONSTRAINT_LAYOUT_LIB_ARTIFACT_ID;
    /** Latest known version of the ConstraintLayout library (as a string) */
    public static final String LATEST_CONSTRAINT_LAYOUT_VERSION = "1.0.0-beta3";

    /* FlexboxLayout constants */
    public static final String CLASS_FLEXBOX_LAYOUT = "com.google.android.flexbox.FlexboxLayout";
    public static final String FLEXBOX_LAYOUT = CLASS_FLEXBOX_LAYOUT;
    public static final String FLEXBOX_LAYOUT_LIB_GROUP_ID = "com.google.android";
    public static final String FLEXBOX_LAYOUT_LIB_ARTIFACT_ID = "flexbox";
    public static final String FLEXBOX_LAYOUT_LIB_ARTIFACT =
            FLEXBOX_LAYOUT_LIB_GROUP_ID + ":" + FLEXBOX_LAYOUT_LIB_ARTIFACT_ID;
    public static final String LATEST_FLEXBOX_LAYOUT_VERSION = "0.2.3";

    /**
     * Returns the appropriate name for the 'mksdcard' command, which is 'mksdcard.exe' for Windows
     * and 'mksdcard' for all other platforms.
     */
    public static String mkSdCardCmdName() {
        String os = System.getProperty("os.name"); //$NON-NLS-1$
        String cmd = "mksdcard"; //$NON-NLS-1$
        if (os.startsWith("Windows")) { //$NON-NLS-1$
            cmd += ".exe"; //$NON-NLS-1$
        }
        return cmd;
    }

    /**
     * Returns current platform
     *
     * @return one of {@link #PLATFORM_WINDOWS}, {@link #PLATFORM_DARWIN}, {@link #PLATFORM_LINUX}
     *     or {@link #PLATFORM_UNKNOWN}.
     */
    public static int currentPlatform() {
        String os = System.getProperty("os.name"); //$NON-NLS-1$
        if (os.startsWith("Mac OS")) { //$NON-NLS-1$
            return PLATFORM_DARWIN;
        } else if (os.startsWith("Windows")) { //$NON-NLS-1$
            return PLATFORM_WINDOWS;
        } else if (os.startsWith("Linux")) { //$NON-NLS-1$
            return PLATFORM_LINUX;
        }

        return PLATFORM_UNKNOWN;
    }

    /**
     * Returns current platform's UI name
     *
     * @return one of "Windows", "Mac OS X", "Linux" or "other".
     */
    public static String currentPlatformName() {
        String os = System.getProperty("os.name"); //$NON-NLS-1$
        if (os.startsWith("Mac OS")) { //$NON-NLS-1$
            return "Mac OS X"; //$NON-NLS-1$
        } else if (os.startsWith("Windows")) { //$NON-NLS-1$
            return "Windows"; //$NON-NLS-1$
        } else if (os.startsWith("Linux")) { //$NON-NLS-1$527
            return "Linux"; //$NON-NLS-1$
        }

        return "Other";
    }

    private static String ext(String windowsExtension, String nonWindowsExtension) {
        if (CURRENT_PLATFORM == PLATFORM_WINDOWS) {
            return windowsExtension;
        } else {
            return nonWindowsExtension;
        }
    }

    /** Default anim resource folder name, i.e. "anim" */
    public static final String FD_RES_ANIM = "anim"; //$NON-NLS-1$
    /** Default animator resource folder name, i.e. "animator" */
    public static final String FD_RES_ANIMATOR = "animator"; //$NON-NLS-1$
    /** Default color resource folder name, i.e. "color" */
    public static final String FD_RES_COLOR = "color"; //$NON-NLS-1$
    /** Default drawable resource folder name, i.e. "drawable" */
    public static final String FD_RES_DRAWABLE = "drawable"; //$NON-NLS-1$
    /** Default interpolator resource folder name, i.e. "interpolator" */
    public static final String FD_RES_INTERPOLATOR = "interpolator"; //$NON-NLS-1$
    /** Default layout resource folder name, i.e. "layout" */
    public static final String FD_RES_LAYOUT = "layout"; //$NON-NLS-1$
    /** Default menu resource folder name, i.e. "menu" */
    public static final String FD_RES_MENU = "menu"; //$NON-NLS-1$
    /** Default menu resource folder name, i.e. "mipmap" */
    public static final String FD_RES_MIPMAP = "mipmap"; //$NON-NLS-1$
    /** Default values resource folder name, i.e. "values" */
    public static final String FD_RES_VALUES = "values"; //$NON-NLS-1$
    /** Default xml resource folder name, i.e. "xml" */
    public static final String FD_RES_XML = "xml"; //$NON-NLS-1$
    /** Default raw resource folder name, i.e. "raw" */
    public static final String FD_RES_RAW = "raw"; //$NON-NLS-1$
    /** Base name for the resource package files */
    public static final String FN_RES_BASE = "resources"; //$NON-NLS-1$
    /** Separator between the resource folder qualifier. */
    public static final String RES_QUALIFIER_SEP = "-"; //$NON-NLS-1$

    // ---- XML ----

    /** URI of the reserved "xmlns" prefix */
    public static final String XMLNS_URI = "http://www.w3.org/2000/xmlns/"; //$NON-NLS-1$
    /** The "xmlns" attribute name */
    public static final String XMLNS = "xmlns"; //$NON-NLS-1$
    /** The default prefix used for the {@link #XMLNS_URI} */
    public static final String XMLNS_PREFIX = "xmlns:"; //$NON-NLS-1$
    /** Qualified name of the xmlns android declaration element */
    public static final String XMLNS_ANDROID = "xmlns:android"; //$NON-NLS-1$
    /** The default prefix used for the {@link #ANDROID_URI} name space */
    public static final String ANDROID_NS_NAME = "android"; //$NON-NLS-1$
    /** The default prefix used for the {@link #ANDROID_URI} name space including the colon */
    public static final String ANDROID_NS_NAME_PREFIX = "android:"; //$NON-NLS-1$

    public static final int ANDROID_NS_NAME_PREFIX_LEN = ANDROID_NS_NAME_PREFIX.length();
    /** The default prefix used for the {@link #TOOLS_URI} name space including the colon */
    public static final String TOOLS_NS_NAME_PREFIX = "tools:"; //$NON-NLS-1$

    /** The default prefix used for the app */
    public static final String APP_PREFIX = "app"; //$NON-NLS-1$
    /** The entity for the ampersand character */
    public static final String AMP_ENTITY = "&amp;"; //$NON-NLS-1$
    /** The entity for the quote character */
    public static final String QUOT_ENTITY = "&quot;"; //$NON-NLS-1$
    /** The entity for the apostrophe character */
    public static final String APOS_ENTITY = "&apos;"; //$NON-NLS-1$
    /** The entity for the less than character */
    public static final String LT_ENTITY = "&lt;"; //$NON-NLS-1$
    /** The entity for the greater than character */
    public static final String GT_ENTITY = "&gt;"; //$NON-NLS-1$
    /** The entity for a newline */
    public static final String NEWLINE_ENTITY = "&#xA;"; //$NON-NLS-1$

    // ---- Elements and Attributes ----

    /** Namespace prefix used for all resources */
    public static final String URI_PREFIX = "http://schemas.android.com/apk/res/"; //$NON-NLS-1$
    /** Namespace used in XML files for Android attributes */
    public static final String ANDROID_URI =
            "http://schemas.android.com/apk/res/android"; //$NON-NLS-1$
    /** Namespace used in XML files for Android Tooling attributes */
    public static final String TOOLS_URI = "http://schemas.android.com/tools"; //$NON-NLS-1$
    /** Namespace used for auto-adjusting namespaces */
    public static final String AUTO_URI = "http://schemas.android.com/apk/res-auto"; //$NON-NLS-1$

    public static final String AAPT_URI = "http://schemas.android.com/aapt"; //$NON-NLS-1$
    /** Namespace for xliff in string resources. */
    public static final String XLIFF_URI = "urn:oasis:names:tc:xliff:document:1.2";
    /** Default prefix used for tools attributes */
    public static final String TOOLS_PREFIX = "tools"; //$NON-NLS-1$
    /** Default prefix used for xliff tags. */
    public static final String XLIFF_PREFIX = "xliff"; //$NON-NLS-1$
    /** Default prefix used for aapt attributes */
    public static final String AAPT_PREFIX = "aapt"; //$NON-NLS-1$

    public static final String R_CLASS = "R"; //$NON-NLS-1$
    public static final String ANDROID_PKG = "android"; //$NON-NLS-1$

    public static final String SHERPA_PREFIX = "app"; //$NON-NLS-1$
    public static final String SHERPA_URI = "http://schemas.android.com/apk/res-auto"; //$NON-NLS-1$
    /** Namespace for Instant App attributes in manifest files */
    public static final String INSTANT_APP_URI =
            "http://schemas.android.com/instantapps"; //$NON-NLS-1$

    // Tags: Manifest
    public static final String TAG_MANIFEST = "manifest";
    public static final String TAG_SERVICE = "service"; //$NON-NLS-1$
    public static final String TAG_PERMISSION = "permission"; //$NON-NLS-1$
    public static final String TAG_USES_FEATURE = "uses-feature"; //$NON-NLS-1$
    public static final String TAG_USES_PERMISSION = "uses-permission"; //$NON-NLS-1$
    public static final String TAG_USES_PERMISSION_SDK_23 = "uses-permission-sdk-23"; //$NON-NLS-1$
    public static final String TAG_USES_PERMISSION_SDK_M = "uses-permission-sdk-m"; //$NON-NLS-1$
    public static final String TAG_USES_LIBRARY = "uses-library"; //$NON-NLS-1$
    public static final String TAG_APPLICATION = "application"; //$NON-NLS-1$
    public static final String TAG_INTENT_FILTER = "intent-filter"; //$NON-NLS-1$
    public static final String TAG_USES_SDK = "uses-sdk"; //$NON-NLS-1$
    public static final String TAG_ACTIVITY = "activity"; //$NON-NLS-1$
    public static final String TAG_ACTIVITY_ALIAS = "activity-alias"; //$NON-NLS-1$
    public static final String TAG_RECEIVER = "receiver"; //$NON-NLS-1$
    public static final String TAG_PROVIDER = "provider"; //$NON-NLS-1$
    public static final String TAG_GRANT_PERMISSION = "grant-uri-permission"; //$NON-NLS-1$
    public static final String TAG_PATH_PERMISSION = "path-permission"; //$NON-NLS-1$
    public static final String TAG_ACTION = "action"; //$NON-NLS-1$
    public static final String TAG_INSTRUMENTATION = "instrumentation";

    // Tags: Resources
    public static final String TAG_RESOURCES = "resources"; //$NON-NLS-1$
    public static final String TAG_STRING = "string"; //$NON-NLS-1$
    public static final String TAG_ARRAY = "array"; //$NON-NLS-1$
    public static final String TAG_STYLE = "style"; //$NON-NLS-1$
    public static final String TAG_ITEM = "item"; //$NON-NLS-1$
    public static final String TAG_GROUP = "group"; //$NON-NLS-1$
    public static final String TAG_STRING_ARRAY = "string-array"; //$NON-NLS-1$
    public static final String TAG_PLURALS = "plurals"; //$NON-NLS-1$
    public static final String TAG_INTEGER_ARRAY = "integer-array"; //$NON-NLS-1$
    public static final String TAG_COLOR = "color"; //$NON-NLS-1$
    public static final String TAG_DIMEN = "dimen"; //$NON-NLS-1$
    public static final String TAG_DRAWABLE = "drawable"; //$NON-NLS-1$
    public static final String TAG_MENU = "menu"; //$NON-NLS-1$
    public static final String TAG_ENUM = "enum"; //$NON-NLS-1$
    public static final String TAG_FLAG = "flag"; //$NON-NLS-1$
    public static final String TAG_ATTR = "attr"; //$NON-NLS-1$
    public static final String TAG_DECLARE_STYLEABLE = "declare-styleable"; //$NON-NLS-1$
    public static final String TAG_EAT_COMMENT = "eat-comment"; //$NON-NLS-1$
    public static final String TAG_SKIP = "skip"; //$NON-NLS-1$
    public static final String TAG_SELECTOR = "selector"; //$NON-NLS-1$
    public static final String TAG_PUBLIC = "public"; //$NON-NLS-1$

    // Tags: XML
    public static final String TAG_HEADER = "header"; //$NON-NLS-1$
    public static final String TAG_APPWIDGET_PROVIDER = "appwidget-provider"; //$NON-NLS-1$
    public static final String TAG_PREFERENCE_SCREEN = "PreferenceScreen"; //$NON-NLS-1$

    // Tags: Layouts
    public static final String VIEW_TAG = "view"; //$NON-NLS-1$
    public static final String VIEW_INCLUDE = "include"; //$NON-NLS-1$
    public static final String VIEW_MERGE = "merge"; //$NON-NLS-1$
    public static final String VIEW_FRAGMENT = "fragment"; //$NON-NLS-1$
    public static final String REQUEST_FOCUS = "requestFocus"; //$NON-NLS-1$
    public static final String TAG = "tag"; //$NON-NLS-1$

    public static final String VIEW = "View"; //$NON-NLS-1$
    public static final String VIEW_GROUP = "ViewGroup"; //$NON-NLS-1$
    public static final String FRAME_LAYOUT = "FrameLayout"; //$NON-NLS-1$
    public static final String LINEAR_LAYOUT = "LinearLayout"; //$NON-NLS-1$
    public static final String RELATIVE_LAYOUT = "RelativeLayout"; //$NON-NLS-1$
    public static final String GRID_LAYOUT = "GridLayout"; //$NON-NLS-1$
    public static final String SCROLL_VIEW = "ScrollView"; //$NON-NLS-1$
    public static final String BUTTON = "Button"; //$NON-NLS-1$
    public static final String COMPOUND_BUTTON = "CompoundButton"; //$NON-NLS-1$
    public static final String ADAPTER_VIEW = "AdapterView"; //$NON-NLS-1$
    public static final String STACK_VIEW = "StackView"; //$NON-NLS-1$
    public static final String GALLERY = "Gallery"; //$NON-NLS-1$
    public static final String GRID_VIEW = "GridView"; //$NON-NLS-1$
    public static final String TAB_HOST = "TabHost"; //$NON-NLS-1$
    public static final String RADIO_GROUP = "RadioGroup"; //$NON-NLS-1$
    public static final String RADIO_BUTTON = "RadioButton"; //$NON-NLS-1$
    public static final String SWITCH = "Switch"; //$NON-NLS-1$
    public static final String EDIT_TEXT = "EditText"; //$NON-NLS-1$
    public static final String LIST_VIEW = "ListView"; //$NON-NLS-1$
    public static final String TEXT_VIEW = "TextView"; //$NON-NLS-1$
    public static final String CHECKED_TEXT_VIEW = "CheckedTextView"; //$NON-NLS-1$
    public static final String IMAGE_VIEW = "ImageView"; //$NON-NLS-1$
    public static final String SURFACE_VIEW = "SurfaceView"; //$NON-NLS-1$
    public static final String ABSOLUTE_LAYOUT = "AbsoluteLayout"; //$NON-NLS-1$
    public static final String TABLE_LAYOUT = "TableLayout"; //$NON-NLS-1$
    public static final String TABLE_ROW = "TableRow"; //$NON-NLS-1$
    public static final String TAB_WIDGET = "TabWidget"; //$NON-NLS-1$
    public static final String IMAGE_BUTTON = "ImageButton"; //$NON-NLS-1$
    public static final String ZOOM_BUTTON = "ZoomButton"; //$NON-NLS-1$
    public static final String SEEK_BAR = "SeekBar"; //$NON-NLS-1$
    public static final String VIEW_STUB = "ViewStub"; //$NON-NLS-1$
    public static final String SPINNER = "Spinner"; //$NON-NLS-1$
    public static final String WEB_VIEW = "WebView"; //$NON-NLS-1$
    public static final String TOGGLE_BUTTON = "ToggleButton"; //$NON-NLS-1$
    public static final String CHECK_BOX = "CheckBox"; //$NON-NLS-1$
    public static final String ABS_LIST_VIEW = "AbsListView"; //$NON-NLS-1$
    public static final String PROGRESS_BAR = "ProgressBar"; //$NON-NLS-1$
    public static final String RATING_BAR = "RatingBar"; //$NON-NLS-1$
    public static final String ABS_SPINNER = "AbsSpinner"; //$NON-NLS-1$
    public static final String ABS_SEEK_BAR = "AbsSeekBar"; //$NON-NLS-1$
    public static final String VIEW_ANIMATOR = "ViewAnimator"; //$NON-NLS-1$
    public static final String VIEW_FLIPPER = "ViewFlipper"; //$NON-NLS-1$
    public static final String VIEW_SWITCHER = "ViewSwitcher"; //$NON-NLS-1$
    public static final String TEXT_SWITCHER = "TextSwitcher"; //$NON-NLS-1$
    public static final String IMAGE_SWITCHER = "ImageSwitcher"; //$NON-NLS-1$
    public static final String EXPANDABLE_LIST_VIEW = "ExpandableListView"; //$NON-NLS-1$
    public static final String HORIZONTAL_SCROLL_VIEW = "HorizontalScrollView"; //$NON-NLS-1$
    public static final String MULTI_AUTO_COMPLETE_TEXT_VIEW =
            "MultiAutoCompleteTextView"; //$NON-NLS-1$
    public static final String AUTO_COMPLETE_TEXT_VIEW = "AutoCompleteTextView"; //$NON-NLS-1$
    public static final String CHECKABLE = "Checkable"; //$NON-NLS-1$
    public static final String TEXTURE_VIEW = "TextureView"; //$NON-NLS-1$
    public static final String DIALER_FILTER = "DialerFilter"; //$NON-NLS-1$
    public static final String ADAPTER_VIEW_FLIPPER = "AdapterViewFlipper"; //$NON-NLS-1$
    public static final String ADAPTER_VIEW_ANIMATOR = "AdapterViewAnimator"; //$NON-NLS-1$
    public static final String VIDEO_VIEW = "VideoView"; //$NON-NLS-1$
    public static final String SEARCH_VIEW = "SearchView"; //$NON-NLS-1$

    /* Android Support Tag Constants */
    public static final String COORDINATOR_LAYOUT = CLASS_COORDINATOR_LAYOUT;
    public static final String APP_BAR_LAYOUT = CLASS_APP_BAR_LAYOUT;
    public static final String FLOATING_ACTION_BUTTON = CLASS_FLOATING_ACTION_BUTTON;
    public static final String COLLAPSING_TOOLBAR_LAYOUT = CLASS_COLLAPSING_TOOLBAR_LAYOUT;
    public static final String NAVIGATION_VIEW = CLASS_NAVIGATION_VIEW;
    public static final String SNACKBAR = CLASS_SNACKBAR;
    public static final String TAB_LAYOUT = CLASS_TAB_LAYOUT;
    public static final String TAB_ITEM = CLASS_TAB_ITEM;
    public static final String TEXT_INPUT_LAYOUT = CLASS_TEXT_INPUT_LAYOUT;
    public static final String NESTED_SCROLL_VIEW = CLASS_NESTED_SCROLL_VIEW;
    public static final String DRAWER_LAYOUT = CLASS_DRAWER_LAYOUT;
    public static final String VIEW_PAGER = CLASS_VIEW_PAGER;
    public static final String GRID_LAYOUT_V7 = CLASS_GRID_LAYOUT_V7;
    public static final String TOOLBAR_V7 = CLASS_TOOLBAR_V7;
    public static final String RECYCLER_VIEW = CLASS_RECYCLER_VIEW;
    public static final String CARD_VIEW = CLASS_CARD_VIEW;
    public static final String ACTION_MENU_VIEW = CLASS_ACTION_MENU_VIEW;
    public static final String AD_VIEW = CLASS_AD_VIEW;
    public static final String MAP_FRAGMENT = CLASS_MAP_FRAGMENT;
    public static final String MAP_VIEW = CLASS_MAP_VIEW;
    public static final String BROWSE_FRAGMENT = CLASS_BROWSE_FRAGMENT;
    public static final String DETAILS_FRAGMENT = CLASS_DETAILS_FRAGMENT;
    public static final String PLAYBACK_OVERLAY_FRAGMENT = CLASS_PLAYBACK_OVERLAY_FRAGMENT;
    public static final String SEARCH_FRAGMENT = CLASS_SEARCH_FRAGMENT;

    /* Android ConstraintLayout Tag Constants */
    public static final String CONSTRAINT_LAYOUT = CLASS_CONSTRAINT_LAYOUT;
    public static final String TABLE_CONSTRAINT_LAYOUT = CLASS_TABLE_CONSTRAINT_LAYOUT;
    public static final String CONSTRAINT_LAYOUT_GUIDELINE = CLASS_CONSTRAINT_LAYOUT_GUIDELINE;

    // Tags: Drawables
    public static final String TAG_BITMAP = "bitmap"; //$NON-NLS-1$
    public static final String TAG_VECTOR = "vector"; //$NON-NLS-1$

    // Tags: Data-Binding
    public static final String TAG_LAYOUT = "layout"; //$NON-NLS-1$
    public static final String TAG_DATA = "data"; //$NON-NLS-1$
    public static final String TAG_VARIABLE = "variable"; //$NON-NLS-1$
    public static final String TAG_IMPORT = "import"; //$NON-NLS-1$

    // Attributes: Manifest
    public static final String ATTR_EXPORTED = "exported"; //$NON-NLS-1$
    public static final String ATTR_PERMISSION = "permission"; //$NON-NLS-1$
    public static final String ATTR_PROCESS = "process"; //$NON-NLS-1$
    public static final String ATTR_MIN_SDK_VERSION = "minSdkVersion"; //$NON-NLS-1$
    public static final String ATTR_TARGET_SDK_VERSION = "targetSdkVersion"; //$NON-NLS-1$
    public static final String ATTR_ICON = "icon"; //$NON-NLS-1$
    public static final String ATTR_ROUND_ICON = "roundIcon"; //$NON-NLS-1$
    public static final String ATTR_PACKAGE = "package"; //$NON-NLS-1$
    public static final String ATTR_CORE_APP = "coreApp"; //$NON-NLS-1$
    public static final String ATTR_THEME = "theme"; //$NON-NLS-1$
    public static final String ATTR_SCHEME = "scheme"; //$NON_NLS-1$
    public static final String ATTR_HOST = "host"; //$NON_NLS-1$
    public static final String ATTR_PATH = "path"; //$NON-NLS-1$
    public static final String ATTR_PATH_PREFIX = "pathPrefix"; //$NON-NLS-1$
    public static final String ATTR_PATH_PATTERN = "pathPattern"; //$NON-NLS-1$
    public static final String ATTR_ALLOW_BACKUP = "allowBackup"; //$NON_NLS-1$
    public static final String ATTR_DEBUGGABLE = "debuggable"; //$NON-NLS-1$
    public static final String ATTR_READ_PERMISSION = "readPermission"; //$NON_NLS-1$
    public static final String ATTR_WRITE_PERMISSION = "writePermission"; //$NON_NLS-1$
    public static final String ATTR_VERSION_CODE = "versionCode"; //$NON_NLS-1$
    public static final String ATTR_VERSION_NAME = "versionName"; //$NON_NLS-1$
    public static final String ATTR_FULL_BACKUP_CONTENT = "fullBackupContent"; //$NON_NLS-1$
    public static final String ATTR_TEST_ONLY = "testOnly"; //$NON-NLS-1$
    public static final String ATTR_HAS_CODE = "hasCode"; //$NON-NLS-1$
    public static final String ATTR_AUTHORITIES = "authorities"; //$NON-NLS-1$
    public static final String ATTR_MULTIPROCESS = "multiprocess"; //$NON-NLS-1$
    public static final String ATTR_SPLIT = "split";
    public static final String ATTR_FUNCTIONAL_TEST = "functionalTest";
    public static final String ATTR_HANDLE_PROFILING = "handleProfiling";
    public static final String ATTR_TARGET_PACKAGE = "targetPackage";
    public static final String ATTR_EXTRACT_NATIVE_LIBS = "extractNativeLibs";

    // Attributes: Resources
    public static final String ATTR_ATTR = "attr";
    public static final String ATTR_NAME = "name"; //$NON-NLS-1$
    public static final String ATTR_FRAGMENT = "fragment"; //$NON-NLS-1$
    public static final String ATTR_TYPE = "type"; //$NON-NLS-1$
    public static final String ATTR_PARENT = "parent"; //$NON-NLS-1$
    public static final String ATTR_TRANSLATABLE = "translatable"; //$NON-NLS-1$
    public static final String ATTR_COLOR = "color"; //$NON-NLS-1$
    public static final String ATTR_DRAWABLE = "drawable"; //$NON-NLS-1$
    public static final String ATTR_VALUE = "value"; //$NON-NLS-1$
    public static final String ATTR_QUANTITY = "quantity"; //$NON-NLS-1$
    public static final String ATTR_FORMAT = "format"; //$NON-NLS-1$
    public static final String ATTR_PREPROCESSING = "preprocessing"; //$NON-NLS-1$

    // Attributes: Data-Binding
    public static final String ATTR_ALIAS = "alias"; //$NON-NLS-1$

    // Attributes: Layout
    public static final String ATTR_LAYOUT_RESOURCE_PREFIX = "layout_"; //$NON-NLS-1$
    public static final String ATTR_CLASS = "class"; //$NON-NLS-1$
    public static final String ATTR_STYLE = "style"; //$NON-NLS-1$
    public static final String ATTR_CONTEXT = "context"; //$NON-NLS-1$
    public static final String ATTR_ID = "id"; //$NON-NLS-1$
    public static final String ATTR_TEXT = "text"; //$NON-NLS-1$
    public static final String ATTR_TEXT_SIZE = "textSize"; //$NON-NLS-1$
    public static final String ATTR_LABEL = "label"; //$NON-NLS-1$
    public static final String ATTR_HINT = "hint"; //$NON-NLS-1$
    public static final String ATTR_PROMPT = "prompt"; //$NON-NLS-1$
    public static final String ATTR_ON_CLICK = "onClick"; //$NON-NLS-1$
    public static final String ATTR_INPUT_TYPE = "inputType"; //$NON-NLS-1$
    public static final String ATTR_INPUT_METHOD = "inputMethod"; //$NON-NLS-1$
    public static final String ATTR_LAYOUT_GRAVITY = "layout_gravity"; //$NON-NLS-1$
    public static final String ATTR_LAYOUT_WIDTH = "layout_width"; //$NON-NLS-1$
    public static final String ATTR_LAYOUT_HEIGHT = "layout_height"; //$NON-NLS-1$
    public static final String ATTR_LAYOUT_WEIGHT = "layout_weight"; //$NON-NLS-1$
    public static final String ATTR_PADDING = "padding"; //$NON-NLS-1$
    public static final String ATTR_PADDING_BOTTOM = "paddingBottom"; //$NON-NLS-1$
    public static final String ATTR_PADDING_TOP = "paddingTop"; //$NON-NLS-1$
    public static final String ATTR_PADDING_RIGHT = "paddingRight"; //$NON-NLS-1$
    public static final String ATTR_PADDING_LEFT = "paddingLeft"; //$NON-NLS-1$
    public static final String ATTR_PADDING_START = "paddingStart"; //$NON-NLS-1$
    public static final String ATTR_PADDING_END = "paddingEnd"; //$NON-NLS-1$
    public static final String ATTR_FOREGROUND = "foreground"; //$NON-NLS-1$
    public static final String ATTR_BACKGROUND = "background"; //$NON-NLS-1$
    public static final String ATTR_ORIENTATION = "orientation"; //$NON-NLS-1$
    public static final String ATTR_LAYOUT = "layout"; //$NON-NLS-1$
    public static final String ATTR_ROW_COUNT = "rowCount"; //$NON-NLS-1$
    public static final String ATTR_COLUMN_COUNT = "columnCount"; //$NON-NLS-1$
    public static final String ATTR_LABEL_FOR = "labelFor"; //$NON-NLS-1$
    public static final String ATTR_BASELINE_ALIGNED = "baselineAligned"; //$NON-NLS-1$
    public static final String ATTR_CONTENT_DESCRIPTION = "contentDescription"; //$NON-NLS-1$
    public static final String ATTR_IME_ACTION_LABEL = "imeActionLabel"; //$NON-NLS-1$
    public static final String ATTR_PRIVATE_IME_OPTIONS = "privateImeOptions"; //$NON-NLS-1$
    public static final String VALUE_NONE = "none"; //$NON-NLS-1$
    public static final String VALUE_NO = "no"; //$NON-NLS-1$
    public static final String ATTR_NUMERIC = "numeric"; //$NON-NLS-1$
    public static final String ATTR_IME_ACTION_ID = "imeActionId"; //$NON-NLS-1$
    public static final String ATTR_IME_OPTIONS = "imeOptions"; //$NON-NLS-1$
    public static final String ATTR_FREEZES_TEXT = "freezesText"; //$NON-NLS-1$
    public static final String ATTR_EDITOR_EXTRAS = "editorExtras"; //$NON-NLS-1$
    public static final String ATTR_EDITABLE = "editable"; //$NON-NLS-1$
    public static final String ATTR_DIGITS = "digits"; //$NON-NLS-1$
    public static final String ATTR_CURSOR_VISIBLE = "cursorVisible"; //$NON-NLS-1$
    public static final String ATTR_CAPITALIZE = "capitalize"; //$NON-NLS-1$
    public static final String ATTR_PHONE_NUMBER = "phoneNumber"; //$NON-NLS-1$
    public static final String ATTR_PASSWORD = "password"; //$NON-NLS-1$
    public static final String ATTR_BUFFER_TYPE = "bufferType"; //$NON-NLS-1$
    public static final String ATTR_AUTO_TEXT = "autoText"; //$NON-NLS-1$
    public static final String ATTR_ENABLED = "enabled"; //$NON-NLS-1$
    public static final String ATTR_SINGLE_LINE = "singleLine"; //$NON-NLS-1$
    public static final String ATTR_SELECT_ALL_ON_FOCUS = "selectAllOnFocus"; //$NON-NLS-1$
    public static final String ATTR_SCALE_TYPE = "scaleType"; //$NON-NLS-1$
    public static final String ATTR_VISIBILITY = "visibility"; //$NON-NLS-1$
    public static final String ATTR_TEXT_IS_SELECTABLE = "textIsSelectable"; //$NON-NLS-1$
    public static final String ATTR_IMPORTANT_FOR_ACCESSIBILITY =
            "importantForAccessibility"; //$NON-NLS-1$
    public static final String ATTR_ACCESSIBILITY_TRAVERSAL_BEFORE =
            "accessibilityTraversalBefore"; //$NON-NLS-1$
    public static final String ATTR_ACCESSIBILITY_TRAVERSAL_AFTER =
            "accessibilityTraversalAfter"; //$NON-NLS-1$
    public static final String ATTR_LIST_PREFERRED_ITEM_PADDING_LEFT =
            "listPreferredItemPaddingLeft"; //$NON-NLS-1$
    public static final String ATTR_LIST_PREFERRED_ITEM_PADDING_RIGHT =
            "listPreferredItemPaddingRight"; //$NON-NLS-1$
    public static final String ATTR_LIST_PREFERRED_ITEM_PADDING_START =
            "listPreferredItemPaddingStart"; //$NON-NLS-1$
    public static final String ATTR_LIST_PREFERRED_ITEM_PADDING_END =
            "listPreferredItemPaddingEnd"; //$NON-NLS-1$
    public static final String ATTR_INDEX = "index"; //$NON-NLS-1$
    public static final String ATTR_ACTION_BAR_NAV_MODE = "actionBarNavMode"; //$NON-NLS-1$
    public static final String ATTR_MENU = "menu"; //$NON-NLS-1$
    public static final String ATTR_OPEN_DRAWER = "openDrawer"; //$NON-NLS-1$
    public static final String ATTR_SHOW_IN = "showIn"; //$NON-NLS-1$
    public static final String ATTR_PARENT_TAG = "parentTag"; //$NON-NLS-1$
    public static final String ATTR_WIDTH = "width"; //$NON-NLS-1$
    public static final String ATTR_HEIGHT = "height"; //$NON-NLS-1$

    // TextView attributes
    public static final String ATTR_TEXT_APPEARANCE = "textAppearance"; //$NON-NLS-1$
    public static final String ATTR_FONT_FAMILY = "fontFamily"; //$NON-NLS-1$
    public static final String ATTR_TYPEFACE = "typeface"; //$NON-NLS-1$
    public static final String ATTR_LINE_SPACING_EXTRA = "lineSpacingExtra"; //$NON-NLS-1$
    public static final String ATTR_TEXT_STYLE = "textStyle"; //$NON-NLS-1$
    public static final String ATTR_TEXT_ALIGNMENT = "textAlignment"; //$NON-NLS-1$
    public static final String ATTR_TEXT_COLOR = "textColor"; //$NON-NLS-1$
    public static final String ATTR_TEXT_COLOR_HINT = "textColorHint"; //$NON-NLS-1$
    public static final String ATTR_TEXT_ALL_CAPS = "textAllCaps"; //$NON-NLS-1$

    // Tools attributes for AdapterView inheritors
    public static final String ATTR_LISTFOOTER = "listfooter"; //$NON-NLS-1$
    public static final String ATTR_LISTHEADER = "listheader"; //$NON-NLS-1$
    public static final String ATTR_LISTITEM = "listitem"; //$NON-NLS-1$

    // Tools attributes for scrolling
    public static final String ATTR_SCROLLX = "scrollX"; //$NON-NLS-1$
    public static final String ATTR_SCROLLY = "scrollY"; //$NON-NLS-1$

    // AbsoluteLayout layout params
    public static final String ATTR_LAYOUT_Y = "layout_y"; //$NON-NLS-1$
    public static final String ATTR_LAYOUT_X = "layout_x"; //$NON-NLS-1$

    // GridLayout layout params
    public static final String ATTR_LAYOUT_ROW = "layout_row"; //$NON-NLS-1$
    public static final String ATTR_LAYOUT_ROW_SPAN = "layout_rowSpan"; //$NON-NLS-1$
    public static final String ATTR_LAYOUT_COLUMN = "layout_column"; //$NON-NLS-1$
    public static final String ATTR_LAYOUT_COLUMN_SPAN = "layout_columnSpan"; //$NON-NLS-1$

    // ProgressBar/RatingBar attributes
    public static final String ATTR_MAXIMUM = "max"; //$NON-NLS-1$
    public static final String ATTR_PROGRESS = "progress"; //$NON-NLS-1$
    public static final String ATTR_PROGRESS_DRAWABLE = "progressDrawable"; //$NON-NLS-1$
    public static final String ATTR_PROGRESS_TINT = "progressTint"; //$NON-NLS-1$
    public static final String ATTR_INDETERMINATE = "indeterminate"; //$NON-NLS-1$
    public static final String ATTR_INDETERMINATE_DRAWABLE = "indeterminateDrawable"; //$NON-NLS-1$
    public static final String ATTR_INDETERMINATE_TINT = "indeterminateTint"; //$NON-NLS-1$
    public static final String ATTR_RATING = "rating"; //$NON-NLS-1$
    public static final String ATTR_NUM_STARS = "numStars"; //$NON-NLS-1$
    public static final String ATTR_STEP_SIZE = "stepSize"; //$NON-NLS-1$
    public static final String ATTR_IS_INDICATOR = "isIndicator"; //$NON-NLS-1$
    public static final String ATTR_THUMB = "thumb"; //$NON-NLS-1$

    // ImageView attributes
    public static final String ATTR_ADJUST_VIEW_BOUNDS = "adjustViewBounds"; //$NON-NLS-1$
    public static final String ATTR_CROP_TO_PADDING = "cropToPadding"; //$NON-NLS-1$

    // ConstraintLayout layout params
    public static final String ATTR_LAYOUT_EDITOR_ABSOLUTE_X =
            "layout_editor_absoluteX"; //$NON-NLS-1$
    public static final String ATTR_LAYOUT_EDITOR_ABSOLUTE_Y =
            "layout_editor_absoluteY"; //$NON-NLS-1$
    public static final String ATTR_LAYOUT_LEFT_CREATOR =
            "layout_constraintLeft_creator"; //$NON-NLS-1$
    public static final String ATTR_LAYOUT_RIGHT_CREATOR =
            "layout_constraintRight_creator"; //$NON-NLS-1$
    public static final String ATTR_LAYOUT_TOP_CREATOR =
            "layout_constraintTop_creator"; //$NON-NLS-1$
    public static final String ATTR_LAYOUT_BOTTOM_CREATOR =
            "layout_constraintBottom_creator"; //$NON-NLS-1$
    public static final String ATTR_LAYOUT_BASELINE_CREATOR =
            "layout_constraintBaseline_creator"; //$NON-NLS-1$
    public static final String ATTR_LAYOUT_CENTER_CREATOR =
            "layout_constraintCenter_creator"; //$NON-NLS-1$
    public static final String ATTR_LAYOUT_CENTER_X_CREATOR =
            "layout_constraintCenterX_creator"; //$NON-NLS-1$
    public static final String ATTR_LAYOUT_CENTER_Y_CREATOR =
            "layout_constraintCenterY_creator"; //$NON-NLS-1$
    public static final String ATTR_LAYOUT_LEFT_TO_LEFT_OF =
            "layout_constraintLeft_toLeftOf"; //$NON-NLS-1$
    public static final String ATTR_LAYOUT_LEFT_TO_RIGHT_OF =
            "layout_constraintLeft_toRightOf"; //$NON-NLS-1$
    public static final String ATTR_LAYOUT_RIGHT_TO_LEFT_OF =
            "layout_constraintRight_toLeftOf"; //$NON-NLS-1$
    public static final String ATTR_LAYOUT_RIGHT_TO_RIGHT_OF =
            "layout_constraintRight_toRightOf"; //$NON-NLS-1$
    public static final String ATTR_LAYOUT_TOP_TO_TOP_OF =
            "layout_constraintTop_toTopOf"; //$NON-NLS-1$
    public static final String ATTR_LAYOUT_TOP_TO_BOTTOM_OF =
            "layout_constraintTop_toBottomOf"; //$NON-NLS-1$
    public static final String ATTR_LAYOUT_BOTTOM_TO_TOP_OF =
            "layout_constraintBottom_toTopOf"; //$NON-NLS-1$
    public static final String ATTR_LAYOUT_BOTTOM_TO_BOTTOM_OF =
            "layout_constraintBottom_toBottomOf"; //$NON-NLS-1$
    public static final String ATTR_LAYOUT_BASELINE_TO_BASELINE_OF =
            "layout_constraintBaseline_toBaselineOf"; //$NON-NLS-1$
    public static final String ATTR_LAYOUT_HORIZONTAL_BIAS =
            "layout_constraintHorizontal_bias"; //$NON-NLS-1$
    public static final String ATTR_LAYOUT_VERTICAL_BIAS =
            "layout_constraintVertical_bias"; //$NON-NLS-1$
    public static final String ATTR_LAYOUT_DIMENSION_RATIO =
            "layout_constraintDimensionRatio"; //$NON-NLS-1$
    public static final String ATTR_LAYOUT_VERTICAL_CHAIN_STYLE =
            "layout_constraintVertical_chainStyle"; //$NON-NLS-1$
    public static final String ATTR_LAYOUT_HORIZONTAL_CHAIN_STYLE =
            "layout_constraintHorizontal_chainStyle"; //$NON-NLS-1$
    public static final String ATTR_LAYOUT_VERTICAL_WEIGHT =
            "layout_constraintVertical_weight"; //$NON-NLS-1$
    public static final String ATTR_LAYOUT_HORIZONTAL_WEIGHT =
            "layout_constraintHorizontal_weight"; //$NON-NLS-1$
    public static final String ATTR_LAYOUT_CHAIN_SPREAD = "spread"; //$NON_NLS-1$
    public static final String ATTR_LAYOUT_CHAIN_SPREAD_INSIDE = "spread_inside"; //$NON_NLS-1$
    public static final String ATTR_LAYOUT_CHAIN_PACKED = "packed"; //$NON_NLS-1$

    public static final String ATTR_GUIDELINE_ORIENTATION_HORIZONTAL = "horizontal"; //$NON-NLS-1$
    public static final String ATTR_GUIDELINE_ORIENTATION_VERTICAL = "vertical"; //$NON-NLS-1$
    public static final String LAYOUT_CONSTRAINT_GUIDE_BEGIN =
            "layout_constraintGuide_begin"; //$NON-NLS-1$
    public static final String LAYOUT_CONSTRAINT_GUIDE_END =
            "layout_constraintGuide_end"; //$NON-NLS-1$
    public static final String LAYOUT_CONSTRAINT_GUIDE_PERCENT =
            "layout_constraintGuide_percent"; //$NON-NLS-1$
    public static final String LAYOUT_CONSTRAINT_DEPRECATED_GUIDE_PERCENT =
            "layout_constraintGuide_Percent"; //$NON-NLS-1$

    // FlexboxLayout params
    public static final String ATTR_FLEX_DIRECTION = "flexDirection";
    public static final String ATTR_FLEX_WRAP = "flexWrap";
    public static final String ATTR_JUSTIFY_CONTENT = "justifyContent";
    public static final String ATTR_ALIGN_ITEMS = "alignItems";
    public static final String ATTR_ALIGN_CONTENT = "alignContent";

    // FlexboxLayout layout params
    public static final String ATTR_LAYOUT_ORDER = "layout_order";
    public static final String ATTR_LAYOUT_FLEX_GROW = "layout_flexGrow";
    public static final String ATTR_LAYOUT_FLEX_SHRINK = "layout_flexShrink";
    public static final String ATTR_LAYOUT_ALIGN_SELF = "layout_alignSelf";
    public static final String ATTR_LAYOUT_FLEX_BASIS_PERCENT = "layout_flexBasisPercent";
    public static final String ATTR_LAYOUT_MIN_WIDTH = "layout_minWidth";
    public static final String ATTR_LAYOUT_MIN_HEIGHT = "layout_minHeight";
    public static final String ATTR_LAYOUT_MAX_WIDTH = "layout_maxWidth";
    public static final String ATTR_LAYOUT_MAX_HEIGHT = "layout_maxHeight";
    public static final String ATTR_LAYOUT_WRAP_BEFORE = "layout_wrapBefore";

    // TableRow
    public static final String ATTR_LAYOUT_SPAN = "layout_span"; //$NON-NLS-1$

    // RelativeLayout layout params:
    public static final String ATTR_LAYOUT_ALIGN_LEFT = "layout_alignLeft"; //$NON-NLS-1$
    public static final String ATTR_LAYOUT_ALIGN_RIGHT = "layout_alignRight"; //$NON-NLS-1$
    public static final String ATTR_LAYOUT_ALIGN_START = "layout_alignStart"; //$NON-NLS-1$
    public static final String ATTR_LAYOUT_ALIGN_END = "layout_alignEnd"; //$NON-NLS-1$
    public static final String ATTR_LAYOUT_ALIGN_TOP = "layout_alignTop"; //$NON-NLS-1$
    public static final String ATTR_LAYOUT_ALIGN_BOTTOM = "layout_alignBottom"; //$NON-NLS-1$
    public static final String ATTR_LAYOUT_ALIGN_PARENT_LEFT =
            "layout_alignParentLeft"; //$NON-NLS-1$
    public static final String ATTR_LAYOUT_ALIGN_PARENT_RIGHT =
            "layout_alignParentRight"; //$NON-NLS-1$
    public static final String ATTR_LAYOUT_ALIGN_PARENT_START =
            "layout_alignParentStart"; //$NON-NLS-1$
    public static final String ATTR_LAYOUT_ALIGN_PARENT_END = "layout_alignParentEnd"; //$NON-NLS-1$
    public static final String ATTR_LAYOUT_ALIGN_PARENT_TOP = "layout_alignParentTop"; //$NON-NLS-1$
    public static final String ATTR_LAYOUT_ALIGN_PARENT_BOTTOM =
            "layout_alignParentBottom"; //$NON-NLS-1$
    public static final String ATTR_LAYOUT_ALIGN_WITH_PARENT_MISSING =
            "layout_alignWithParentIfMissing"; //$NON-NLS-1$
    public static final String ATTR_LAYOUT_ALIGN_BASELINE = "layout_alignBaseline"; //$NON-NLS-1$
    public static final String ATTR_LAYOUT_CENTER_IN_PARENT = "layout_centerInParent"; //$NON-NLS-1$
    public static final String ATTR_LAYOUT_CENTER_VERTICAL = "layout_centerVertical"; //$NON-NLS-1$
    public static final String ATTR_LAYOUT_CENTER_HORIZONTAL =
            "layout_centerHorizontal"; //$NON-NLS-1$
    public static final String ATTR_LAYOUT_TO_RIGHT_OF = "layout_toRightOf"; //$NON-NLS-1$
    public static final String ATTR_LAYOUT_TO_LEFT_OF = "layout_toLeftOf"; //$NON-NLS-1$
    public static final String ATTR_LAYOUT_TO_START_OF = "layout_toStartOf"; //$NON-NLS-1$
    public static final String ATTR_LAYOUT_TO_END_OF = "layout_toEndOf"; //$NON-NLS-1$
    public static final String ATTR_LAYOUT_BELOW = "layout_below"; //$NON-NLS-1$
    public static final String ATTR_LAYOUT_ABOVE = "layout_above"; //$NON-NLS-1$

    // Margins
    public static final String ATTR_LAYOUT_MARGIN = "layout_margin"; //$NON-NLS-1$
    public static final String ATTR_LAYOUT_MARGIN_LEFT = "layout_marginLeft"; //$NON-NLS-1$
    public static final String ATTR_LAYOUT_MARGIN_RIGHT = "layout_marginRight"; //$NON-NLS-1$
    public static final String ATTR_LAYOUT_MARGIN_START = "layout_marginStart"; //$NON-NLS-1$
    public static final String ATTR_LAYOUT_MARGIN_END = "layout_marginEnd"; //$NON-NLS-1$
    public static final String ATTR_LAYOUT_MARGIN_TOP = "layout_marginTop"; //$NON-NLS-1$
    public static final String ATTR_LAYOUT_MARGIN_BOTTOM = "layout_marginBottom"; //$NON-NLS-1$

    // Attributes: Drawables
    public static final String ATTR_TILE_MODE = "tileMode"; //$NON-NLS-1$

    // Attributes: Design and support lib
    public static final String ATTR_LAYOUT_ANCHOR = "layout_anchor"; //$NON-NLS-1$
    public static final String ATTR_LAYOUT_ANCHOR_GRAVITY = "layout_anchorGravity"; //$NON-NLS-1$
    public static final String ATTR_LAYOUT_BEHAVIOR = "layout_behavior"; //$NON-NLS-1$
    public static final String ATTR_LAYOUT_KEYLINE = "layout_keyline"; //$NON-NLS-1$
    public static final String ATTR_BACKGROUND_TINT = "backgroundTint"; //$NON-NLS-1$
    public static final String ATTR_RIPPLE_COLOR = "rippleColor"; //$NON-NLS-1$
    public static final String ATTR_TINT = "tint"; //$NON-NLS-1$
    public static final String ATTR_FAB_SIZE = "fabSize"; //$NON-NLS-1$
    public static final String ATTR_ELEVATION = "elevation"; //$NON-NLS-1$
    public static final String ATTR_FITS_SYSTEM_WINDOWS = "fitsSystemWindows"; //$NON-NLS-1$
    public static final String ATTR_EXPANDED = "expanded"; //$NON-NLS-1$
    public static final String ATTR_LAYOUT_SCROLL_FLAGS = "layout_scrollFlags"; //$NON-NLS-1$
    public static final String ATTR_LAYOUT_COLLAPSE_MODE = "layout_collapseMode"; //$NON-NLS-1$
    public static final String ATTR_COLLAPSE_PARALLAX_MULTIPLIER =
            "layout_collapseParallaxMultiplier"; //$NON-NLS-1$
    public static final String ATTR_SCROLLBAR_STYLE = "scrollbarStyle"; //$NON-NLS-1$
    public static final String ATTR_FILL_VIEWPORT = "fillViewport"; //$NON-NLS-1$
    public static final String ATTR_CLIP_TO_PADDING = "clipToPadding"; //$NON-NLS-1$
    public static final String ATTR_CLIP_CHILDREN = "clipChildren"; //$NON-NLS-1$
    public static final String ATTR_HEADER_LAYOUT = "headerLayout"; //$NON-NLS-1$
    public static final String ATTR_ITEM_BACKGROUND = "itemBackground"; //$NON-NLS-1$
    public static final String ATTR_ITEM_ICON_TINT = "itemIconTint"; //$NON-NLS-1$
    public static final String ATTR_ITEM_TEXT_APPEARANCE = "itemTextAppearance"; //$NON-NLS-1$
    public static final String ATTR_ITEM_TEXT_COLOR = "itemTextColor"; //$NON-NLS-1$
    public static final String ATTR_POPUP_THEME = "popupTheme"; //$NON-NLS-1$
    public static final String ATTR_MIN_HEIGHT = "minHeight"; //$NON-NLS-1$
    public static final String ATTR_ACTION_BAR = "actionBar"; //$NON-NLS-1$
    public static final String ATTR_CONTENT_SCRIM = "contentScrim"; //$NON-NLS-1$
    public static final String ATTR_TOOLBAR_ID = "toolbarId"; //$NON-NLS-1$
    public static final String ATTR_CACHE_COLOR_HINT = "cacheColorHint"; //$NON-NLS-1$
    public static final String ATTR_DIVIDER = "divider"; //$NON-NLS-1$
    public static final String ATTR_DIVIDER_PADDING = "dividerPadding"; //$NON-NLS-1$
    public static final String ATTR_DIVIDER_HEIGHT = "dividerHeight"; //$NON-NLS-1$
    public static final String ATTR_FOOTER_DIVIDERS_ENABLED = "footerDividersEnabled"; //$NON-NLS-1$
    public static final String ATTR_HEADER_DIVIDERS_ENABLED = "headerDividersEnabled"; //$NON-NLS-1$
    public static final String ATTR_CARD_BACKGROUND_COLOR = "cardBackgroundColor"; //$NON-NLS-1$
    public static final String ATTR_CARD_CORNER_RADIUS = "cardCornerRadius"; //$NON-NLS-1$
    public static final String ATTR_CONTENT_PADDING = "contentPadding"; //$NON-NLS-1$
    public static final String ATTR_CARD_ELEVATION = "cardElevation"; //$NON-NLS-1$
    public static final String ATTR_CARD_PREVENT_CORNER_OVERLAP =
            "cardPreventCornerOverlap"; //$NON-NLS-1$
    public static final String ATTR_CARD_USE_COMPAT_PADDING = "cardUseCompatPadding"; //$NON-NLS-1$
    public static final String ATTR_SPINNER_MODE = "spinnerMode"; //$NON-NLS-1$
    public static final String ATTR_ENTRIES = "entries"; //$NON-NLS-1$
    public static final String ATTR_POPUP_BACKGROUND = "popupBackground"; //$NON-NLS-1$
    public static final String ATTR_MIN_WIDTH = "minWidth"; //$NON-NLS-1$
    public static final String ATTR_DROPDOWN_HEIGHT = "dropDownHeight"; //$NON-NLS-1$
    public static final String ATTR_DROPDOWN_WIDTH = "dropDownWidth"; //$NON-NLS-1$
    public static final String ATTR_DRAW_SELECTOR_ON_TOP = "drawSelectorOnTop"; //$NON-NLS-1$
    public static final String ATTR_SCROLLBARS = "scrollbars"; //$NON-NLS-1$
    public static final String ATTR_COMPLETION_HINT = "completionHint"; //$NON-NLS-1$
    public static final String ATTR_TAB_MODE = "tabMode"; //$NON-NLS-1$
    public static final String ATTR_TAB_GRAVITY = "tabGravity"; //$NON-NLS-1$
    public static final String ATTR_TAB_CONTENT_START = "tabContentStart"; //$NON-NLS-1$
    public static final String ATTR_TAB_INDICATOR_COLOR = "tabIndicatorColor"; //$NON-NLS-1$
    public static final String ATTR_TAB_SELECTED_TEXT_COLOR = "tabSelectedTextColor"; //$NON-NLS-1$
    public static final String ATTR_TAB_TEXT_APPEARANCE = "tabTextAppearance"; //$NON-NLS-1$

    // Values: Manifest
    public static final String VALUE_SPLIT_ACTION_BAR_WHEN_NARROW =
            "splitActionBarWhenNarrow"; // NON-NLS-$1

    // Values: Layouts
    public static final String VALUE_FILL_PARENT = "fill_parent"; //$NON-NLS-1$
    public static final String VALUE_MATCH_PARENT = "match_parent"; //$NON-NLS-1$
    public static final String VALUE_VERTICAL = "vertical"; //$NON-NLS-1$
    public static final String VALUE_TRUE = "true"; //$NON-NLS-1$
    public static final String VALUE_EDITABLE = "editable"; //$NON-NLS-1$
    public static final String VALUE_AUTO_FIT = "auto_fit"; //$NON-NLS-1$
    public static final String VALUE_SELECTABLE_ITEM_BACKGROUND =
            "?android:attr/selectableItemBackground"; //$NON-NLS-1$

    // Values: Resources
    public static final String VALUE_ID = "id"; //$NON-NLS-1$

    // Values: Drawables
    public static final String VALUE_DISABLED = "disabled"; //$NON-NLS-1$
    public static final String VALUE_CLAMP = "clamp"; //$NON-NLS-1$

    // Menus
    public static final String ATTR_CHECKABLE = "checkable";
    public static final String ATTR_CHECKABLE_BEHAVIOR = "checkableBehavior";
    public static final String ATTR_ORDER_IN_CATEGORY = "orderInCategory";
    public static final String ATTR_SHOW_AS_ACTION = "showAsAction";
    public static final String ATTR_TITLE = "title";
    public static final String ATTR_VISIBLE = "visible";
    public static final String VALUE_IF_ROOM = "ifRoom"; //$NON-NLS-1$
    public static final String VALUE_ALWAYS = "always"; //$NON-NLS-1$

    // Units
    public static final String UNIT_DP = "dp"; //$NON-NLS-1$
    public static final String UNIT_DIP = "dip"; //$NON-NLS-1$
    public static final String UNIT_SP = "sp"; //$NON-NLS-1$
    public static final String UNIT_PX = "px"; //$NON-NLS-1$
    public static final String UNIT_IN = "in"; //$NON-NLS-1$
    public static final String UNIT_MM = "mm"; //$NON-NLS-1$
    public static final String UNIT_PT = "pt"; //$NON-NLS-1$

    // Filenames and folder names
    public static final String ANDROID_MANIFEST_XML = "AndroidManifest.xml"; //$NON-NLS-1$
    public static final String OLD_PROGUARD_FILE = "proguard.cfg"; //$NON-NLS-1$
    public static final String CLASS_FOLDER =
            "bin" + File.separator + "classes"; //$NON-NLS-1$ //$NON-NLS-2$
    public static final String GEN_FOLDER = "gen"; //$NON-NLS-1$
    public static final String SRC_FOLDER = "src"; //$NON-NLS-1$
    public static final String LIBS_FOLDER = "libs"; //$NON-NLS-1$
    public static final String BIN_FOLDER = "bin"; //$NON-NLS-1$

    public static final String RES_FOLDER = "res"; //$NON-NLS-1$
    public static final String DOT_XML = ".xml"; //$NON-NLS-1$
    public static final String DOT_XSD = ".xsd"; //$NON-NLS-1$
    public static final String DOT_GIF = ".gif"; //$NON-NLS-1$
    public static final String DOT_JPG = ".jpg"; //$NON-NLS-1$
    public static final String DOT_JPEG = ".jpeg"; //$NON-NLS-1$
    public static final String DOT_WEBP = ".webp"; //$NON-NLS-1$
    public static final String DOT_PNG = ".png"; //$NON-NLS-1$
    public static final String DOT_9PNG = ".9.png"; //$NON-NLS-1$
    public static final String DOT_JAVA = ".java"; //$NON-NLS-1$
    public static final String DOT_CLASS = ".class"; //$NON-NLS-1$
    public static final String DOT_JAR = ".jar"; //$NON-NLS-1$
    public static final String DOT_GRADLE = ".gradle"; //$NON-NLS-1$
    public static final String DOT_PROPERTIES = ".properties"; //$NON-NLS-1$
    public static final String DOT_JSON = ".json"; //$NON-NLS-1$
    public static final String DOT_PSD = ".psd"; //$NON-NLS-1$

    /** Extension of the Application package Files, i.e. "apk". */
    public static final String EXT_ANDROID_PACKAGE = "apk"; //$NON-NLS-1$
    /** Extension of the InstantApp package Files, i.e. "iapk". */
    public static final String EXT_INSTANTAPP_PACKAGE = "iapk"; //$NON-NLS-1$
    /** Extension for Android archive files */
    public static final String EXT_AAR = "aar"; //$NON-NLS-1$
    /** Extension for Android atom files. */
    public static final String EXT_ATOM = "atom"; //$NON-NLS-1$
    /** Extension for Android atombundle files. */
    public static final String EXT_ATOMBUNDLE = "atombundle"; //$NON-NLS-1$
    /** Extension of java files, i.e. "java" */
    public static final String EXT_JAVA = "java"; //$NON-NLS-1$
    /** Extension of compiled java files, i.e. "class" */
    public static final String EXT_CLASS = "class"; //$NON-NLS-1$
    /** Extension of xml files, i.e. "xml" */
    public static final String EXT_XML = "xml"; //$NON-NLS-1$
    /** Extension of gradle files, i.e. "gradle" */
    public static final String EXT_GRADLE = "gradle"; //$NON-NLS-1$
    /** Extension of jar files, i.e. "jar" */
    public static final String EXT_JAR = "jar"; //$NON-NLS-1$
    /** Extension of ZIP files, i.e. "zip" */
    public static final String EXT_ZIP = "zip"; //$NON-NLS-1$
    /** Extension of aidl files, i.e. "aidl" */
    public static final String EXT_AIDL = "aidl"; //$NON-NLS-1$
    /** Extension of Renderscript files, i.e. "rs" */
    public static final String EXT_RS = "rs"; //$NON-NLS-1$
    /** Extension of Renderscript files, i.e. "rsh" */
    public static final String EXT_RSH = "rsh"; //$NON-NLS-1$
    /** Extension of FilterScript files, i.e. "fs" */
    public static final String EXT_FS = "fs"; //$NON-NLS-1$
    /** Extension of Renderscript bitcode files, i.e. "bc" */
    public static final String EXT_BC = "bc"; //$NON-NLS-1$
    /** Extension of dependency files, i.e. "d" */
    public static final String EXT_DEP = "d"; //$NON-NLS-1$
    /** Extension of native libraries, i.e. "so" */
    public static final String EXT_NATIVE_LIB = "so"; //$NON-NLS-1$
    /** Extension of dex files, i.e. "dex" */
    public static final String EXT_DEX = "dex"; //$NON-NLS-1$
    /** Extension for temporary resource files, ie "ap_ */
    public static final String EXT_RES = "ap_"; //$NON-NLS-1$
    /** Extension for pre-processable images. Right now pngs */
    public static final String EXT_PNG = "png"; //$NON-NLS-1$

    public static final String EXT_HPROF = "hprof"; //$NON-NLS-1$
    public static final String EXT_GZ = "gz"; //$NON-NLS-1$

    private static final String DOT = "."; //$NON-NLS-1$

    /** Dot-Extension of the Application package Files, i.e. ".apk". */
    public static final String DOT_ANDROID_PACKAGE = DOT + EXT_ANDROID_PACKAGE;
    /** Dot-Extension for Android archive files */
    public static final String DOT_AAR = DOT + EXT_AAR; //$NON-NLS-1$
    /** Dot-Extension for Android atombundle files. */
    public static final String DOT_ATOMBUNDLE = DOT + EXT_ATOMBUNDLE; //$NON-NLS-1$
    /** Dot-Extension of zip files, i.e. ".zip" */
    public static final String DOT_ZIP = DOT + EXT_ZIP;
    /** Dot-Extension of aidl files, i.e. ".aidl" */
    public static final String DOT_AIDL = DOT + EXT_AIDL;
    /** Dot-Extension of renderscript files, i.e. ".rs" */
    public static final String DOT_RS = DOT + EXT_RS;
    /** Dot-Extension of renderscript header files, i.e. ".rsh" */
    public static final String DOT_RSH = DOT + EXT_RSH;
    /** Dot-Extension of FilterScript files, i.e. ".fs" */
    public static final String DOT_FS = DOT + EXT_FS;
    /** Dot-Extension of renderscript bitcode files, i.e. ".bc" */
    public static final String DOT_BC = DOT + EXT_BC;
    /** Dot-Extension of dependency files, i.e. ".d" */
    public static final String DOT_DEP = DOT + EXT_DEP;
    /** Dot-Extension of native dynamic libraries, i.e. ".so" */
    public static final String DOT_NATIVE_LIBS = DOT + EXT_NATIVE_LIB;
    /** Dot-Extension of dex files, i.e. ".dex" */
    public static final String DOT_DEX = DOT + EXT_DEX;
    /** Dot-Extension for temporary resource files, ie "ap_ */
    public static final String DOT_RES = DOT + EXT_RES;
    /** Dot-Extension for BMP files, i.e. ".bmp" */
    public static final String DOT_BMP = ".bmp"; //$NON-NLS-1$
    /** Dot-Extension for SVG files, i.e. ".svg" */
    public static final String DOT_SVG = ".svg"; //$NON-NLS-1$
    /** Dot-Extension for template files */
    public static final String DOT_FTL = ".ftl"; //$NON-NLS-1$
    /** Dot-Extension of text files, i.e. ".txt" */
    public static final String DOT_TXT = ".txt"; //$NON-NLS-1$
    /** Dot-Extension for Java heap dumps. */
    public static final String DOT_HPROF = DOT + EXT_HPROF; //$NON-NLS-1$

    /** Resource base name for java files and classes */
    public static final String FN_RESOURCE_BASE = "R"; //$NON-NLS-1$
    /** Resource java class filename, i.e. "R.java" */
    public static final String FN_RESOURCE_CLASS = FN_RESOURCE_BASE + DOT_JAVA;
    /** Resource class file filename, i.e. "R.class" */
    public static final String FN_COMPILED_RESOURCE_CLASS = FN_RESOURCE_BASE + DOT_CLASS;
    /** Resource text filename, i.e. "R.txt" */
    public static final String FN_RESOURCE_TEXT = FN_RESOURCE_BASE + DOT_TXT;
    /** Filename for public resources in AAR archives */
    public static final String FN_PUBLIC_TXT = "public.txt";
    /** Generated manifest class name */
    public static final String FN_MANIFEST_BASE = "Manifest"; //$NON-NLS-1$
    /** Generated BuildConfig class name */
    public static final String FN_BUILD_CONFIG_BASE = "BuildConfig"; //$NON-NLS-1$
    /** Manifest java class filename, i.e. "Manifest.java" */
    public static final String FN_MANIFEST_CLASS = FN_MANIFEST_BASE + DOT_JAVA;
    /** BuildConfig java class filename, i.e. "BuildConfig.java" */
    public static final String FN_BUILD_CONFIG = FN_BUILD_CONFIG_BASE + DOT_JAVA;

    public static final String DRAWABLE_FOLDER = "drawable"; //$NON-NLS-1$
    public static final String MIPMAP_FOLDER = "mipmap"; //$NON-NLS-1$
    public static final String DRAWABLE_XHDPI = "drawable-xhdpi"; //$NON-NLS-1$
    public static final String DRAWABLE_XXHDPI = "drawable-xxhdpi"; //$NON-NLS-1$
    public static final String DRAWABLE_XXXHDPI = "drawable-xxxhdpi"; //$NON-NLS-1$
    public static final String DRAWABLE_HDPI = "drawable-hdpi"; //$NON-NLS-1$
    public static final String DRAWABLE_MDPI = "drawable-mdpi"; //$NON-NLS-1$
    public static final String DRAWABLE_LDPI = "drawable-ldpi"; //$NON-NLS-1$

    // Resources
    public static final String PREFIX_RESOURCE_REF = "@"; //$NON-NLS-1$
    public static final String PREFIX_THEME_REF = "?"; //$NON-NLS-1$
    public static final String PREFIX_BINDING_EXPR = "@{"; //$NON-NLS-1$
    public static final String PREFIX_TWOWAY_BINDING_EXPR = "@={"; //$NON-NLS-1$
    public static final String MANIFEST_PLACEHOLDER_PREFIX = "${"; //$NON-NLS-1$
    public static final String MANIFEST_PLACEHOLDER_SUFFIX = "}"; //$NON-NLS-1$
    public static final String ANDROID_PREFIX = "@android:"; //$NON-NLS-1$
    public static final String ANDROID_THEME_PREFIX = "?android:"; //$NON-NLS-1$
    public static final String LAYOUT_RESOURCE_PREFIX = "@layout/"; //$NON-NLS-1$
    public static final String STYLE_RESOURCE_PREFIX = "@style/"; //$NON-NLS-1$
    public static final String COLOR_RESOURCE_PREFIX = "@color/"; //$NON-NLS-1$
    public static final String NEW_ID_PREFIX = "@+id/"; //$NON-NLS-1$
    public static final String ID_PREFIX = "@id/"; //$NON-NLS-1$
    public static final String DRAWABLE_PREFIX = "@drawable/"; //$NON-NLS-1$
    public static final String STRING_PREFIX = "@string/"; //$NON-NLS-1$
    public static final String DIMEN_PREFIX = "@dimen/"; //$NON-NLS-1$
    public static final String MIPMAP_PREFIX = "@mipmap/"; //$NON-NLS-1$
    public static final String AAPT_ATTR_PREFIX = "@aapt:_aapt/";

    public static final String ANDROID_LAYOUT_RESOURCE_PREFIX = "@android:layout/"; //$NON-NLS-1$
    public static final String ANDROID_STYLE_RESOURCE_PREFIX = "@android:style/"; //$NON-NLS-1$
    public static final String ANDROID_COLOR_RESOURCE_PREFIX = "@android:color/"; //$NON-NLS-1$
    public static final String ANDROID_NEW_ID_PREFIX = "@android:+id/"; //$NON-NLS-1$
    public static final String ANDROID_ID_PREFIX = "@android:id/"; //$NON-NLS-1$
    public static final String ANDROID_DRAWABLE_PREFIX = "@android:drawable/"; //$NON-NLS-1$
    public static final String ANDROID_STRING_PREFIX = "@android:string/"; //$NON-NLS-1$

    public static final String RESOURCE_CLZ_ID = "id"; //$NON-NLS-1$
    public static final String RESOURCE_CLZ_COLOR = "color"; //$NON-NLS-1$
    public static final String RESOURCE_CLZ_ARRAY = "array"; //$NON-NLS-1$
    public static final String RESOURCE_CLZ_ATTR = "attr"; //$NON-NLS-1$
    public static final String RESOURCE_CLR_STYLEABLE = "styleable"; //$NON-NLS-1$
    public static final String NULL_RESOURCE = "@null"; //$NON-NLS-1$
    public static final String TRANSPARENT_COLOR = "@android:color/transparent"; //$NON-NLS-1$
    public static final String REFERENCE_STYLE = "style/"; //$NON-NLS-1$
    public static final String PREFIX_ANDROID = "android:"; //$NON-NLS-1$
    public static final String PREFIX_APP = "app:"; //$NON-NLS-1$

    // Resource Types
    public static final String DRAWABLE_TYPE = "drawable"; //$NON-NLS-1$
    public static final String MENU_TYPE = "menu"; //$NON-NLS-1$

    // Packages
    public static final String ANDROID_PKG_PREFIX = "android."; //$NON-NLS-1$
    public static final String WIDGET_PKG_PREFIX = "android.widget."; //$NON-NLS-1$
    public static final String VIEW_PKG_PREFIX = "android.view."; //$NON-NLS-1$

    // Project properties
    public static final String ANDROID_LIBRARY = "android.library"; //$NON-NLS-1$
    public static final String PROGUARD_CONFIG = "proguard.config"; //$NON-NLS-1$
    public static final String ANDROID_LIBRARY_REFERENCE_FORMAT =
            "android.library.reference.%1$d"; //$NON-NLS-1$
    public static final String PROJECT_PROPERTIES = "project.properties"; //$NON-NLS-1$

    // Java References
    public static final String ATTR_REF_PREFIX = "?attr/"; //$NON-NLS-1$
    public static final String R_PREFIX = "R."; //$NON-NLS-1$
    public static final String R_ID_PREFIX = "R.id."; //$NON-NLS-1$
    public static final String R_LAYOUT_RESOURCE_PREFIX = "R.layout."; //$NON-NLS-1$
    public static final String R_DRAWABLE_PREFIX = "R.drawable."; //$NON-NLS-1$
    public static final String R_STYLEABLE_PREFIX = "R.styleable."; //$NON-NLS-1$
    public static final String R_ATTR_PREFIX = "R.attr."; //$NON-NLS-1$

    // Attributes related to tools
    public static final String ATTR_IGNORE = "ignore"; //$NON-NLS-1$
    public static final String ATTR_LOCALE = "locale"; //$NON-NLS-1$

    // SuppressLint
    public static final String SUPPRESS_ALL = "all"; //$NON-NLS-1$
    public static final String SUPPRESS_LINT = "SuppressLint"; //$NON-NLS-1$
    public static final String TARGET_API = "TargetApi"; //$NON-NLS-1$
    public static final String ATTR_TARGET_API = "targetApi"; //$NON-NLS-1$
    public static final String FQCN_SUPPRESS_LINT =
            "android.annotation." + SUPPRESS_LINT; //$NON-NLS-1$
    public static final String FQCN_TARGET_API = "android.annotation." + TARGET_API; //$NON-NLS-1$

    // Class Names
    public static final String CONSTRUCTOR_NAME = "<init>"; //$NON-NLS-1$
    public static final String CLASS_CONSTRUCTOR = "<clinit>"; //$NON-NLS-1$
    public static final String ANDROID_VIEW_VIEW = "android/view/View"; //$NON-NLS-1$

    // Method Names
    public static final String FORMAT_METHOD = "format"; //$NON-NLS-1$
    public static final String GET_STRING_METHOD = "getString"; //$NON-NLS-1$

    public static final String ATTR_TAG = "tag"; //$NON-NLS-1$
    public static final String ATTR_NUM_COLUMNS = "numColumns"; //$NON-NLS-1$

    // Some common layout element names
    public static final String CALENDAR_VIEW = "CalendarView"; //$NON-NLS-1$
    public static final String CHRONOMETER = "Chronometer"; //$NON-NLS-1$
    public static final String TEXT_CLOCK = "TextClock"; //$NON-NLS-1$
    public static final String SPACE = "Space"; //$NON-NLS-1$
    public static final String GESTURE_OVERLAY_VIEW = "GestureOverlayView"; //$NON-NLS-1$
    public static final String QUICK_CONTACT_BADGE = "QuickContactBadge"; //$NON-NLS-1$

    public static final String ATTR_HANDLE = "handle"; //$NON-NLS-1$
    public static final String ATTR_BUTTON = "button"; //$NON-NLS-1$
    public static final String ATTR_BUTTON_TINT = "buttonTint"; //$NON-NLS-1$
    public static final String ATTR_CONTENT = "content"; //$NON-NLS-1$
    public static final String ATTR_CHECKED = "checked"; //$NON-NLS-1$
    public static final String ATTR_CHECK_MARK = "checkMark"; //$NON-NLS-1$
    public static final String ATTR_CHECK_MARK_TINT = "checkMarkTint"; //$NON-NLS-1$
    public static final String ATTR_DUPLICATE_PARENT_STATE = "duplicateParentState"; //$NON-NLS-1$
    public static final String ATTR_FOCUSABLE = "focusable"; //$NON-NLS-1$
    public static final String ATTR_CLICKABLE = "clickable"; //$NON-NLS-1$
    public static final String ATTR_TEXT_OFF = "textOff"; //$NON-NLS-1$
    public static final String ATTR_TEXT_ON = "textOn"; //$NON-NLS-1$
    public static final String ATTR_CHECKED_BUTTON = "checkedButton"; //$NON-NLS-1$
    public static final String ATTR_SWITCH_TEXT_APPEARANCE = "switchTextAppearance"; //$NON-NLS-1$
    public static final String ATTR_SWITCH_MIN_WIDTH = "switchMinWidth"; //$NON-NLS-1$
    public static final String ATTR_SWITCH_PADDING = "switchPadding"; //$NON-NLS-1$
    public static final String ATTR_THUMB_TINT = "thumbTint"; //$NON-NLS-1$
    public static final String ATTR_TRACK = "track"; //$NON-NLS-1$
    public static final String ATTR_TRACK_TINT = "trackTint"; //$NON-NLS-1$
    public static final String ATTR_SHOW_TEXT = "showText"; //$NON-NLS-1$
    public static final String ATTR_SPLIT_TRACK = "splitTrack"; //$NON-NLS-1$
    public static final String ATTR_STATE_LIST_ANIMATOR = "stateListAnimator"; //$NON-NLS-1$

    // TextView
    public static final String ATTR_DRAWABLE_RIGHT = "drawableRight"; //$NON-NLS-1$
    public static final String ATTR_DRAWABLE_LEFT = "drawableLeft"; //$NON-NLS-1$
    public static final String ATTR_DRAWABLE_START = "drawableStart"; //$NON-NLS-1$
    public static final String ATTR_DRAWABLE_END = "drawableEnd"; //$NON-NLS-1$
    public static final String ATTR_DRAWABLE_BOTTOM = "drawableBottom"; //$NON-NLS-1$
    public static final String ATTR_DRAWABLE_TOP = "drawableTop"; //$NON-NLS-1$
    public static final String ATTR_DRAWABLE_PADDING = "drawablePadding"; //$NON-NLS-1$

    public static final String ATTR_USE_DEFAULT_MARGINS = "useDefaultMargins"; //$NON-NLS-1$
    public static final String ATTR_MARGINS_INCLUDED_IN_ALIGNMENT =
            "marginsIncludedInAlignment"; //$NON-NLS-1$

    public static final String VALUE_WRAP_CONTENT = "wrap_content"; //$NON-NLS-1$
    public static final String VALUE_FALSE = "false"; //$NON-NLS-1$
    public static final String VALUE_N_DP = "%ddp"; //$NON-NLS-1$
    public static final String VALUE_ZERO_DP = "0dp"; //$NON-NLS-1$
    public static final String VALUE_ONE_DP = "1dp"; //$NON-NLS-1$
    public static final String VALUE_TOP = "top"; //$NON-NLS-1$
    public static final String VALUE_BOTTOM = "bottom"; //$NON-NLS-1$
    public static final String VALUE_CENTER_VERTICAL = "center_vertical"; //$NON-NLS-1$
    public static final String VALUE_CENTER_HORIZONTAL = "center_horizontal"; //$NON-NLS-1$
    public static final String VALUE_FILL_HORIZONTAL = "fill_horizontal"; //$NON-NLS-1$
    public static final String VALUE_FILL_VERTICAL = "fill_vertical"; //$NON-NLS-1$
    public static final String VALUE_0 = "0"; //$NON-NLS-1$
    public static final String VALUE_1 = "1"; //$NON-NLS-1$

    // Gravity values. These have the GRAVITY_ prefix in front of value because we already
    // have VALUE_CENTER_HORIZONTAL defined for layouts, and its definition conflicts
    // (centerHorizontal versus center_horizontal)
    public static final String GRAVITY_VALUE_ = "center"; //$NON-NLS-1$
    public static final String GRAVITY_VALUE_CENTER = "center"; //$NON-NLS-1$
    public static final String GRAVITY_VALUE_LEFT = "left"; //$NON-NLS-1$
    public static final String GRAVITY_VALUE_RIGHT = "right"; //$NON-NLS-1$
    public static final String GRAVITY_VALUE_START = "start"; //$NON-NLS-1$
    public static final String GRAVITY_VALUE_END = "end"; //$NON-NLS-1$
    public static final String GRAVITY_VALUE_BOTTOM = "bottom"; //$NON-NLS-1$
    public static final String GRAVITY_VALUE_TOP = "top"; //$NON-NLS-1$
    public static final String GRAVITY_VALUE_FILL_HORIZONTAL = "fill_horizontal"; //$NON-NLS-1$
    public static final String GRAVITY_VALUE_FILL_VERTICAL = "fill_vertical"; //$NON-NLS-1$
    public static final String GRAVITY_VALUE_CENTER_HORIZONTAL = "center_horizontal"; //$NON-NLS-1$
    public static final String GRAVITY_VALUE_CENTER_VERTICAL = "center_vertical"; //$NON-NLS-1$
    public static final String GRAVITY_VALUE_CLIP_HORIZONTAL = "clip_horizontal"; //$NON-NLS-1$
    public static final String GRAVITY_VALUE_CLIP_VERTICAL = "clip_vertical"; //$NON-NLS-1$
    public static final String GRAVITY_VALUE_FILL = "fill"; //$NON-NLS-1$

    // Mockup
    public static final String ATTR_MOCKUP = "mockup"; //$NON-NLS-1$
    public static final String ATTR_MOCKUP_CROP = "mockup_crop"; //$NON-NLS-1$
    public static final String ATTR_MOCKUP_POSITION = "mockup_crop"; //$NON-NLS-1$
    public static final String ATTR_MOCKUP_OPACITY = "mockup_opacity"; //$NON-NLS-1$

    public static final class ImageViewAttributes {
        public static final String TINT = "tint";
    }

    public static final class PreferenceTags {
        public static final String CHECK_BOX_PREFERENCE = "CheckBoxPreference";
        public static final String EDIT_TEXT_PREFERENCE = "EditTextPreference";
        public static final String LIST_PREFERENCE = "ListPreference";
        public static final String MULTI_SELECT_LIST_PREFERENCE = "MultiSelectListPreference";
        public static final String PREFERENCE_CATEGORY = "PreferenceCategory";
        public static final String PREFERENCE_SCREEN = "PreferenceScreen";
        public static final String RINGTONE_PREFERENCE = "RingtonePreference";
        public static final String SWITCH_PREFERENCE = "SwitchPreference";
    }

    public static final class PreferenceAttributes {
        public static final String ATTR_DEFAULT_VALUE = "defaultValue";
        public static final String ATTR_DEPENDENCY = "dependency";
        public static final String ATTR_DIALOG_ICON = "dialogIcon";
        public static final String ATTR_DISABLE_DEPENDENTS_STATE = "disableDependentsState";
        public static final String ATTR_ENTRIES = "entries";
        public static final String ATTR_ENTRY_VALUES = "entryValues";
        public static final String ATTR_ICON = "icon";
        public static final String ATTR_KEY = "key";
        public static final String ATTR_PERSISTENT = "persistent";
        public static final String ATTR_RINGTONE_TYPE = "ringtoneType";
        public static final String ATTR_SHOW_DEFAULT = "showDefault";
        public static final String ATTR_SHOW_SILENT = "showSilent";
        public static final String ATTR_SINGLE_LINE = "singleLine";
        public static final String ATTR_SUMMARY = "summary";
        public static final String ATTR_SUMMARY_ON = "summaryOn";
        public static final String ATTR_SUMMARY_OFF = "summaryOff";
        public static final String ATTR_SWITCH_TEXT_ON = "switchTextOn";
        public static final String ATTR_SWITCH_TEXT_OFF = "switchTextOff";
    }

    // Text Alignment values.
    public static class TextAlignment {
        public static final String NONE = "none"; //$NON-NLS-1$
        public static final String INHERIT = "inherit"; //$NON-NLS-1$
        public static final String GRAVITY = "gravity"; //$NON-NLS-1$
        public static final String TEXT_START = "textStart"; //$NON-NLS-1$
        public static final String TEXT_END = "textEnd"; //$NON-NLS-1$
        public static final String CENTER = "center"; //$NON-NLS-1$
        public static final String VIEW_START = "viewStart"; //$NON-NLS-1$
        public static final String VIEW_END = "viewEnd"; //$NON-NLS-1$
    }

    public static class TextStyle {
        public static final String VALUE_BOLD = "bold"; //$NON-NLS-1$
        public static final String VALUE_ITALIC = "italic"; //$NON-NLS-1$
    }

    public static final class ViewAttributes {
        public static final String MIN_HEIGHT = "minHeight";
    }

    /** The top level android package as a prefix, "android.". */
    public static final String ANDROID_SUPPORT_PKG_PREFIX =
            ANDROID_PKG_PREFIX + "support."; //$NON-NLS-1$

    /** The android.view. package prefix */
    public static final String ANDROID_VIEW_PKG = ANDROID_PKG_PREFIX + "view."; //$NON-NLS-1$

    /** The android.widget. package prefix */
    public static final String ANDROID_WIDGET_PREFIX = ANDROID_PKG_PREFIX + "widget."; //$NON-NLS-1$

    /** The android.webkit. package prefix */
    public static final String ANDROID_WEBKIT_PKG = ANDROID_PKG_PREFIX + "webkit."; //$NON-NLS-1$

    /** The android.app. package prefix */
    public static final String ANDROID_APP_PKG = ANDROID_PKG_PREFIX + "app."; //$NON-NLS-1$

    /** The android.support.v4. package prefix */
    public static final String ANDROID_SUPPORT_V4_PKG =
            ANDROID_SUPPORT_PKG_PREFIX + "v4."; //$NON-NLS-1$

    /** The android.support.v7. package prefix */
    public static final String ANDROID_SUPPORT_V7_PKG =
            ANDROID_SUPPORT_PKG_PREFIX + "v7."; //$NON-NLS-1$

    /** The android.support.design. package prefix */
    public static final String ANDROID_SUPPORT_DESIGN_PKG =
            ANDROID_SUPPORT_PKG_PREFIX + "design."; //$NON-NLS-1$

    /** The android.support.v17.leanback. package prefix */
    public static final String ANDROID_SUPPORT_LEANBACK_V17_PKG =
            ANDROID_SUPPORT_PKG_PREFIX + "v17.leanback."; //$NON-NLS-1$

    /** The com.google.android.gms. package prefix */
    public static final String GOOGLE_PLAY_SERVICES_PKG = "com.google.android.gms."; //$NON-NLS-1$

    /** The com.google.android.gms.ads. package prefix */
    public static final String GOOGLE_PLAY_SERVICES_ADS_PKG =
            GOOGLE_PLAY_SERVICES_PKG + "ads."; //$NON-NLS-1$

    /** The com.google.android.gms.ads. package prefix */
    public static final String GOOGLE_PLAY_SERVICES_MAPS_PKG =
            GOOGLE_PLAY_SERVICES_PKG + "maps."; //$NON-NLS-1$

    /** The LayoutParams inner-class name suffix, .LayoutParams */
    public static final String DOT_LAYOUT_PARAMS = ".LayoutParams"; //$NON-NLS-1$

    /** The fully qualified class name of an EditText view */
    public static final String FQCN_EDIT_TEXT = "android.widget.EditText"; //$NON-NLS-1$

    /** The fully qualified class name of a LinearLayout view */
    public static final String FQCN_LINEAR_LAYOUT = "android.widget.LinearLayout"; //$NON-NLS-1$

    /** The fully qualified class name of a RelativeLayout view */
    public static final String FQCN_RELATIVE_LAYOUT = "android.widget.RelativeLayout"; //$NON-NLS-1$

    /** The fully qualified class name of a GridLayout view */
    public static final String FQCN_GRID_LAYOUT = "android.widget.GridLayout"; //$NON-NLS-1$

    public static final String FQCN_GRID_LAYOUT_V7 =
            "android.support.v7.widget.GridLayout"; //$NON-NLS-1$

    /** The fully qualified class name of a FrameLayout view */
    public static final String FQCN_FRAME_LAYOUT = "android.widget.FrameLayout"; //$NON-NLS-1$

    /** The fully qualified class name of a TableRow view */
    public static final String FQCN_TABLE_ROW = "android.widget.TableRow"; //$NON-NLS-1$

    /** The fully qualified class name of a TableLayout view */
    public static final String FQCN_TABLE_LAYOUT = "android.widget.TableLayout"; //$NON-NLS-1$

    /** The fully qualified class name of a GridView view */
    public static final String FQCN_GRID_VIEW = "android.widget.GridView"; //$NON-NLS-1$

    /** The fully qualified class name of a TabWidget view */
    public static final String FQCN_TAB_WIDGET = "android.widget.TabWidget"; //$NON-NLS-1$

    /** The fully qualified class name of a Button view */
    public static final String FQCN_BUTTON = "android.widget.Button"; //$NON-NLS-1$

    /** The fully qualified class name of a CheckBox view */
    public static final String FQCN_CHECK_BOX = "android.widget.CheckBox"; //$NON-NLS-1$

    /** The fully qualified class name of a CheckedTextView view */
    public static final String FQCN_CHECKED_TEXT_VIEW =
            "android.widget.CheckedTextView"; //$NON-NLS-1$

    /** The fully qualified class name of an ImageButton view */
    public static final String FQCN_IMAGE_BUTTON = "android.widget.ImageButton"; //$NON-NLS-1$

    /** The fully qualified class name of a RatingBar view */
    public static final String FQCN_RATING_BAR = "android.widget.RatingBar"; //$NON-NLS-1$

    /** The fully qualified class name of a SeekBar view */
    public static final String FQCN_SEEK_BAR = "android.widget.SeekBar"; //$NON-NLS-1$

    /** The fully qualified class name of a MultiAutoCompleteTextView view */
    public static final String FQCN_AUTO_COMPLETE_TEXT_VIEW =
            "android.widget.AutoCompleteTextView"; //$NON-NLS-1$

    /** The fully qualified class name of a MultiAutoCompleteTextView view */
    public static final String FQCN_MULTI_AUTO_COMPLETE_TEXT_VIEW =
            "android.widget.MultiAutoCompleteTextView"; //$NON-NLS-1$

    /** The fully qualified class name of a RadioButton view */
    public static final String FQCN_RADIO_BUTTON = "android.widget.RadioButton"; //$NON-NLS-1$

    /** The fully qualified class name of a ToggleButton view */
    public static final String FQCN_TOGGLE_BUTTON = "android.widget.ToggleButton"; //$NON-NLS-1$

    /** The fully qualified class name of a Spinner view */
    public static final String FQCN_SPINNER = "android.widget.Spinner"; //$NON-NLS-1$

    /** The fully qualified class name of an AdapterView */
    public static final String FQCN_ADAPTER_VIEW = "android.widget.AdapterView"; //$NON-NLS-1$

    /** The fully qualified class name of a ListView */
    public static final String FQCN_LIST_VIEW = "android.widget.ListView"; //$NON-NLS-1$

    /** The fully qualified class name of an ExpandableListView */
    public static final String FQCN_EXPANDABLE_LIST_VIEW =
            "android.widget.ExpandableListView"; //$NON-NLS-1$

    /** The fully qualified class name of a GestureOverlayView */
    public static final String FQCN_GESTURE_OVERLAY_VIEW =
            "android.gesture.GestureOverlayView"; //$NON-NLS-1$

    /** The fully qualified class name of a DatePicker */
    public static final String FQCN_DATE_PICKER = "android.widget.DatePicker"; //$NON-NLS-1$

    /** The fully qualified class name of a TimePicker */
    public static final String FQCN_TIME_PICKER = "android.widget.TimePicker"; //$NON-NLS-1$

    /** The fully qualified class name of a RadioGroup */
    public static final String FQCN_RADIO_GROUP = "android.widgets.RadioGroup"; //$NON-NLS-1$

    /** The fully qualified class name of a Space */
    public static final String FQCN_SPACE = "android.widget.Space"; //$NON-NLS-1$

    public static final String FQCN_SPACE_V7 = "android.support.v7.widget.Space"; //$NON-NLS-1$

    /** The fully qualified class name of a TextView view */
    public static final String FQCN_TEXT_VIEW = "android.widget.TextView"; //$NON-NLS-1$

    /** The fully qualified class name of an ImageView view */
    public static final String FQCN_IMAGE_VIEW = "android.widget.ImageView"; //$NON-NLS-1$

    public static final String ATTR_SRC = "src"; //$NON-NLS-1$
    public static final String ATTR_SRC_COMPAT = "srcCompat"; //$NON-NLS-1$

    public static final String ATTR_GRAVITY = "gravity"; //$NON-NLS-1$

    public static final String ATTR_WEIGHT_SUM = "weightSum"; //$NON-NLS-1$
    public static final String ATTR_EMS = "ems"; //$NON-NLS-1$

    public static final String VALUE_HORIZONTAL = "horizontal"; //$NON-NLS-1$

    public static final String GRADLE_PLUGIN_NAME = "com.android.tools.build:gradle:";
<<<<<<< HEAD
    public static final String GRADLE_EXPERIMENTAL_PLUGIN_NAME = "com.android.tools.build:gradle-experimental:";
    public static final String GRADLE_MINIMUM_VERSION = "3.2";
    public static final String GRADLE_LATEST_VERSION = "3.5-20170125082311+0000";
=======
    public static final String GRADLE_EXPERIMENTAL_PLUGIN_NAME =
            "com.android.tools.build:gradle-experimental:";
    public static final String GRADLE_MINIMUM_VERSION = "3.3";
    public static final String GRADLE_LATEST_VERSION = GRADLE_MINIMUM_VERSION;
>>>>>>> 697e2148
    public static final String GRADLE_PLUGIN_MINIMUM_VERSION = "1.0.0";
    // Always update GRADLE_PLUGIN_RECOMMENDED_VERSION and GRADLE_EXPERIMENTAL_PLUGIN_RECOMMENDED_VERSION together.
    public static final String GRADLE_PLUGIN_RECOMMENDED_VERSION = "2.2.0";
    public static final String GRADLE_EXPERIMENTAL_PLUGIN_RECOMMENDED_VERSION = "0.8.0";
    // Temporary - can be removed once the recommended version supports AIA (with splits).
    public static final String GRADLE_PLUGIN_AIA_VERSION = "2.3.0-dev";
    public static final String GRADLE_PLUGIN_LATEST_VERSION = GRADLE_PLUGIN_RECOMMENDED_VERSION;
    public static final String GRADLE_EXPERIMENTAL_PLUGIN_LATEST_VERSION =
            GRADLE_EXPERIMENTAL_PLUGIN_RECOMMENDED_VERSION;
    public static final String GRADLE_COMPILE_CONFIGURATION = "compile";
    public static final String GRADLE_TEST_COMPILE_CONFIGURATION = "testCompile";
    public static final String GRADLE_ANDROID_TEST_COMPILE_CONFIGURATION = "androidTestCompile";
    public static final String MIN_BUILD_TOOLS_VERSION = "19.1.0";
    public static final String SUPPORT_LIB_GROUP_ID = "com.android.support";
    public static final String SUPPORT_LIB_ARTIFACT = "com.android.support:support-v4";
    public static final String DESIGN_LIB_ARTIFACT = "com.android.support:design";
    public static final String APPCOMPAT_LIB_ARTIFACT = "com.android.support:appcompat-v7";
    public static final String CARD_VIEW_LIB_ARTIFACT = "com.android.support:cardview-v7";
    public static final String GRID_LAYOUT_LIB_ARTIFACT = "com.android.support:gridlayout-v7";
    public static final String RECYCLER_VIEW_LIB_ARTIFACT = "com.android.support:recyclerview-v7";
    public static final String MAPS_ARTIFACT = "com.google.android.gms:play-services-maps";
    public static final String ADS_ARTIFACT = "com.google.android.gms:play-services-ads";
    public static final String LEANBACK_V17_ARTIFACT = "com.android.support:leanback-v17";
    public static final String ANNOTATIONS_LIB_ARTIFACT = "com.android.support:support-annotations";

    // Annotations
    public static final String SUPPORT_ANNOTATIONS_PREFIX = "android.support.annotation.";
    public static final String INT_DEF_ANNOTATION = SUPPORT_ANNOTATIONS_PREFIX + "IntDef";
    public static final String STRING_DEF_ANNOTATION = SUPPORT_ANNOTATIONS_PREFIX + "StringDef";
    public static final String TYPE_DEF_VALUE_ATTRIBUTE = "value";
    public static final String TYPE_DEF_FLAG_ATTRIBUTE = "flag";
    public static final String FN_ANNOTATIONS_ZIP = "annotations.zip";
    public static final String BINDING_ADAPTER_ANNOTATION = "android.databinding.BindingAdapter";

    // Data Binding MISC
    public static final String DATA_BINDING_LIB_ARTIFACT = "com.android.databinding:library";
    public static final String DATA_BINDING_BASELIB_ARTIFACT =
            "com.android.databinding:baseLibrary";
    public static final String DATA_BINDING_ANNOTATION_PROCESSOR_ARTIFACT =
            "com.android.databinding:compiler";
    public static final String DATA_BINDING_ADAPTER_LIB_ARTIFACT =
            "com.android.databinding:adapters";
    public static final String[] TAGS_DATA_BINDING =
            new String[] {TAG_VARIABLE, TAG_IMPORT, TAG_LAYOUT, TAG_DATA};
    public static final String[] ATTRS_DATA_BINDING =
            new String[] {ATTR_NAME, ATTR_TYPE, ATTR_CLASS, ATTR_ALIAS};
    public static final String DATA_BINDING_VIEW_STUB_PROXY = "android.databinding.ViewStubProxy";

    /** Name of keep attribute in XML */
    public static final String ATTR_KEEP = "keep";
    /** Name of discard attribute in XML (to mark resources as not referenced, despite guesses) */
    public static final String ATTR_DISCARD = "discard";
    /** Name of attribute in XML to control whether we should guess resources to keep */
    public static final String ATTR_SHRINK_MODE = "shrinkMode";
    /** {@linkplain #ATTR_SHRINK_MODE} value to only shrink explicitly encountered resources */
    public static final String VALUE_STRICT = "strict";
    /** {@linkplain #ATTR_SHRINK_MODE} value to keep possibly referenced resources */
    public static final String VALUE_SAFE = "safe";

    /** Prefix of the Android Support Repository path */
    public static final String ANDROID_SUPPORT_ARTIFACT_PREFIX = "com.android.";
    /** Prefix of the Google Repository path */
    public static final String GOOGLE_SUPPORT_ARTIFACT_PREFIX = "com.google.android.";
    /** Prefix of firebase groupIds */
    public static final String FIREBASE_ARTIFACT_PREFIX = "com.google.firebase.";
}<|MERGE_RESOLUTION|>--- conflicted
+++ resolved
@@ -2030,16 +2030,10 @@
     public static final String VALUE_HORIZONTAL = "horizontal"; //$NON-NLS-1$
 
     public static final String GRADLE_PLUGIN_NAME = "com.android.tools.build:gradle:";
-<<<<<<< HEAD
-    public static final String GRADLE_EXPERIMENTAL_PLUGIN_NAME = "com.android.tools.build:gradle-experimental:";
+    public static final String GRADLE_EXPERIMENTAL_PLUGIN_NAME =
+            "com.android.tools.build:gradle-experimental:";
     public static final String GRADLE_MINIMUM_VERSION = "3.2";
     public static final String GRADLE_LATEST_VERSION = "3.5-20170125082311+0000";
-=======
-    public static final String GRADLE_EXPERIMENTAL_PLUGIN_NAME =
-            "com.android.tools.build:gradle-experimental:";
-    public static final String GRADLE_MINIMUM_VERSION = "3.3";
-    public static final String GRADLE_LATEST_VERSION = GRADLE_MINIMUM_VERSION;
->>>>>>> 697e2148
     public static final String GRADLE_PLUGIN_MINIMUM_VERSION = "1.0.0";
     // Always update GRADLE_PLUGIN_RECOMMENDED_VERSION and GRADLE_EXPERIMENTAL_PLUGIN_RECOMMENDED_VERSION together.
     public static final String GRADLE_PLUGIN_RECOMMENDED_VERSION = "2.2.0";
