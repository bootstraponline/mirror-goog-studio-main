--- conflicted
+++ resolved
@@ -156,13 +156,8 @@
                     Path part = extract(zip.zip.file, zip.entry);
                     toMerge.add(new ZipFile("", part, zip.zip.override));
                 }
-<<<<<<< HEAD
-                mergeZips(tmp.getAbsolutePath(), toMerge, false, compressionLevel);
-                tmp.deleteOnExit();
-=======
                 mergeZips(tmp.toAbsolutePath().toString(), toMerge, false, compressionLevel);
                 tmp.toFile().deleteOnExit();
->>>>>>> 015a0864
 
                 Path mergedZip = File.createTempFile("merged", ".zip").toPath();
                 createZip(mergedZip, tmp, newName, compressionLevel);
