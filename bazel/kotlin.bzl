load(":functions.bzl", "create_java_compiler_args_srcs")
load(":functions.bzl", "explicit_target")
load(":maven.bzl", "maven_pom")
load(":utils.bzl", "singlejar")

def _kotlin_jar_impl(ctx):

  class_jar = ctx.outputs.class_jar

  all_deps = set(ctx.files.deps)
  all_deps += set(ctx.files._kotlin)
  for this_dep in ctx.attr.deps:
    if hasattr(this_dep, "java"):
      all_deps += this_dep.java.transitive_runtime_deps

  merged = [src.path for src in ctx.files.srcs]
  if ctx.attr.package_prefixes:
    merged = [ a + ":" + b if b else a for (a,b) in zip(merged, ctx.attr.package_prefixes)]
  content = "\n".join(merged)

  args, option_files = create_java_compiler_args_srcs(ctx, content, class_jar.path,
                                                 all_deps)


  ctx.action(
    inputs = ctx.files.srcs + list(all_deps) + option_files,
    outputs = [class_jar],
    mnemonic = "kotlinc",
    arguments = args,
    executable = ctx.executable._kotlinc,
  )

kotlin_jar = rule(
    attrs = {
        "srcs": attr.label_list(
            non_empty = True,
            allow_files = True,
        ),
<<<<<<< HEAD
        "inputs": attr.label_list(
            allow_files = True,
        ),
=======
>>>>>>> 69157731
        "package_prefixes": attr.string_list(),
        "deps": attr.label_list(
            mandatory = False,
            allow_files = FileType([".jar"]),
        ),
        "_kotlinc": attr.label(
            executable = True,
            cfg = "host",
            default = Label("//tools/base/bazel:kotlinc"),
            allow_files = True,
        ),
        "_kotlin": attr.label(
            default = Label("//tools/base/bazel:kotlin-runtime"),
            allow_files = True,
        ),
    },
    outputs = {
        "class_jar": "lib%{name}.jar",
    },
    implementation = _kotlin_jar_impl,
)

def kotlin_java_library(name, java_dir, kotlin_dir, resources_dir, deps, pom=None, visibility = None):
  java_srcs = native.glob([java_dir + "/**/*.java"])
  kotlin_srcs = native.glob([kotlin_dir + "/**/*.kt"])
  resources = native.glob([resources_dir + "/**"])

  kotlin_name = name + ".kotlin"
  kotlin_jar(
      name = kotlin_name,
      # kotlinc cannot take individual *.java files, just the directory.
      srcs = kotlin_srcs + [java_dir],
      deps = deps,
  )

  java_name = name + ".java"
  native.java_library(
      name = java_name,
      srcs = java_srcs,
      resources = resources,
      deps = [":lib" + kotlin_name + ".jar"] + deps,
  )

  single_name = name + ".single"
  singlejar(
      name = single_name,
      srcs = [":lib" + target + ".jar" for target in (java_name, kotlin_name)]
  )

  native.java_import(
      name = name,
      jars = [":" + single_name],
      visibility = visibility,
  )

  if pom:
    maven_pom(
      name = name + "_maven",
      deps = [explicit_target(dep) + "_maven" for dep in deps if not dep.endswith("_neverlink")],
      library = name,
      visibility = visibility,
      source = pom,
    )<|MERGE_RESOLUTION|>--- conflicted
+++ resolved
@@ -36,12 +36,9 @@
             non_empty = True,
             allow_files = True,
         ),
-<<<<<<< HEAD
         "inputs": attr.label_list(
             allow_files = True,
         ),
-=======
->>>>>>> 69157731
         "package_prefixes": attr.string_list(),
         "deps": attr.label_list(
             mandatory = False,
