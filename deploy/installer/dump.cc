--- conflicted
+++ resolved
@@ -27,6 +27,7 @@
 #include <unistd.h>
 
 #include "tools/base/deploy/common/event.h"
+#include "tools/base/deploy/common/io.h"
 #include "tools/base/deploy/common/log.h"
 #include "tools/base/deploy/common/utils.h"
 #include "tools/base/deploy/installer/apk_archive.h"
@@ -56,7 +57,6 @@
   for (const std::string& package_name : package_names_) {
     proto::PackageDump* package_dump = dump_response->add_packages();
     package_dump->set_name(package_name);
-
     GetProcessIds(package_name, package_dump);
 
     // TODO: Since dump performs multiple operations, this should not
@@ -91,7 +91,7 @@
   // Extract all apks.
   for (std::string& apk_path : apks_path) {
     Phase p2("processing APK");
-    ApkArchive archive(workspace_.GetRoot() + apk_path);
+    ApkArchive archive(apk_path);
     Dump dump = archive.ExtractMetadata();
 
     proto::ApkDump* apk_dump = package_dump->add_apks();
@@ -130,10 +130,9 @@
     return false;
   }
 
-  std::string proc_path = workspace_.GetRoot() + "/proc";
-  DIR* proc_dir = opendir(proc_path.c_str());
+  DIR* proc_dir = IO::opendir("/proc");
   if (proc_dir == nullptr) {
-    ErrEvent("Could not open system proc directory: " + proc_path);
+    ErrEvent("Could not open system '/proc' directory");
     return false;
   }
 
@@ -197,37 +196,17 @@
 }
 
 bool DumpCommand::ParseProc(dirent* proc_entry, ProcStats* stats) {
-  std::string proc_path = workspace_.GetRoot() + "/proc/";
-  proc_path += proc_entry->d_name;
+  const std::string proc_path = "/proc/"_s + proc_entry->d_name;
 
   struct stat proc_dir_stat;
-  if (stat(proc_path.c_str(), &proc_dir_stat) < 0) {
-    return false;
-  }
-
-<<<<<<< HEAD
-  // When testing the installer we do not use the real
-  // userid's on files, we mostly run all the same code
-  // but in this case, if the root file system is not the
-  // real one, we use a fake uid for the file.
-
-  if (workspace_.GetRoot().empty()) {
-    stats->uid = proc_dir_stat.st_uid;
-  } else {
-    FILE* uid = fopen((proc_path + "/.uid").c_str(), "r");
-    if (uid == nullptr) {
-      Log::E("Cannot fake-stat %s", proc_path.c_str());
-      return false;
-    }
-    fscanf(uid, "%d", &stats->uid);
-    fclose(uid);
-  }
-=======
+  if (IO::stat(proc_path, &proc_dir_stat) < 0) {
+    return false;
+  }
+
   stats->uid = proc_dir_stat.st_uid;
->>>>>>> fde51d4f
 
   std::string cmdline_path = proc_path + "/cmdline";
-  FILE* proc_cmdline = fopen(cmdline_path.c_str(), "r");
+  FILE* proc_cmdline = IO::fopen(cmdline_path, "r");
   if (proc_cmdline == nullptr) {
     return false;
   }
@@ -238,7 +217,7 @@
   fclose(proc_cmdline);
 
   std::string stat_path = proc_path + "/stat";
-  FILE* proc_stat = fopen(stat_path.c_str(), "r");
+  FILE* proc_stat = IO::fopen(stat_path, "r");
   if (proc_stat == nullptr) {
     return false;
   }
