--- conflicted
+++ resolved
@@ -62,37 +62,30 @@
 
     public List<File> getDexFiles() throws IOException {
         ArrayList<File> dexFiles = new ArrayList<>();
-<<<<<<< HEAD
-=======
         if (Files.notExists(liveLiteralOverlayPath)) {
             return dexFiles;
         }
->>>>>>> 90435fdb
 
         // Ensure that ll instrumented swapped dex take precedence over swapped dex.
-        if (Files.exists(liveLiteralOverlayPath)) {
-            try (DirectoryStream<Path> dir =
-                    Files.newDirectoryStream(liveLiteralOverlayPath, "*.dex")) {
-                for (Path dex : dir) {
-                    dexFiles.add(dex.toFile());
-                }
+        try (DirectoryStream<Path> dir =
+                Files.newDirectoryStream(liveLiteralOverlayPath, "*.dex")) {
+            for (Path dex : dir) {
+                dexFiles.add(dex.toFile());
             }
         }
 
         // Ensure that swapped dex take precedence over installed dex by adding them to the class
         // path first. Swapped dex are currently stored in the top-level overlay directory.
-        if (Files.exists(overlayPath)) {
-            try (DirectoryStream<Path> dir = Files.newDirectoryStream(overlayPath, "*.dex")) {
+        try (DirectoryStream<Path> dir = Files.newDirectoryStream(overlayPath, "*.dex")) {
+            for (Path dex : dir) {
+                dexFiles.add(dex.toFile());
+            }
+        }
+
+        for (File apk : getApkDirs()) {
+            try (DirectoryStream<Path> dir = Files.newDirectoryStream(apk.toPath(), "*.dex")) {
                 for (Path dex : dir) {
                     dexFiles.add(dex.toFile());
-                }
-            }
-
-            for (File apk : getApkDirs()) {
-                try (DirectoryStream<Path> dir = Files.newDirectoryStream(apk.toPath(), "*.dex")) {
-                    for (Path dex : dir) {
-                        dexFiles.add(dex.toFile());
-                    }
                 }
             }
         }
