--- conflicted
+++ resolved
@@ -21,14 +21,6 @@
     ],
     inspection_resource_strip_prefix = "tools/base/dynamic-layout-inspector/agent/appinspection/resources",
     inspection_resources = glob(["resources/META-INF/**"]),
-<<<<<<< HEAD
-    jarjar_srcs = [
-        "//tools/base/dynamic-layout-inspector/common:studio.dynamic-layout-inspector.common.jar",
-        "@maven//:org.jetbrains.kotlin.kotlin-stdlib",
-        "@maven//:org.jetbrains.kotlinx.kotlinx-coroutines-core",
-    ],
-=======
->>>>>>> 95356bb3
     proto = "//tools/base/dynamic-layout-inspector/agent/appinspection/proto:layout_inspector_view_java_proto",
     # do not sort: fake_android must come before latest_runtime_jar in the classpath to override small pieces of it
     deps = [
