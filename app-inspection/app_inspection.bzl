load("//tools/adt/idea/studio:studio.bzl", "studio_data")
load("//tools/base/bazel:android.bzl", "dex_library")
load("//tools/base/bazel:kotlin.bzl", "kotlin_library")
load("//tools/base/bazel:maven.bzl", "maven_import")
load("//tools/base/bazel:merge_archives.bzl", "merge_jars")
load("//tools/base/bazel:proto.bzl", "ProtoPackageInfo", "android_java_proto_library", "java_proto_library")
load("//tools/base/bazel:utils.bzl", "java_jarjar")

def _impl(ctx):
    args = [ctx.file.jar.path] + [ctx.attr.proto_file_name + ":" + ctx.outputs.out.path]

    # Action to call the script.
    ctx.actions.run(
        inputs = [ctx.file.jar],
        outputs = [ctx.outputs.out],
        arguments = args,
        progress_message = "unzipping into %s" % ctx.outputs.out.short_path,
        executable = ctx.executable._unzip_tool,
    )
    return ProtoPackageInfo(
        proto_src = [ctx.outputs.out],
        proto_path = ctx.outputs.out.dirname,
    )

_unpack_app_inspection_proto = rule(
    implementation = _impl,
    attrs = {
        "jar": attr.label(allow_single_file = True),
        "proto_file_name": attr.string(mandatory = True),
        "out": attr.output(mandatory = True),
        "_unzip_tool": attr.label(
            executable = True,
            cfg = "host",
            allow_files = True,
            default = Label("//tools/base/bazel:unzipper"),
        ),
    },
)

# rule that unpack and compile proto from a prebuilt artifact provided by androidx
def app_inspection_proto(name, jar, proto_file_name, visibility = None):
    unpack_name = name + "-proto"
    _unpack_app_inspection_proto(
        name = unpack_name,
        proto_file_name = proto_file_name,
        jar = jar,
        out = proto_file_name,
        visibility = visibility,
    )
    java_proto_library(
        name = name + "-nojarjar",
        srcs = [":" + unpack_name],
        grpc_support = 1,
        protoc_grpc_version = "1.21.1",
        visibility = visibility,
    )
    android_java_proto_library(
        name = name,
        srcs = [":" + unpack_name],
        grpc_support = 1,
        protoc_grpc_version = "1.21.1",
        visibility = visibility,
    )

# Rule that re-exports an aar file as a jar, as a way to
# allow connecting .aar outputs with rules that require
# .jar inputs.
#
# In the process of re-exporting, Android specific concepts
# are discarded (e.g. resources, manifests).
# because these artifacts are not required by app inspection.
def app_inspection_aar_import(name, aar, **kwargs):
    unpacked_jar = name + "_unpacked_classes.jar"
    native.genrule(
        name = name + "_unpack",
        srcs = [aar],
        outs = [unpacked_jar],
        tools = ["//tools/base/bazel:unzipper"],
        cmd = "$(location //tools/base/bazel:unzipper) $< classes.jar:$@",
    )
    maven_import(
        name = name,
        jars = [unpacked_jar],
        **kwargs
    )

# Rule that encapsulates all of the intermediate steps in the building
# of an inspector jar.
#
# This macro expands into several rules named after the *name* of this rule:
#   name-sources_undexed[.jar]
#   name-bundled[.jar]
#   name-bundled_dexed[.jar]
#   name (the final rule that puts everything together)
#
# The resulting jar is named out.jar if out is provided. Otherwise name.jar.
#
# bundle_srcs represents dependencies that need to be bundled with the
# inspector (via jarjar) because they are needed during runtime.
def app_inspection_jar(
        name,
        proto,
        inspection_resources,
        inspection_resource_strip_prefix,
        bundle_srcs = [],
        out = "",
        d8_flags = [],
        **kwargs):
    kotlin_library(
        name = name + "-sources_undexed",
        **kwargs
    )

<<<<<<< HEAD
    jarjar_srcs_dedup = [":" + name + "-sources_undexed"]
    for src in jarjar_srcs:
        if src not in jarjar_srcs_dedup:
            jarjar_srcs_dedup.append(src)
    java_jarjar(
        name = name + "-sources_jarjared",
        srcs = jarjar_srcs_dedup,
=======
    bundle_srcs.append(":" + name + "-sources_undexed")
    java_jarjar(
        name = name + "-bundled",
        srcs = bundle_srcs,
>>>>>>> 95356bb3
        rules = "//tools/base/app-inspection:jarjar_rules.txt",
    )

    dex_library(
        name = name + "-bundled_dexed",
        dexer = "D8",
        flags = d8_flags,
        jars = [
            ":" + name + "-bundled",
            "//tools/base/bazel:studio-proto",
            proto,
        ],
    )

    native.java_library(
        name = name + "_inspection_resources",
        resource_strip_prefix = inspection_resource_strip_prefix,
        resources = inspection_resources,
    )

    output_name = out
    if (out == ""):
        output_name = name
    merge_jars(
        name = name,
        out = output_name,
        jars = [
            ":" + name + "-bundled_dexed",
            ":" + name + "_inspection_resources",
        ],
    )<|MERGE_RESOLUTION|>--- conflicted
+++ resolved
@@ -111,20 +111,10 @@
         **kwargs
     )
 
-<<<<<<< HEAD
-    jarjar_srcs_dedup = [":" + name + "-sources_undexed"]
-    for src in jarjar_srcs:
-        if src not in jarjar_srcs_dedup:
-            jarjar_srcs_dedup.append(src)
-    java_jarjar(
-        name = name + "-sources_jarjared",
-        srcs = jarjar_srcs_dedup,
-=======
     bundle_srcs.append(":" + name + "-sources_undexed")
     java_jarjar(
         name = name + "-bundled",
         srcs = bundle_srcs,
->>>>>>> 95356bb3
         rules = "//tools/base/app-inspection:jarjar_rules.txt",
     )
 
