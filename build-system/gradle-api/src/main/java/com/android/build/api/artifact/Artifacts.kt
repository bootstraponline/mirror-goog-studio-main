--- conflicted
+++ resolved
@@ -73,11 +73,7 @@
      *
      * @param taskProvider The [TaskProvider] for the [TaskT] that will be producing and/or
      * consuming artifact types.
-<<<<<<< HEAD
-     * @return a [TaskBasedOperation] using the passed [TaskProvider] for all its operations
-=======
      * @return A [TaskBasedOperation] object using the passed [TaskProvider] for all its operations.
->>>>>>> f58bacf7
      */
     fun <TaskT: Task> use(taskProvider: TaskProvider<TaskT>): TaskBasedOperation<TaskT>
 
