--- conflicted
+++ resolved
@@ -2289,16 +2289,12 @@
                 packageApp.dependsOn variantData.ndkCompileTask
             }
 
-<<<<<<< HEAD
             if (extension.ndkLib != null) {
                 project.evaluationDependsOn(extension.ndkLib.targetProjectName)
                 packageApp.dependsOn extension.ndkLib.getBinaries(config)
             }
 
-            packageApp.plugin = plugin
-=======
             packageApp.androidBuilder = androidBuilder
->>>>>>> 125add6a
 
             if (config.minifyEnabled && config.buildType.shrinkResources && !config.useJack) {
                 def shrinkTask = createShrinkResourcesTask(vod)
