/*
 * Copyright (C) 2012 The Android Open Source Project
 *
 * Licensed under the Apache License, Version 2.0 (the "License");
 * you may not use this file except in compliance with the License.
 * You may obtain a copy of the License at
 *
 *      http://www.apache.org/licenses/LICENSE-2.0
 *
 * Unless required by applicable law or agreed to in writing, software
 * distributed under the License is distributed on an "AS IS" BASIS,
 * WITHOUT WARRANTIES OR CONDITIONS OF ANY KIND, either express or implied.
 * See the License for the specific language governing permissions and
 * limitations under the License.
 */

package com.android.build.gradle

import com.android.annotations.NonNull
import com.android.annotations.Nullable
import com.android.build.OutputFile
import com.android.build.gradle.api.AndroidSourceSet
import com.android.build.gradle.api.BaseVariant
import com.android.build.gradle.internal.BadPluginException
import com.android.build.gradle.internal.ConfigurationDependencies
import com.android.build.gradle.internal.LibraryCache
import com.android.build.gradle.internal.LoggerWrapper
import com.android.build.gradle.internal.ProductFlavorData
import com.android.build.gradle.internal.SdkHandler
import com.android.build.gradle.internal.VariantManager
import com.android.build.gradle.internal.api.DefaultAndroidSourceSet
import com.android.build.gradle.internal.core.GradleVariantConfiguration
import com.android.build.gradle.internal.coverage.JacocoInstrumentTask
import com.android.build.gradle.internal.coverage.JacocoPlugin
import com.android.build.gradle.internal.coverage.JacocoReportTask
import com.android.build.gradle.internal.dependency.DependencyChecker
import com.android.build.gradle.internal.dependency.LibraryDependencyImpl
import com.android.build.gradle.internal.dependency.ManifestDependencyImpl
import com.android.build.gradle.internal.dependency.SymbolFileProviderImpl
import com.android.build.gradle.internal.dependency.VariantDependencies
import com.android.build.gradle.internal.dsl.BuildType
import com.android.build.gradle.internal.dsl.BuildTypeFactory
import com.android.build.gradle.internal.dsl.GroupableProductFlavor
import com.android.build.gradle.internal.dsl.GroupableProductFlavorFactory
import com.android.build.gradle.internal.dsl.ProductFlavor
import com.android.build.gradle.internal.dsl.SigningConfig
import com.android.build.gradle.internal.dsl.SigningConfigFactory
import com.android.build.gradle.internal.model.ArtifactMetaDataImpl
import com.android.build.gradle.internal.model.JavaArtifactImpl
import com.android.build.gradle.internal.model.MavenCoordinatesImpl
import com.android.build.gradle.internal.model.ModelBuilder
import com.android.build.gradle.internal.publishing.ApkPublishArtifact
import com.android.build.gradle.internal.tasks.AndroidReportTask
import com.android.build.gradle.internal.tasks.CheckManifest
import com.android.build.gradle.internal.tasks.DependencyReportTask
import com.android.build.gradle.internal.tasks.DeviceProviderInstrumentTestLibraryTask
import com.android.build.gradle.internal.tasks.DeviceProviderInstrumentTestTask
import com.android.build.gradle.internal.tasks.GenerateApkDataTask
import com.android.build.gradle.internal.tasks.InstallVariantTask
import com.android.build.gradle.internal.tasks.OutputFileTask
import com.android.build.gradle.internal.tasks.PrepareDependenciesTask
import com.android.build.gradle.internal.tasks.PrepareLibraryTask
import com.android.build.gradle.internal.tasks.PrepareSdkTask
import com.android.build.gradle.internal.tasks.SigningReportTask
import com.android.build.gradle.internal.tasks.TestServerTask
import com.android.build.gradle.internal.tasks.UninstallTask
import com.android.build.gradle.internal.tasks.ValidateSigningTask
import com.android.build.gradle.internal.tasks.multidex.CreateMainDexList
import com.android.build.gradle.internal.tasks.multidex.CreateManifestKeepList
import com.android.build.gradle.internal.tasks.multidex.JarMergingTask
import com.android.build.gradle.internal.tasks.multidex.RetraceMainDexList
import com.android.build.gradle.internal.test.report.ReportType
import com.android.build.gradle.internal.variant.ApkVariantData
import com.android.build.gradle.internal.variant.ApkVariantOutputData
import com.android.build.gradle.internal.variant.ApplicationVariantData
import com.android.build.gradle.internal.variant.BaseVariantData
import com.android.build.gradle.internal.variant.BaseVariantOutputData
import com.android.build.gradle.internal.variant.DefaultSourceProviderContainer
import com.android.build.gradle.internal.variant.LibraryVariantData
import com.android.build.gradle.internal.variant.TestVariantData
import com.android.build.gradle.internal.variant.TestedVariantData
import com.android.build.gradle.internal.variant.VariantFactory
import com.android.build.gradle.model.BaseComponentModelPlugin
import com.android.build.gradle.model.NdkComponentModelPlugin
import com.android.build.gradle.tasks.AidlCompile
import com.android.build.gradle.tasks.CompatibleScreensManifest
import com.android.build.gradle.tasks.Dex
import com.android.build.gradle.tasks.GenerateBuildConfig
import com.android.build.gradle.tasks.GenerateResValues
import com.android.build.gradle.tasks.GenerateSplitAbiRes
import com.android.build.gradle.tasks.JackTask
import com.android.build.gradle.tasks.JillTask
import com.android.build.gradle.tasks.Lint
import com.android.build.gradle.tasks.MergeAssets
import com.android.build.gradle.tasks.MergeManifests
import com.android.build.gradle.tasks.MergeResources
import com.android.build.gradle.tasks.NdkCompile
import com.android.build.gradle.tasks.PackageApplication
import com.android.build.gradle.tasks.PackageSplitAbi
import com.android.build.gradle.tasks.PackageSplitRes
import com.android.build.gradle.tasks.PreDex
import com.android.build.gradle.tasks.ProcessAndroidResources
import com.android.build.gradle.tasks.ProcessManifest
import com.android.build.gradle.tasks.ProcessTestManifest
import com.android.build.gradle.tasks.RenderscriptCompile
import com.android.build.gradle.tasks.ShrinkResources
import com.android.build.gradle.tasks.SplitZipAlign
import com.android.build.gradle.tasks.ZipAlign
import com.android.builder.core.AndroidBuilder
import com.android.builder.core.DefaultBuildType
import com.android.builder.core.VariantConfiguration
import com.android.builder.dependency.DependencyContainer
import com.android.builder.dependency.JarDependency
import com.android.builder.dependency.LibraryDependency
import com.android.builder.internal.compiler.JackConversionCache
import com.android.builder.internal.compiler.PreDexCache
import com.android.builder.internal.testing.SimpleTestCallable
import com.android.builder.model.AndroidArtifact
import com.android.builder.model.ApiVersion
import com.android.builder.model.ArtifactMetaData
import com.android.builder.model.JavaArtifact
import com.android.builder.model.SourceProvider
import com.android.builder.model.SourceProviderContainer
import com.android.builder.sdk.SdkInfo
import com.android.builder.sdk.TargetInfo
import com.android.builder.testing.ConnectedDeviceProvider
import com.android.builder.testing.api.DeviceProvider
import com.android.builder.testing.api.TestServer
import com.android.ide.common.internal.ExecutorSingleton
import com.android.sdklib.AndroidTargetHash
import com.android.sdklib.SdkVersionInfo
import com.android.utils.ILogger
import com.google.common.base.Predicate
import com.google.common.collect.ArrayListMultimap
import com.google.common.collect.ImmutableSet
import com.google.common.collect.ListMultimap
import com.google.common.collect.Lists
import com.google.common.collect.Maps
import com.google.common.collect.Multimap
import com.google.common.collect.Sets
import org.gradle.api.DefaultTask
import org.gradle.api.GradleException
import org.gradle.api.JavaVersion
import org.gradle.api.Project
import org.gradle.api.Task
import org.gradle.api.UnknownProjectException
import org.gradle.api.artifacts.Configuration
import org.gradle.api.artifacts.ModuleVersionIdentifier
import org.gradle.api.artifacts.ProjectDependency
import org.gradle.api.artifacts.ResolvedArtifact
import org.gradle.api.artifacts.SelfResolvingDependency
import org.gradle.api.artifacts.result.DependencyResult
import org.gradle.api.artifacts.result.ResolvedComponentResult
import org.gradle.api.artifacts.result.ResolvedDependencyResult
import org.gradle.api.artifacts.result.UnresolvedDependencyResult
import org.gradle.api.internal.project.ProjectInternal
import org.gradle.api.logging.LogLevel
import org.gradle.api.logging.Logger
import org.gradle.api.plugins.JavaBasePlugin
import org.gradle.api.plugins.JavaPlugin
import org.gradle.api.specs.Specs
import org.gradle.api.tasks.Copy
import org.gradle.api.tasks.compile.AbstractCompile
import org.gradle.api.tasks.compile.JavaCompile
import org.gradle.internal.reflect.Instantiator
import org.gradle.language.jvm.tasks.ProcessResources
import org.gradle.tooling.BuildException
import org.gradle.tooling.provider.model.ToolingModelBuilderRegistry
import org.gradle.util.GUtil
import proguard.gradle.ProGuardTask

import java.util.jar.Attributes
import java.util.jar.Manifest
import java.util.regex.Pattern

import static com.android.SdkConstants.EXT_ANDROID_PACKAGE
import static com.android.SdkConstants.EXT_JAR
import static com.android.SdkConstants.FN_ANDROID_MANIFEST_XML
import static com.android.builder.core.BuilderConstants.ANDROID_TEST
import static com.android.builder.core.BuilderConstants.CONNECTED
import static com.android.builder.core.BuilderConstants.DEBUG
import static com.android.builder.core.BuilderConstants.DEVICE
import static com.android.builder.core.BuilderConstants.EXT_LIB_ARCHIVE
import static com.android.builder.core.BuilderConstants.FD_ANDROID_RESULTS
import static com.android.builder.core.BuilderConstants.FD_ANDROID_TESTS
import static com.android.builder.core.BuilderConstants.FD_FLAVORS
import static com.android.builder.core.BuilderConstants.FD_FLAVORS_ALL
import static com.android.builder.core.BuilderConstants.FD_REPORTS
import static com.android.builder.core.BuilderConstants.RELEASE
import static com.android.builder.core.VariantConfiguration.Type.DEFAULT
import static com.android.builder.core.VariantConfiguration.Type.TEST
import static com.android.builder.model.AndroidProject.FD_GENERATED
import static com.android.builder.model.AndroidProject.FD_INTERMEDIATES
import static com.android.builder.model.AndroidProject.FD_OUTPUTS
import static com.android.builder.model.AndroidProject.PROPERTY_APK_LOCATION
import static com.android.builder.model.AndroidProject.PROPERTY_BUILD_MODEL_ONLY
import static com.android.builder.model.AndroidProject.PROPERTY_SIGNING_KEY_ALIAS
import static com.android.builder.model.AndroidProject.PROPERTY_SIGNING_KEY_PASSWORD
import static com.android.builder.model.AndroidProject.PROPERTY_SIGNING_STORE_FILE
import static com.android.builder.model.AndroidProject.PROPERTY_SIGNING_STORE_PASSWORD
import static com.android.builder.model.AndroidProject.PROPERTY_SIGNING_STORE_TYPE
import static com.android.sdklib.BuildToolInfo.PathId.ZIP_ALIGN
import static java.io.File.separator
/**
 * Base class for all Android plugins
 */
public abstract class BasePlugin {
    public final static String DIR_BUNDLES = "bundles";

<<<<<<< HEAD
    private static final String GRADLE_MIN_VERSION = "2.3"
    public static final String GRADLE_TEST_VERSION = "2.3-20141203230023+0000"
    public static final Pattern GRADLE_ACCEPTABLE_VERSIONS = Pattern.compile("2\\.[3-9].*");
=======
    private static final String GRADLE_MIN_VERSION = "2.2"
    public static final String GRADLE_TEST_VERSION = "2.2"
    public static final Pattern GRADLE_ACCEPTABLE_VERSIONS = Pattern.compile("2\\.[2-9].*");
    private static final String GRADLE_VERSION_CHECK_OVERRIDE_PROPERTY =
            "com.android.build.gradle.overrideVersionCheck"
>>>>>>> 6815e42f

    public static final String INSTALL_GROUP = "Install"

    public static File TEST_SDK_DIR;

    public static final String FILE_JACOCO_AGENT = 'jacocoagent.jar'
    public static final String DEFAULT_PROGUARD_CONFIG_FILE = 'proguard-android.txt'

    protected Instantiator instantiator
    protected ToolingModelBuilderRegistry registry

    protected JacocoPlugin jacocoPlugin

    protected BaseExtension extension
    protected VariantManager variantManager

    final Map<LibraryDependencyImpl, PrepareLibraryTask> prepareTaskMap = [:]
    final Map<SigningConfig, ValidateSigningTask> validateSigningTaskMap = [:]

    protected Project project
    private LoggerWrapper loggerWrapper
    protected SdkHandler sdkHandler
    protected AndroidBuilder androidBuilder
    private String creator

    private boolean hasCreatedTasks = false

    private ProductFlavorData<ProductFlavor> defaultConfigData
    private final Collection<String> unresolvedDependencies = Sets.newHashSet();

    protected DefaultAndroidSourceSet mainSourceSet
    protected DefaultAndroidSourceSet testSourceSet

    protected PrepareSdkTask mainPreBuild
    protected Task uninstallAll
    protected Task assembleTest
    protected Task deviceCheck
    protected Task connectedCheck
    protected Copy jacocoAgentTask

    public Task lintCompile
    protected Task lintAll
    protected Task lintVital

    protected BasePlugin(Instantiator instantiator, ToolingModelBuilderRegistry registry) {
        this.instantiator = instantiator
        this.registry = registry
        String pluginVersion = getLocalVersion()
        if (pluginVersion != null) {
            creator = "Android Gradle " + pluginVersion
        } else  {
            creator = "Android Gradle"
        }
    }

    protected abstract Class<? extends BaseExtension> getExtensionClass()
    protected abstract VariantFactory getVariantFactory()

    public Instantiator getInstantiator() {
        return instantiator
    }

    public VariantManager getVariantManager() {
        return variantManager
    }

    BaseExtension getExtension() {
        return extension
    }


    protected void apply(Project project) {
        this.project = project
        doApply()
    }

    protected void doApply() {
        configureProject()
        createExtension()
        createTasks()
    }

    protected void configureProject() {
        checkGradleVersion()
        sdkHandler = new SdkHandler(project, logger)
        androidBuilder = new AndroidBuilder(
                project == project.rootProject ? project.name : project.path,
                creator, logger, verbose)

        project.apply plugin: JavaBasePlugin

        project.apply plugin: JacocoPlugin
        jacocoPlugin = project.plugins.getPlugin(JacocoPlugin)

        // Register a builder for the custom tooling model
        registry.register(new ModelBuilder());

        project.tasks.assemble.description =
                "Assembles all variants of all applications and secondary packages."

        // call back on execution. This is called after the whole build is done (not
        // after the current project is done).
        // This is will be called for each (android) projects though, so this should support
        // being called 2+ times.
        project.gradle.buildFinished {
            ExecutorSingleton.shutdown()
            sdkHandler.unload()
            PreDexCache.getCache().clear(
                    project.rootProject.file(
                            "${project.rootProject.buildDir}/${FD_INTERMEDIATES}/dex-cache/cache.xml"),
                    logger)
            JackConversionCache.getCache().clear(
                    project.rootProject.file(
                            "${project.rootProject.buildDir}/${FD_INTERMEDIATES}/jack-cache/cache.xml"),
                    logger)
            LibraryCache.getCache().unload()
        }

        project.gradle.taskGraph.whenReady { taskGraph ->
            for (Task task : taskGraph.allTasks) {
                if (task instanceof PreDex) {
                    PreDexCache.getCache().load(
                            project.rootProject.file(
                                    "${project.rootProject.buildDir}/${FD_INTERMEDIATES}/dex-cache/cache.xml"))
                    break;
                } else if (task instanceof JillTask) {
                    JackConversionCache.getCache().load(
                            project.rootProject.file(
                                    "${project.rootProject.buildDir}/${FD_INTERMEDIATES}/jack-cache/cache.xml"))
                    break;
                }
            }
        }
    }

    private void createExtension() {
        def buildTypeContainer = project.container(BuildType,
                new BuildTypeFactory(instantiator, project, project.getLogger()))
        def productFlavorContainer = project.container(GroupableProductFlavor,
                new GroupableProductFlavorFactory(instantiator, project, project.getLogger()))
        def signingConfigContainer = project.container(SigningConfig,
                new SigningConfigFactory(instantiator))

        extension = project.extensions.create('android', getExtensionClass(),
                this, (ProjectInternal) project, instantiator,
                buildTypeContainer, productFlavorContainer, signingConfigContainer,
                this instanceof LibraryPlugin)
        setBaseExtension(extension)

        variantManager = new VariantManager(project, this, extension, getVariantFactory())

        // map the whenObjectAdded callbacks on the containers.
        signingConfigContainer.whenObjectAdded { SigningConfig signingConfig ->
            variantManager.addSigningConfig((SigningConfig) signingConfig)
        }

        buildTypeContainer.whenObjectAdded { DefaultBuildType buildType ->
            variantManager.addBuildType((BuildType) buildType)
        }

        productFlavorContainer.whenObjectAdded { GroupableProductFlavor productFlavor ->
            variantManager.addProductFlavor(productFlavor)
        }

        // create default Objects, signingConfig first as its used by the BuildTypes.
        signingConfigContainer.create(DEBUG)
        buildTypeContainer.create(DEBUG)
        buildTypeContainer.create(RELEASE)

        // map whenObjectRemoved on the containers to throw an exception.
        signingConfigContainer.whenObjectRemoved {
            throw new UnsupportedOperationException("Removing signingConfigs is not supported.")
        }
        buildTypeContainer.whenObjectRemoved {
            throw new UnsupportedOperationException("Removing build types is not supported.")
        }
        productFlavorContainer.whenObjectRemoved {
            throw new UnsupportedOperationException("Removing product flavors is not supported.")
        }
    }

    private void createTasks() {
        uninstallAll = project.tasks.create("uninstallAll")
        uninstallAll.description = "Uninstall all applications."
        uninstallAll.group = INSTALL_GROUP

        deviceCheck = project.tasks.create("deviceCheck")
        deviceCheck.description = "Runs all device checks using Device Providers and Test Servers."
        deviceCheck.group = JavaBasePlugin.VERIFICATION_GROUP

        connectedCheck = project.tasks.create("connectedCheck")
        connectedCheck.description = "Runs all device checks on currently connected devices."
        connectedCheck.group = JavaBasePlugin.VERIFICATION_GROUP

        mainPreBuild = project.tasks.create("preBuild", PrepareSdkTask)
        mainPreBuild.plugin = this

        project.afterEvaluate {
            createAndroidTasks(false)
        }
    }

    protected void setBaseExtension(@NonNull BaseExtension extension) {
        this.extension = extension
        mainSourceSet = (DefaultAndroidSourceSet) extension.sourceSets.create(extension.defaultConfig.name)
        testSourceSet = (DefaultAndroidSourceSet) extension.sourceSets.create(ANDROID_TEST)

        defaultConfigData = new ProductFlavorData<ProductFlavor>(
                extension.defaultConfig, mainSourceSet,
                testSourceSet, project)
    }

    private void checkGradleVersion() {
        if (!GRADLE_ACCEPTABLE_VERSIONS.matcher(project.getGradle().gradleVersion).matches()) {
            boolean allowNonMatching = Boolean.getBoolean(GRADLE_VERSION_CHECK_OVERRIDE_PROPERTY)
            File file = new File("gradle" + separator + "wrapper" + separator +
                    "gradle-wrapper.properties");
            String errorMessage = String.format(
                "Gradle version %s is required. Current version is %s. " +
                "If using the gradle wrapper, try editing the distributionUrl in %s " +
                "to gradle-%s-all.zip",
                GRADLE_MIN_VERSION, project.getGradle().gradleVersion, file.getAbsolutePath(),
                GRADLE_MIN_VERSION);
            if (allowNonMatching) {
                getLogger().warning(errorMessage)
                getLogger().warning("As %s is set, continuing anyways.",
                        GRADLE_VERSION_CHECK_OVERRIDE_PROPERTY)
            } else {
                throw new BuildException(errorMessage, null)
            }
        }
    }

    final void createAndroidTasks(boolean force) {
        // get current plugins and look for the default Java plugin.
        if (project.plugins.hasPlugin(JavaPlugin.class)) {
            throw new BadPluginException(
                    "The 'java' plugin has been applied, but it is not compatible with the Android plugins.")
        }

        // don't do anything if the project was not initialized.
        // Unless TEST_SDK_DIR is set in which case this is unit tests and we don't return.
        // This is because project don't get evaluated in the unit test setup.
        // See AppPluginDslTest
        if (!force && (!project.state.executed || project.state.failure != null) && TEST_SDK_DIR == null) {
            return
        }

        if (hasCreatedTasks) {
            return
        }
        hasCreatedTasks = true

        // setup SDK repositories.
        for (File file : sdkHandler.sdkLoader.repositories) {
            project.repositories.maven {
                url = file.toURI()
            }
        }

        variantManager.createAndroidTasks(getSigningOverride())
        createReportTasks()

        if (lintVital != null) {
            project.gradle.taskGraph.whenReady { taskGraph ->
                if (taskGraph.hasTask(lintAll)) {
                    lintVital.setEnabled(false)
                }
            }
        }
    }

    protected SigningConfig getSigningOverride() {
        if (project.hasProperty(PROPERTY_SIGNING_STORE_FILE) &&
                project.hasProperty(PROPERTY_SIGNING_STORE_PASSWORD) &&
                project.hasProperty(PROPERTY_SIGNING_KEY_ALIAS) &&
                project.hasProperty(PROPERTY_SIGNING_KEY_PASSWORD)) {

            SigningConfig signingConfigDsl = new SigningConfig("externalOverride")
            Map<String, ?> props = project.getProperties();

            signingConfigDsl.setStoreFile(new File((String) props.get(PROPERTY_SIGNING_STORE_FILE)))
            signingConfigDsl.setStorePassword((String) props.get(PROPERTY_SIGNING_STORE_PASSWORD));
            signingConfigDsl.setKeyAlias((String) props.get(PROPERTY_SIGNING_KEY_ALIAS));
            signingConfigDsl.setKeyPassword((String) props.get(PROPERTY_SIGNING_KEY_PASSWORD));

            if (project.hasProperty(PROPERTY_SIGNING_STORE_TYPE)) {
                signingConfigDsl.setStoreType((String) props.get(PROPERTY_SIGNING_STORE_TYPE))
            }

            return signingConfigDsl
        }
        return null
    }

    void checkTasksAlreadyCreated() {
        if (hasCreatedTasks) {
            throw new GradleException(
                    "Android tasks have already been created.\n" +
                    "This happens when calling android.applicationVariants,\n" +
                    "android.libraryVariants or android.testVariants.\n" +
                    "Once these methods are called, it is not possible to\n" +
                    "continue configuring the model.")
        }
    }

    ProductFlavorData<ProductFlavor> getDefaultConfigData() {
        return defaultConfigData
    }

    Collection<String> getUnresolvedDependencies() {
        return unresolvedDependencies
    }

    ILogger getLogger() {
        if (loggerWrapper == null) {
            loggerWrapper = new LoggerWrapper(project.logger)
        }

        return loggerWrapper
    }

    boolean isVerbose() {
        return project.logger.isEnabled(LogLevel.INFO)
    }

    boolean isDebugLog() {
        return project.logger.isEnabled(LogLevel.DEBUG)
    }

    void setAssembleTest(Task assembleTest) {
        this.assembleTest = assembleTest
    }

    AndroidBuilder getAndroidBuilder() {
        return androidBuilder
    }

    public File getSdkFolder() {
        return sdkHandler.getSdkFolder()
    }

    public File getNdkFolder() {
        return sdkHandler.getNdkFolder()
    }

    public SdkInfo getSdkInfo() {
        return sdkHandler.getSdkInfo()
    }

    public List<File> getBootClasspath() {
        ensureTargetSetup()

        return androidBuilder.getBootClasspath()
    }

    public List<String> getBootClasspathAsStrings() {
        ensureTargetSetup()

        return androidBuilder.getBootClasspathAsStrings()
    }

    public List<BaseVariantData<? extends BaseVariantOutputData>> getVariantDataList() {
        if (variantManager.getVariantDataList().isEmpty()) {
            variantManager.populateVariantDataList(getSigningOverride())
        }
        return variantManager.getVariantDataList();
    }

    public void ensureTargetSetup() {
        // check if the target has been set.
        TargetInfo targetInfo = androidBuilder.getTargetInfo()
        if (targetInfo == null) {
            sdkHandler.initTarget(
                    extension.getCompileSdkVersion(),
                    extension.buildToolsRevision,
                    androidBuilder)
        }
    }

    public void createMergeAppManifestsTask(
            @NonNull BaseVariantData<? extends BaseVariantOutputData> variantData) {

        VariantConfiguration config = variantData.variantConfiguration
        com.android.builder.model.ProductFlavor mergedFlavor = config.mergedFlavor

        ApplicationVariantData appVariantData = variantData as ApplicationVariantData
        Set<String> screenSizes = appVariantData.getCompatibleScreens()

        // loop on all outputs. The only difference will be the name of the task, and location
        // of the generated manifest
        for (BaseVariantOutputData vod : variantData.outputs) {
            final CompatibleScreensManifest csmTask =
                    (vod.mainOutputFile.getFilter(OutputFile.DENSITY) != null
                            && !screenSizes.isEmpty()) ?
                            createCompatibleScreensManifest(vod, screenSizes) :
                            null

            // create final var inside the loop to ensure the closures will work.
            final BaseVariantOutputData variantOutputData = vod

            String outputName = variantOutputData.fullName.capitalize()
            String outputDirName = variantOutputData.dirName

            def processManifestTask = project.tasks.create(
                    "process${outputName}Manifest",
                    MergeManifests)

            variantOutputData.manifestProcessorTask = processManifestTask

            processManifestTask.plugin = this

            processManifestTask.dependsOn variantData.prepareDependenciesTask
            if (variantData.generateApkDataTask != null) {
                processManifestTask.dependsOn variantData.generateApkDataTask
            }
            if (csmTask != null) {
                processManifestTask.dependsOn csmTask
            }

            processManifestTask.variantConfiguration = config
            if (variantOutputData instanceof ApkVariantOutputData) {
                processManifestTask.variantOutputData = variantOutputData as ApkVariantOutputData
            }

            processManifestTask.conventionMapping.libraries = {
                List<ManifestDependencyImpl> manifests =
                        getManifestDependencies(config.directLibraries)

                if (variantData.generateApkDataTask != null) {
                    manifests.add(new ManifestDependencyImpl(
                            variantData.generateApkDataTask.getManifestFile(),
                            Collections.emptyList()))
                }

                if (csmTask != null) {
                    manifests.add(
                            new ManifestDependencyImpl(
                                    csmTask.getManifestFile(),
                                    Collections.emptyList()))
                }

                return manifests
            }

            processManifestTask.conventionMapping.minSdkVersion = {
                if (androidBuilder.isPreviewTarget()) {
                    return androidBuilder.getTargetCodename()
                }

                mergedFlavor.minSdkVersion?.apiString
            }

            processManifestTask.conventionMapping.targetSdkVersion = {
                if (androidBuilder.isPreviewTarget()) {
                    return androidBuilder.getTargetCodename()
                }

                return mergedFlavor.targetSdkVersion?.apiString
            }

            processManifestTask.conventionMapping.maxSdkVersion = {
                if (androidBuilder.isPreviewTarget()) {
                    return null
                }

                return mergedFlavor.maxSdkVersion
            }

            processManifestTask.conventionMapping.manifestOutputFile = {
                project.file(
                        "$project.buildDir/${FD_INTERMEDIATES}/manifests/full/" +
                                "${outputDirName}/AndroidManifest.xml")
            }

            String defaultLocation = "$project.buildDir/${FD_OUTPUTS}/apk"
            String apkLocation = defaultLocation
            if (project.hasProperty(PROPERTY_APK_LOCATION)) {
                apkLocation = project.getProperties().get(PROPERTY_APK_LOCATION)
            }

            processManifestTask.conventionMapping.reportFile = {
                project.file(
                        "$apkLocation/manifest-merger-${config.baseName}-report.txt")
            }
        }
    }

    private CompatibleScreensManifest createCompatibleScreensManifest(
            @NonNull BaseVariantOutputData variantOutputData,
            @NonNull Set<String> screenSizes) {

        CompatibleScreensManifest csmTask = project.tasks.create(
                "create${variantOutputData.fullName.capitalize()}CompatibleScreensManifest",
                CompatibleScreensManifest)

        csmTask.screenDensity = variantOutputData.mainOutputFile.getFilter(OutputFile.DENSITY)
        csmTask.screenSizes = screenSizes

        csmTask.conventionMapping.manifestFile = {
            project.file(
                    "$project.buildDir/${FD_INTERMEDIATES}/manifests/density/" +
                            "${variantOutputData.dirName}/AndroidManifest.xml")
        }

        return csmTask;
    }

    public void createMergeLibManifestsTask(
            @NonNull BaseVariantData<? extends BaseVariantOutputData> variantData,
            @NonNull String manifestOutDir) {
        VariantConfiguration config = variantData.variantConfiguration

        // get single output for now.
        BaseVariantOutputData variantOutputData = variantData.outputs.get(0)

        def processManifest = project.tasks.create(
                "process${variantData.variantConfiguration.fullName.capitalize()}Manifest",
                ProcessManifest)
        variantOutputData.manifestProcessorTask = processManifest
        processManifest.plugin = this

        processManifest.dependsOn variantData.prepareDependenciesTask
        processManifest.variantConfiguration = config

        com.android.builder.model.ProductFlavor mergedFlavor = config.mergedFlavor

        processManifest.conventionMapping.minSdkVersion = {
            if (androidBuilder.isPreviewTarget()) {
                return androidBuilder.getTargetCodename()
            }
            return mergedFlavor.minSdkVersion?.apiString
        }

        processManifest.conventionMapping.targetSdkVersion = {
            if (androidBuilder.isPreviewTarget()) {
                return androidBuilder.getTargetCodename()
            }

            return mergedFlavor.targetSdkVersion?.apiString
        }

        processManifest.conventionMapping.maxSdkVersion = {
            if (androidBuilder.isPreviewTarget()) {
                return null
            }

            return mergedFlavor.maxSdkVersion
        }

        processManifest.conventionMapping.manifestOutputFile = {
            project.file(
                    "$project.buildDir/${FD_INTERMEDIATES}/${manifestOutDir}/" +
                            "${variantData.variantConfiguration.dirName}/AndroidManifest.xml")
        }
    }

    protected void createProcessTestManifestTask(
            @NonNull BaseVariantData<? extends BaseVariantOutputData> variantData,
            @NonNull String manifestOurDir) {
        def processTestManifestTask;
        VariantConfiguration config = variantData.variantConfiguration
        processTestManifestTask = project.tasks.create(
                "process${variantData.variantConfiguration.fullName.capitalize()}Manifest",
                ProcessTestManifest)
        processTestManifestTask.conventionMapping.testManifestFile = {
            config.getMainManifest()
        }
        processTestManifestTask.conventionMapping.tmpDir = {
            project.file(
                    "$project.buildDir/${FD_INTERMEDIATES}/${manifestOurDir}/tmp")
        }

        // get single output for now.
        BaseVariantOutputData variantOutputData = variantData.outputs.get(0)

        variantOutputData.manifestProcessorTask = processTestManifestTask
        processTestManifestTask.dependsOn variantData.prepareDependenciesTask

        processTestManifestTask.plugin = this

        processTestManifestTask.conventionMapping.testApplicationId = {
            config.applicationId
        }
        processTestManifestTask.conventionMapping.minSdkVersion = {
            if (androidBuilder.isPreviewTarget()) {
                return androidBuilder.getTargetCodename()
            }

            config.minSdkVersion?.apiString
        }
        processTestManifestTask.conventionMapping.targetSdkVersion = {
            if (androidBuilder.isPreviewTarget()) {
                return androidBuilder.getTargetCodename()
            }

            return config.targetSdkVersion?.apiString
        }
        processTestManifestTask.conventionMapping.testedApplicationId = {
            config.testedApplicationId
        }
        processTestManifestTask.conventionMapping.instrumentationRunner = {
            config.instrumentationRunner
        }
        processTestManifestTask.conventionMapping.handleProfiling = {
            config.handleProfiling
        }
        processTestManifestTask.conventionMapping.functionalTest = {
            config.functionalTest
        }
        processTestManifestTask.conventionMapping.libraries = {
            getManifestDependencies(config.directLibraries)
        }
        processTestManifestTask.conventionMapping.manifestOutputFile = {
            project.file(
                    "$project.buildDir/${FD_INTERMEDIATES}/${manifestOurDir}/${variantData.variantConfiguration.dirName}/AndroidManifest.xml")
        }
    }

    public void createRenderscriptTask(
            @NonNull BaseVariantData<? extends BaseVariantOutputData> variantData) {
        GradleVariantConfiguration config = variantData.variantConfiguration

        // get single output for now.
        BaseVariantOutputData variantOutputData = variantData.outputs.get(0)

        def renderscriptTask = project.tasks.create(
                "compile${variantData.variantConfiguration.fullName.capitalize()}Renderscript",
                RenderscriptCompile)
        variantData.renderscriptCompileTask = renderscriptTask
        if (config.type == TEST) {
            renderscriptTask.dependsOn variantOutputData.manifestProcessorTask
        } else {
            renderscriptTask.dependsOn variantData.checkManifestTask
        }

        com.android.builder.model.ProductFlavor mergedFlavor = config.mergedFlavor
        boolean ndkMode = config.renderscriptNdkModeEnabled

        variantData.resourceGenTask.dependsOn renderscriptTask
        // only put this dependency if rs will generate Java code
        if (!ndkMode) {
            variantData.sourceGenTask.dependsOn renderscriptTask
        }

        renderscriptTask.dependsOn variantData.prepareDependenciesTask
        renderscriptTask.plugin = this

        renderscriptTask.conventionMapping.targetApi = {
            int targetApi = mergedFlavor.renderscriptTargetApi != null ?
                    mergedFlavor.renderscriptTargetApi : -1
            ApiVersion apiVersion = config.getMinSdkVersion()
            if (apiVersion != null) {
                int minSdk = apiVersion.apiLevel
                if (apiVersion.codename != null) {
                    minSdk = SdkVersionInfo.getApiByBuildCode(apiVersion.codename, true)
                }

                return targetApi > minSdk ? targetApi : minSdk
            }

            return targetApi
        }

        renderscriptTask.supportMode = config.renderscriptSupportModeEnabled
        renderscriptTask.ndkMode = ndkMode
        renderscriptTask.debugBuild = config.buildType.renderscriptDebuggable
        renderscriptTask.optimLevel = config.buildType.renderscriptOptimLevel

        renderscriptTask.conventionMapping.sourceDirs = { config.renderscriptSourceList }
        renderscriptTask.conventionMapping.importDirs = { config.renderscriptImports }

        renderscriptTask.conventionMapping.sourceOutputDir = {
            project.file("$project.buildDir/${FD_GENERATED}/source/rs/${variantData.variantConfiguration.dirName}")
        }
        renderscriptTask.conventionMapping.resOutputDir = {
            project.file("$project.buildDir/${FD_GENERATED}/res/rs/${variantData.variantConfiguration.dirName}")
        }
        renderscriptTask.conventionMapping.objOutputDir = {
            project.file("$project.buildDir/${FD_INTERMEDIATES}/rs/${variantData.variantConfiguration.dirName}/obj")
        }
        renderscriptTask.conventionMapping.libOutputDir = {
            project.file("$project.buildDir/${FD_INTERMEDIATES}/rs/${variantData.variantConfiguration.dirName}/lib")
        }
        renderscriptTask.conventionMapping.ndkConfig = { config.ndkConfig }
    }

    public void createMergeResourcesTask(
            @NonNull BaseVariantData<? extends BaseVariantOutputData> variantData,
            final boolean process9Patch) {
        MergeResources mergeResourcesTask = basicCreateMergeResourcesTask(
                variantData,
                "merge",
                "$project.buildDir/${FD_INTERMEDIATES}/res/${variantData.variantConfiguration.dirName}",
                true /*includeDependencies*/,
                process9Patch)
        variantData.mergeResourcesTask = mergeResourcesTask
    }

    public MergeResources basicCreateMergeResourcesTask(
            @NonNull BaseVariantData<? extends BaseVariantOutputData> variantData,
            @NonNull String taskNamePrefix,
            @NonNull String outputLocation,
            final boolean includeDependencies,
            final boolean process9Patch) {
        MergeResources mergeResourcesTask = project.tasks.create(
                "$taskNamePrefix${variantData.variantConfiguration.fullName.capitalize()}Resources",
                MergeResources)

        mergeResourcesTask.dependsOn variantData.prepareDependenciesTask, variantData.resourceGenTask
        mergeResourcesTask.plugin = this
        mergeResourcesTask.incrementalFolder = project.file(
                "$project.buildDir/${FD_INTERMEDIATES}/incremental/${taskNamePrefix}Resources/${variantData.variantConfiguration.dirName}")

        mergeResourcesTask.process9Patch = process9Patch

        mergeResourcesTask.conventionMapping.useNewCruncher = { extension.aaptOptions.useNewCruncher }

        mergeResourcesTask.conventionMapping.inputResourceSets = {
            def generatedResFolders = [ variantData.renderscriptCompileTask.getResOutputDir(),
                                        variantData.generateResValuesTask.getResOutputDir() ]
            if (variantData.generateApkDataTask != null) {
                generatedResFolders.add(variantData.generateApkDataTask.getResOutputDir())
            }
            variantData.variantConfiguration.getResourceSets(generatedResFolders,
                    includeDependencies)
        }

        mergeResourcesTask.conventionMapping.outputDir = { project.file(outputLocation) }

        return mergeResourcesTask
    }

    public void createMergeAssetsTask(
            @NonNull BaseVariantData<? extends BaseVariantOutputData> variantData,
            @Nullable String outputLocation,
            final boolean includeDependencies) {
        if (outputLocation == null) {
            outputLocation = "$project.buildDir/${FD_INTERMEDIATES}/assets/${variantData.variantConfiguration.dirName}"
        }

        VariantConfiguration variantConfig = variantData.variantConfiguration

        def mergeAssetsTask = project.tasks.create(
                "merge${variantConfig.fullName.capitalize()}Assets",
                MergeAssets)
        variantData.mergeAssetsTask = mergeAssetsTask

        mergeAssetsTask.dependsOn variantData.prepareDependenciesTask, variantData.assetGenTask
        mergeAssetsTask.plugin = this
        mergeAssetsTask.incrementalFolder =
                project.file("$project.buildDir/${FD_INTERMEDIATES}/incremental/mergeAssets/${variantConfig.dirName}")

        mergeAssetsTask.conventionMapping.inputAssetSets = {
            def generatedAssets = []
            if (variantData.copyApkTask != null) {
                generatedAssets.add(variantData.copyApkTask.destinationDir)
            }
            variantConfig.getAssetSets(generatedAssets, includeDependencies)
        }
        mergeAssetsTask.conventionMapping.outputDir = { project.file(outputLocation) }
    }

    public void createBuildConfigTask(
            @NonNull BaseVariantData<? extends BaseVariantOutputData> variantData) {
        def generateBuildConfigTask = project.tasks.create(
                "generate${variantData.variantConfiguration.fullName.capitalize()}BuildConfig",
                GenerateBuildConfig)

        variantData.generateBuildConfigTask = generateBuildConfigTask

        VariantConfiguration variantConfiguration = variantData.variantConfiguration

        variantData.sourceGenTask.dependsOn generateBuildConfigTask
        if (variantConfiguration.type == TEST) {
            // in case of a test project, the manifest is generated so we need to depend
            // on its creation.

            // For test apps there should be a single output, so we get it.
            BaseVariantOutputData variantOutputData = variantData.outputs.get(0)

            generateBuildConfigTask.dependsOn variantOutputData.manifestProcessorTask
        } else {
            generateBuildConfigTask.dependsOn variantData.checkManifestTask
        }

        generateBuildConfigTask.plugin = this

        generateBuildConfigTask.conventionMapping.buildConfigPackageName = {
            variantConfiguration.originalApplicationId
        }

        generateBuildConfigTask.conventionMapping.appPackageName = {
            variantConfiguration.applicationId
        }

        generateBuildConfigTask.conventionMapping.versionName = {
            variantConfiguration.versionName
        }

        generateBuildConfigTask.conventionMapping.versionCode = {
            variantConfiguration.versionCode
        }

        generateBuildConfigTask.conventionMapping.debuggable = {
            variantConfiguration.buildType.isDebuggable()
        }

        generateBuildConfigTask.conventionMapping.buildTypeName = {
            variantConfiguration.buildType.name
        }

        generateBuildConfigTask.conventionMapping.flavorName = {
            variantConfiguration.flavorName
        }

        generateBuildConfigTask.conventionMapping.flavorNamesWithDimensionNames = {
            variantConfiguration.flavorNamesWithDimensionNames
        }

        generateBuildConfigTask.conventionMapping.items = {
            variantConfiguration.buildConfigItems
        }

        generateBuildConfigTask.conventionMapping.sourceOutputDir = {
            project.file("$project.buildDir/${FD_GENERATED}/source/buildConfig/${variantData.variantConfiguration.dirName}")
        }
    }

    public void createGenerateResValuesTask(
            @NonNull BaseVariantData<? extends BaseVariantOutputData> variantData) {
        GenerateResValues generateResValuesTask = project.tasks.create(
                "generate${variantData.variantConfiguration.fullName.capitalize()}ResValues",
                GenerateResValues)
        variantData.generateResValuesTask = generateResValuesTask
        variantData.resourceGenTask.dependsOn generateResValuesTask

        VariantConfiguration variantConfiguration = variantData.variantConfiguration

        generateResValuesTask.plugin = this

        generateResValuesTask.conventionMapping.items = {
            variantConfiguration.resValues
        }

        generateResValuesTask.conventionMapping.resOutputDir = {
            project.file("$project.buildDir/${FD_GENERATED}/res/generated/${variantData.variantConfiguration.dirName}")
        }
    }

    public void createProcessResTask(
            @NonNull BaseVariantData<? extends BaseVariantOutputData> variantData,
            boolean generateResourcePackage) {
        createProcessResTask(variantData,
                "$project.buildDir/${FD_INTERMEDIATES}/symbols/${variantData.variantConfiguration.dirName}",
                generateResourcePackage)
    }

    public void createProcessResTask(
            @NonNull BaseVariantData<? extends BaseVariantOutputData> variantData,
            @NonNull final String symbolLocation,
            boolean generateResourcePackage) {

        VariantConfiguration config = variantData.variantConfiguration

        // loop on all outputs. The only difference will be the name of the task, and location
        // of the generated data.
        for (BaseVariantOutputData vod : variantData.outputs) {
            // create final var inside the loop to ensure the closures will work.
            final BaseVariantOutputData variantOutputData = vod

            String outputName = variantOutputData.fullName.capitalize()
            String outputBaseName = variantOutputData.baseName

            ProcessAndroidResources processResources = project.tasks.create(
                    "process${outputName}Resources",
                    ProcessAndroidResources)

            variantOutputData.processResourcesTask = processResources

            processResources.dependsOn variantOutputData.manifestProcessorTask,
                    variantData.mergeResourcesTask, variantData.mergeAssetsTask
            processResources.plugin = this

            if (variantData.getSplitHandlingPolicy() ==
                    BaseVariantData.SplitHandlingPolicy.RELEASE_21_AND_AFTER_POLICY) {

                Set<String> filters = Sets.filter(getExtension().getSplits().getDensityFilters(),
                        new Predicate<? super String>() {

                            @Override
                            boolean apply(Object o) {
                                return o != null;
                            }
                        });
                processResources.splits = filters;
            }

            // only generate code if the density filter is null, and if we haven't generated
            // it yet (if you have abi + density splits, then several abi output will have no
            // densityFilter)
            if (variantOutputData.mainOutputFile.getFilter(OutputFile.DENSITY) == null
                    && variantData.generateRClassTask == null) {
                variantData.generateRClassTask = processResources
                variantData.sourceGenTask.dependsOn processResources
                processResources.enforceUniquePackageName = extension.getEnforceUniquePackageName()

                processResources.conventionMapping.libraries = {
                    getTextSymbolDependencies(config.allLibraries)
                }
                processResources.conventionMapping.packageForR = {
                    config.originalApplicationId
                }

                // TODO: unify with generateBuilderConfig, compileAidl, and library packaging somehow?
                processResources.conventionMapping.sourceOutputDir = {
                    project.file(
                            "$project.buildDir/${FD_GENERATED}/source/r/${config.dirName}")
                }

                processResources.conventionMapping.textSymbolOutputDir = {
                    project.file(symbolLocation)
                }

                if (config.buildType.isMinifyEnabled()) {
                    processResources.conventionMapping.proguardOutputFile = {
                        project.file(
                                "$project.buildDir/${FD_INTERMEDIATES}/proguard-rules/${config.dirName}/aapt_rules.txt")
                    }
                } else if (config.buildType.shrinkResources) {
                    // This warning is temporary; we'll eventually make shrinking enabled by default
                    // so users typically will only opt out of it, we won't have shrink=true, proguard=false
                    displayWarning(logger, project,
                            "WARNING: To shrink resources you must also enable ProGuard")
                }
            }

            processResources.conventionMapping.manifestFile = {
                variantOutputData.manifestProcessorTask.manifestOutputFile
            }

            processResources.conventionMapping.resDir = {
                variantData.mergeResourcesTask.outputDir
            }

            processResources.conventionMapping.assetsDir = {
                variantData.mergeAssetsTask.outputDir
            }

            if (generateResourcePackage) {
                processResources.conventionMapping.packageOutputFile = {
                    project.file(
                            "$project.buildDir/${FD_INTERMEDIATES}/res/resources-${outputBaseName}.ap_")
                }
            }

            processResources.conventionMapping.type = { config.type }
            processResources.conventionMapping.debuggable =
                    { config.buildType.debuggable }
            processResources.conventionMapping.aaptOptions = { extension.aaptOptions }
            processResources.conventionMapping.pseudoLocalesEnabled =
                    { config.buildType.pseudoLocalesEnabled }

            processResources.conventionMapping.resourceConfigs = {
                return config.mergedFlavor.resourceConfigurations
            }
            processResources.conventionMapping.preferredDensity = {
                variantOutputData.mainOutputFile.getFilter(OutputFile.DENSITY)
            }

        }
    }

    /**
     * Creates the split resources packages task if necessary. AAPT will produce split packages
     * for all --split provided parameters. These split packages should be signed and moved
     * unchanged to the APK build output directory.
     * @param variantData the variant configuration.
     */

    public void createSplitResourcesTasks(
            @NonNull BaseVariantData<? extends BaseVariantOutputData> variantData) {

        assert variantData.getSplitHandlingPolicy() ==
                BaseVariantData.SplitHandlingPolicy.RELEASE_21_AND_AFTER_POLICY;

        VariantConfiguration config = variantData.variantConfiguration
        Set<String> densityFilters = new HashSet<String>();
        for (String density : getExtension().getSplits().getDensityFilters()) {
            if (density != null) {
                densityFilters.add(density);
            }
        }
        Set<String> abiFilters = new HashSet<String>();
        for (String abi : getExtension().getSplits().getAbiFilters()) {
            if (abi != null) {
                abiFilters.add(abi);
            }
        }
        def outputs = variantData.outputs;
        if (outputs.size() != 1) {
            throw new RuntimeException("In release 21 and later, there can be only one main APK, " +
                    "found " + outputs.size());
        }

        BaseVariantOutputData variantOutputData = outputs.get(0);
        variantOutputData.packageSplitResourcesTask =
                project.tasks.create("package${config.fullName.capitalize()}SplitResources",
                        PackageSplitRes);
        variantOutputData.packageSplitResourcesTask.inputDirectory =
                new File("$project.buildDir/${FD_INTERMEDIATES}/res")
        variantOutputData.packageSplitResourcesTask.splits = densityFilters
        variantOutputData.packageSplitResourcesTask.outputBaseName = config.baseName
        variantOutputData.packageSplitResourcesTask.signingConfig =
                (SigningConfig) config.signingConfig
        variantOutputData.packageSplitResourcesTask.outputDirectory =
                new File("$project.buildDir/${FD_INTERMEDIATES}/splits/${config.dirName}")
        variantOutputData.packageSplitResourcesTask.plugin = this
        variantOutputData.packageSplitResourcesTask.dependsOn variantOutputData.processResourcesTask

        SplitZipAlign zipAlign = project.tasks.create("zipAlign${config.fullName.capitalize()}SplitPackages", SplitZipAlign)
        zipAlign.conventionMapping.zipAlignExe = {
            String path = androidBuilder.targetInfo?.buildTools?.getPath(ZIP_ALIGN)
            if (path != null) {
                return new File(path)
            }

            return null
        }
        zipAlign.outputDirectory = new File("$project.buildDir/outputs/apk")
        zipAlign.inputDirectory = variantOutputData.packageSplitResourcesTask.outputDirectory
        zipAlign.outputBaseName = config.baseName;
        zipAlign.abiFilters = abiFilters;
        zipAlign.densityFilters = densityFilters;
        ((ApkVariantOutputData) variantOutputData).splitZipAlign = zipAlign
        zipAlign.dependsOn(variantOutputData.packageSplitResourcesTask)
    }

    public void createSplitAbiTasks(
            @NonNull ApplicationVariantData variantData) {

        assert variantData.getSplitHandlingPolicy() ==
                BaseVariantData.SplitHandlingPolicy.RELEASE_21_AND_AFTER_POLICY;

        VariantConfiguration config = variantData.variantConfiguration
        Set<String> filters = new HashSet<String>();
        for (String abi : getExtension().getSplits().getAbiFilters()) {
            if (abi != null) {
                filters.add(abi);
            }
        }
        if (filters.isEmpty()) {
            return;
        }
        def outputs = variantData.outputs;
        if (outputs.size() != 1) {
            throw new RuntimeException("In release 21 and later, there can be only one main APK, " +
                    "found " + outputs.size());
        }

        BaseVariantOutputData variantOutputData = outputs.get(0);
        // first create the split APK resources.
        GenerateSplitAbiRes generateSplitAbiRes = project.tasks.
                create("generate${config.fullName.capitalize()}SplitAbiRes",
                        GenerateSplitAbiRes)
        generateSplitAbiRes.plugin = this

        generateSplitAbiRes.outputDirectory =
                new File("$project.buildDir/${FD_INTERMEDIATES}/abi/${config.dirName}")
        generateSplitAbiRes.splits = filters
        generateSplitAbiRes.outputBaseName = config.baseName
        generateSplitAbiRes.applicationId = config.getApplicationId()
        generateSplitAbiRes.versionCode = config.getVersionCode()
        generateSplitAbiRes.versionName = config.getVersionName()
        generateSplitAbiRes.debuggable = {
            config.buildType.debuggable }
        generateSplitAbiRes.conventionMapping.aaptOptions = {
            extension.aaptOptions
        }
        generateSplitAbiRes.dependsOn variantOutputData.processResourcesTask

        // then package those resources witth the appropriate JNI libraries.
        variantOutputData.packageSplitAbiTask =
                project.tasks.create("package${config.fullName.capitalize()}SplitAbi",
                        PackageSplitAbi);
        variantOutputData.packageSplitAbiTask
        variantOutputData.packageSplitAbiTask.inputDirectory = generateSplitAbiRes.outputDirectory
        variantOutputData.packageSplitAbiTask.splits = filters
        variantOutputData.packageSplitAbiTask.outputBaseName = config.baseName
        variantOutputData.packageSplitAbiTask.signingConfig =
                (SigningConfig) config.signingConfig
        variantOutputData.packageSplitAbiTask.outputDirectory =
                new File("$project.buildDir/${FD_INTERMEDIATES}/splits/${config.dirName}")
        variantOutputData.packageSplitAbiTask.plugin = this
        variantOutputData.packageSplitAbiTask.dependsOn generateSplitAbiRes

        variantOutputData.packageSplitAbiTask.conventionMapping.jniFolders = {
            getJniFolders(variantData);
        }
        variantOutputData.packageSplitAbiTask.conventionMapping.jniDebuggable = { config.buildType.jniDebuggable }
        variantOutputData.packageSplitAbiTask.conventionMapping.packagingOptions = { extension.packagingOptions }

        ((ApkVariantOutputData) variantOutputData).splitZipAlign.dependsOn variantOutputData.packageSplitAbiTask
    }

    /**
     * Calculate the list of folders that can contain jni artifacts for this variant.
     * @param variantData the variant
     * @return a potentially empty list of directories that exist or not and that may contains
     * native resources.
     */
    @NonNull
    public Set<File> getJniFolders(@NonNull ApkVariantData variantData) {
        VariantConfiguration config = variantData.variantConfiguration
        // for now only the project's compilation output.
        Set<File> set = Sets.newHashSet()
        if (extension.getUseNewNativePlugin()) {
            NdkComponentModelPlugin ndkPlugin = project.plugins.getPlugin(NdkComponentModelPlugin.class)
            set.addAll(ndkPlugin.getOutputDirectories(config))
        } else {
            set.addAll(variantData.ndkCompileTask.soFolder)
        }
        set.addAll(variantData.renderscriptCompileTask.libOutputDir)
        set.addAll(config.libraryJniFolders)
        set.addAll(config.jniLibsList)
        if (extension.ndkLib != null) {
            set.addAll(extension.ndkLib.getOutputDirectories(config))
        }

        if (config.mergedFlavor.renderscriptSupportModeEnabled) {
            File rsLibs = androidBuilder.getSupportNativeLibFolder()
            if (rsLibs != null && rsLibs.isDirectory()) {
                set.add(rsLibs);
            }
        }

        return set
    }

    public void createProcessJavaResTask(
            @NonNull BaseVariantData<? extends BaseVariantOutputData> variantData) {
        VariantConfiguration variantConfiguration = variantData.variantConfiguration

        Copy processResources = project.tasks.create(
                "process${variantData.variantConfiguration.fullName.capitalize()}JavaRes",
                ProcessResources);
        variantData.processJavaResourcesTask = processResources

        // set the input
        processResources.from(((AndroidSourceSet) variantConfiguration.defaultSourceSet).resources.getSourceFiles())

        if (variantConfiguration.type != TEST) {
            processResources.from(
                    ((AndroidSourceSet) variantConfiguration.buildTypeSourceSet).resources.getSourceFiles())
        }
        if (variantConfiguration.hasFlavors()) {
            for (SourceProvider flavorSourceSet : variantConfiguration.flavorSourceProviders) {
                processResources.from(((AndroidSourceSet) flavorSourceSet).resources.getSourceFiles())
            }
        }

        processResources.conventionMapping.destinationDir = {
            project.file("$project.buildDir/${FD_INTERMEDIATES}/javaResources/${variantData.variantConfiguration.dirName}")
        }
    }

    public void createAidlTask(
            @NonNull BaseVariantData<? extends BaseVariantOutputData> variantData,
            @Nullable File parcelableDir) {
        VariantConfiguration variantConfiguration = variantData.variantConfiguration

        def compileTask = project.tasks.create(
                "compile${variantData.variantConfiguration.fullName.capitalize()}Aidl",
                AidlCompile)
        variantData.aidlCompileTask = compileTask

        variantData.sourceGenTask.dependsOn compileTask
        variantData.aidlCompileTask.dependsOn variantData.prepareDependenciesTask

        compileTask.plugin = this
        compileTask.incrementalFolder =
                project.file("$project.buildDir/${FD_INTERMEDIATES}/incremental/aidl/${variantData.variantConfiguration.dirName}")

        compileTask.conventionMapping.sourceDirs = { variantConfiguration.aidlSourceList }
        compileTask.conventionMapping.importDirs = { variantConfiguration.aidlImports }

        compileTask.conventionMapping.sourceOutputDir = {
            project.file("$project.buildDir/${FD_GENERATED}/source/aidl/${variantData.variantConfiguration.dirName}")
        }
        compileTask.aidlParcelableDir = parcelableDir
    }

    public void createCompileTask(
            @NonNull BaseVariantData<? extends BaseVariantOutputData> variantData,
            @Nullable BaseVariantData<? extends BaseVariantOutputData> testedVariantData) {
        def compileTask = project.tasks.create(
                "compile${variantData.variantConfiguration.fullName.capitalize()}Java",
                JavaCompile)
        variantData.javaCompileTask = compileTask
        variantData.javaCompileTask.dependsOn variantData.sourceGenTask
        variantData.compileTask.dependsOn variantData.javaCompileTask

        compileTask.source = variantData.getJavaSources()

        VariantConfiguration config = variantData.variantConfiguration

        // if the tested variant is an app, add its classpath. For the libraries,
        // it's done automatically since the classpath includes the library output as a normal
        // dependency.
        if (testedVariantData instanceof ApplicationVariantData) {
            compileTask.conventionMapping.classpath =  {
                project.files(androidBuilder.getCompileClasspath(config)) + testedVariantData.javaCompileTask.classpath + testedVariantData.javaCompileTask.outputs.files
            }
        } else {
            compileTask.conventionMapping.classpath =  {
                project.files(androidBuilder.getCompileClasspath(config))
            }
        }

        // TODO - dependency information for the compile classpath is being lost.
        // Add a temporary approximation
        compileTask.dependsOn variantData.variantDependency.compileConfiguration.buildDependencies

        compileTask.conventionMapping.destinationDir = {
            project.file("$project.buildDir/${FD_INTERMEDIATES}/classes/${variantData.variantConfiguration.dirName}")
        }
        compileTask.conventionMapping.dependencyCacheDir = {
            project.file("$project.buildDir/${FD_INTERMEDIATES}/dependency-cache/${variantData.variantConfiguration.dirName}")
        }

        configureLanguageLevel(compileTask)
        compileTask.options.encoding = extension.compileOptions.encoding

        // setup the boot classpath just before the task actually runs since this will
        // force the sdk to be parsed.
        compileTask.doFirst {
            compileTask.options.bootClasspath = androidBuilder.getBootClasspathAsStrings().join(File.pathSeparator)
        }
    }
    public void createGenerateMicroApkDataTask(
            @NonNull BaseVariantData<? extends BaseVariantOutputData> variantData,
            @NonNull Configuration config) {
        GenerateApkDataTask task = project.tasks.create(
                "handle${variantData.variantConfiguration.fullName.capitalize()}MicroApk",
                GenerateApkDataTask)

        variantData.generateApkDataTask = task

        task.plugin = this
        task.conventionMapping.resOutputDir = {
            project.file("$project.buildDir/${FD_GENERATED}/res/microapk/${variantData.variantConfiguration.dirName}")
        }
        task.conventionMapping.apkFile = {
            // only care about the first one. There shouldn't be more anyway.
            config.getFiles().iterator().next()
        }
        task.conventionMapping.manifestFile = {
            project.file("$project.buildDir/${FD_INTERMEDIATES}/${FD_GENERATED}/manifests/microapk/${variantData.variantConfiguration.dirName}/${FN_ANDROID_MANIFEST_XML}")
        }
        task.conventionMapping.mainPkgName = {
            variantData.variantConfiguration.getApplicationId()
        }

        task.conventionMapping.minSdkVersion = {
            variantData.variantConfiguration.getMinSdkVersion().apiLevel
        }

        task.conventionMapping.targetSdkVersion = {
            variantData.variantConfiguration.getTargetSdkVersion().apiLevel
        }

        task.dependsOn config

        // the merge res task will need to run after this one.
        variantData.resourceGenTask.dependsOn task
    }

    public void createNdkTasks(
            @NonNull BaseVariantData<? extends BaseVariantOutputData> variantData) {
        NdkCompile ndkCompile = project.tasks.create(
                "compile${variantData.variantConfiguration.fullName.capitalize()}Ndk",
                NdkCompile)

        ndkCompile.dependsOn mainPreBuild

        ndkCompile.plugin = this
        variantData.ndkCompileTask = ndkCompile
        variantData.compileTask.dependsOn variantData.ndkCompileTask

        VariantConfiguration variantConfig = variantData.variantConfiguration

        if (variantConfig.mergedFlavor.renderscriptNdkModeEnabled) {
            ndkCompile.ndkRenderScriptMode = true
            ndkCompile.dependsOn variantData.renderscriptCompileTask
        } else {
            ndkCompile.ndkRenderScriptMode = false
        }

        ndkCompile.conventionMapping.sourceFolders = {
            List<File> sourceList = variantConfig.jniSourceList
            if (variantConfig.mergedFlavor.renderscriptNdkModeEnabled) {
                sourceList.add(variantData.renderscriptCompileTask.sourceOutputDir)
            }

            return sourceList
        }

        ndkCompile.conventionMapping.generatedMakefile = {
            project.file("$project.buildDir/${FD_INTERMEDIATES}/ndk/${variantData.variantConfiguration.dirName}/Android.mk")
        }

        ndkCompile.conventionMapping.ndkConfig = { variantConfig.ndkConfig }

        ndkCompile.conventionMapping.debuggable = {
            variantConfig.buildType.jniDebuggable
        }

        ndkCompile.conventionMapping.objFolder = {
            project.file("$project.buildDir/${FD_INTERMEDIATES}/ndk/${variantData.variantConfiguration.dirName}/obj")
        }
        ndkCompile.conventionMapping.soFolder = {
            project.file("$project.buildDir/${FD_INTERMEDIATES}/ndk/${variantData.variantConfiguration.dirName}/lib")
        }
    }

    /**
     * Creates the tasks to build the test apk.
     *
     * @param variantData the test variant
     */
    public void createTestApkTasks(@NonNull TestVariantData variantData) {

        BaseVariantData<? extends BaseVariantOutputData> testedVariantData =
                (BaseVariantData<? extends BaseVariantOutputData>) variantData.getTestedVariantData()

        // get single output for now (though this may always be the case for tests).
        BaseVariantOutputData variantOutputData = variantData.outputs.get(0)
        BaseVariantOutputData testedVariantOutputData = testedVariantData.outputs.get(0)

        createAnchorTasks(variantData)

        // Add a task to process the manifest
        createProcessTestManifestTask(variantData, "manifests")

        // Add a task to create the res values
        createGenerateResValuesTask(variantData)

        // Add a task to compile renderscript files.
        createRenderscriptTask(variantData)

        // Add a task to merge the resource folders
        createMergeResourcesTask(variantData, true /*process9Patch*/)

        // Add a task to merge the assets folders
        createMergeAssetsTask(variantData, null /*default location*/, true /*includeDependencies*/)

        if (testedVariantData.variantConfiguration.type == VariantConfiguration.Type.LIBRARY) {
            // in this case the tested library must be fully built before test can be built!
            if (testedVariantOutputData.assembleTask != null) {
                variantOutputData.manifestProcessorTask.dependsOn testedVariantOutputData.assembleTask
                variantData.mergeResourcesTask.dependsOn testedVariantOutputData.assembleTask
            }
        }

        // Add a task to create the BuildConfig class
        createBuildConfigTask(variantData)

        // Add a task to generate resource source files
        createProcessResTask(variantData, true /*generateResourcePackage*/)

        // process java resources
        createProcessJavaResTask(variantData)

        createAidlTask(variantData, null /*parcelableDir*/)

        // Add NDK tasks
        if (!extension.getUseNewNativePlugin()) {
            createNdkTasks(variantData)
        }

        // Add a task to compile the test application
        if (variantData.getVariantConfiguration().useJack) {
            createJackTask(variantData, testedVariantData);
        } else{
            createCompileTask(variantData, testedVariantData)
            createPostCompilationTasks(variantData);
        }

        createPackagingTask(variantData, null /*assembleTask*/, false /*publishApk*/)

        if (assembleTest != null) {
            assembleTest.dependsOn variantOutputData.assembleTask
        }
    }

    // TODO - should compile src/lint/java from src/lint/java and jar it into build/lint/lint.jar
    public void createLintCompileTask() {
        lintCompile = project.tasks.create("compileLint", Task)
        File outputDir = new File("$project.buildDir/${FD_INTERMEDIATES}/lint")

        lintCompile.doFirst{
            // create the directory for lint output if it does not exist.
            if (!outputDir.exists()) {
                boolean mkdirs = outputDir.mkdirs();
                if (!mkdirs) {
                    throw new GradleException("Unable to create lint output directory.")
                }
            }
        }
    }

    /** Is the given variant relevant for lint? */
    private static boolean isLintVariant(
            @NonNull BaseVariantData<? extends BaseVariantOutputData> baseVariantData) {
        // Only create lint targets for variants like debug and release, not debugTest
        VariantConfiguration config = baseVariantData.variantConfiguration
        // TODO: re-enable with Jack when possible
        return config.getType() != TEST && !config.useJack;
    }

    // Add tasks for running lint on individual variants. We've already added a
    // lint task earlier which runs on all variants.
    public void createLintTasks() {
        Lint lint = project.tasks.create("lint", Lint)
        lint.description = "Runs lint on all variants."
        lint.group = JavaBasePlugin.VERIFICATION_GROUP
        lint.setPlugin(this)
        project.tasks.check.dependsOn lint
        lintAll = lint

        int count = variantManager.getVariantDataList().size()
        for (int i = 0 ; i < count ; i++) {
            final BaseVariantData<? extends BaseVariantOutputData> baseVariantData =
                    variantManager.getVariantDataList().get(i)
            if (!isLintVariant(baseVariantData)) {
                continue;
            }

            // wire the main lint task dependency.
            lint.dependsOn lintCompile
            optionalDependsOn(lint, baseVariantData.javaCompileTask, baseVariantData.jackTask)

            String variantName = baseVariantData.variantConfiguration.fullName
            def capitalizedVariantName = variantName.capitalize()
            Lint variantLintCheck = project.tasks.create("lint" + capitalizedVariantName, Lint)
            variantLintCheck.dependsOn lintCompile
            optionalDependsOn(variantLintCheck, baseVariantData.javaCompileTask, baseVariantData.jackTask)

            // Note that we don't do "lint.dependsOn lintCheck"; the "lint" target will
            // on its own run through all variants (and compare results), it doesn't delegate
            // to the individual tasks (since it needs to coordinate data collection and
            // reporting)
            variantLintCheck.setPlugin(this)
            variantLintCheck.setVariantName(variantName)
            variantLintCheck.description = "Runs lint on the " + capitalizedVariantName + " build"
            variantLintCheck.group = JavaBasePlugin.VERIFICATION_GROUP
        }
    }

    private void createLintVitalTask(@NonNull ApkVariantData variantData) {
        assert extension.lintOptions.checkReleaseBuilds
        // TODO: re-enable with Jack when possible
        if (!variantData.variantConfiguration.buildType.debuggable &&
                !variantData.variantConfiguration.useJack) {
            String variantName = variantData.variantConfiguration.fullName
            def capitalizedVariantName = variantName.capitalize()
            def taskName = "lintVital" + capitalizedVariantName
            Lint lintReleaseCheck = project.tasks.create(taskName, Lint)
            // TODO: Make this task depend on lintCompile too (resolve initialization order first)
            optionalDependsOn(lintReleaseCheck, variantData.javaCompileTask)
            lintReleaseCheck.setPlugin(this)
            lintReleaseCheck.setVariantName(variantName)
            lintReleaseCheck.setFatalOnly(true)
            lintReleaseCheck.description = "Runs lint on just the fatal issues in the " +
                    capitalizedVariantName + " build"
            variantData.assembleVariantTask.dependsOn lintReleaseCheck
            lintVital = lintReleaseCheck
        }
    }

    public void createCheckTasks(boolean hasFlavors, boolean isLibraryTest) {
        List<AndroidReportTask> reportTasks = Lists.newArrayListWithExpectedSize(2)

        List<DeviceProvider> providers = extension.deviceProviders
        List<TestServer> servers = extension.testServers

        Task mainConnectedTask = connectedCheck
        String connectedRootName = "${CONNECTED}${ANDROID_TEST.capitalize()}"
        // if more than one flavor, create a report aggregator task and make this the parent
        // task for all new connected tasks.
        if (hasFlavors) {
            mainConnectedTask = project.tasks.create(connectedRootName, AndroidReportTask)
            mainConnectedTask.group = JavaBasePlugin.VERIFICATION_GROUP
            mainConnectedTask.description = "Installs and runs instrumentation tests for all flavors on connected devices."
            mainConnectedTask.reportType = ReportType.MULTI_FLAVOR
            connectedCheck.dependsOn mainConnectedTask

            mainConnectedTask.conventionMapping.resultsDir = {
                String rootLocation = extension.testOptions.resultsDir != null ?
                    extension.testOptions.resultsDir : "$project.buildDir/${FD_OUTPUTS}/$FD_ANDROID_RESULTS"

                project.file("$rootLocation/connected/$FD_FLAVORS_ALL")
            }
            mainConnectedTask.conventionMapping.reportsDir = {
                String rootLocation = extension.testOptions.reportDir != null ?
                    extension.testOptions.reportDir :
                    "$project.buildDir/${FD_OUTPUTS}/$FD_REPORTS/$FD_ANDROID_TESTS"

                project.file("$rootLocation/connected/$FD_FLAVORS_ALL")
            }

            reportTasks.add(mainConnectedTask)
        }

        Task mainProviderTask = deviceCheck
        // if more than one provider tasks, either because of several flavors, or because of
        // more than one providers, then create an aggregate report tasks for all of them.
        if (providers.size() > 1 || hasFlavors) {
            mainProviderTask = project.tasks.create("${DEVICE}${ANDROID_TEST.capitalize()}",
                    AndroidReportTask)
            mainProviderTask.group = JavaBasePlugin.VERIFICATION_GROUP
            mainProviderTask.description = "Installs and runs instrumentation tests using all Device Providers."
            mainProviderTask.reportType = ReportType.MULTI_FLAVOR
            deviceCheck.dependsOn mainProviderTask

            mainProviderTask.conventionMapping.resultsDir = {
                String rootLocation = extension.testOptions.resultsDir != null ?
                    extension.testOptions.resultsDir : "$project.buildDir/${FD_OUTPUTS}/$FD_ANDROID_RESULTS"

                project.file("$rootLocation/devices/$FD_FLAVORS_ALL")
            }
            mainProviderTask.conventionMapping.reportsDir = {
                String rootLocation = extension.testOptions.reportDir != null ?
                    extension.testOptions.reportDir :
                    "$project.buildDir/${FD_OUTPUTS}/$FD_REPORTS/$FD_ANDROID_TESTS"

                project.file("$rootLocation/devices/$FD_FLAVORS_ALL")
            }

            reportTasks.add(mainProviderTask)
        }

        // now look for the testedvariant and create the check tasks for them.
        // don't use an auto loop as we can't reuse baseVariantData or the closure lower
        // gets broken.
        int count = variantManager.getVariantDataList().size();
        for (int i = 0 ; i < count ; i++) {
            final BaseVariantData<? extends BaseVariantOutputData> baseVariantData = variantManager.getVariantDataList().get(i);
            if (baseVariantData instanceof TestedVariantData) {
                final TestVariantData testVariantData = ((TestedVariantData) baseVariantData).testVariantData
                if (testVariantData == null) {
                    continue
                }

                // get single output for now
                BaseVariantOutputData variantOutputData = baseVariantData.outputs.get(0)
                BaseVariantOutputData testVariantOutputData = testVariantData.outputs.get(0)

                // create the check tasks for this test

                // first the connected one.
                def connectedTask = createDeviceProviderInstrumentTestTask(
                        hasFlavors ?
                            "${connectedRootName}${baseVariantData.variantConfiguration.fullName.capitalize()}" : connectedRootName,
                        "Installs and runs the tests for Build '${baseVariantData.variantConfiguration.fullName}' on connected devices.",
                        isLibraryTest ?
                            DeviceProviderInstrumentTestLibraryTask :
                            DeviceProviderInstrumentTestTask,
                        testVariantData,
                        baseVariantData,
                        new ConnectedDeviceProvider(getSdkInfo().adb),
                        CONNECTED
                )

                mainConnectedTask.dependsOn connectedTask
                testVariantData.connectedTestTask = connectedTask

                if (baseVariantData.variantConfiguration.buildType.isTestCoverageEnabled()) {
                    def reportTask = project.tasks.create(
                            "create${baseVariantData.variantConfiguration.fullName.capitalize()}CoverageReport",
                            JacocoReportTask)
                    reportTask.reportName = baseVariantData.variantConfiguration.fullName
                    reportTask.conventionMapping.jacocoClasspath = {
                        project.configurations[JacocoPlugin.ANT_CONFIGURATION_NAME]
                    }
                    reportTask.conventionMapping.coverageFile = {
                        new File(connectedTask.getCoverageDir(), SimpleTestCallable.FILE_COVERAGE_EC)
                    }
                    reportTask.conventionMapping.classDir = {
                        if (baseVariantData.javaCompileTask != null) {
                            return baseVariantData.javaCompileTask.destinationDir
                        }

                        return baseVariantData.jackTask.destinationDir
                    }
                    reportTask.conventionMapping.sourceDir = { baseVariantData.getJavaSourceFoldersForCoverage() }

                    reportTask.conventionMapping.reportDir = {
                        project.file(
                                "$project.buildDir/${FD_OUTPUTS}/$FD_REPORTS/coverage/${baseVariantData.variantConfiguration.dirName}")
                    }

                    reportTask.dependsOn connectedTask
                    mainConnectedTask.dependsOn reportTask
                }

                // now the providers.
                for (DeviceProvider deviceProvider : providers) {
                    DefaultTask providerTask = createDeviceProviderInstrumentTestTask(
                            hasFlavors ?
                                "${deviceProvider.name}${ANDROID_TEST.capitalize()}${baseVariantData.variantConfiguration.fullName.capitalize()}" :
                                "${deviceProvider.name}${ANDROID_TEST.capitalize()}",
                            "Installs and runs the tests for Build '${baseVariantData.variantConfiguration.fullName}' using Provider '${deviceProvider.name.capitalize()}'.",
                            isLibraryTest ?
                                DeviceProviderInstrumentTestLibraryTask :
                                DeviceProviderInstrumentTestTask,
                            testVariantData,
                            baseVariantData,
                            deviceProvider,
                            "$DEVICE/$deviceProvider.name"
                    )

                    mainProviderTask.dependsOn providerTask
                    testVariantData.providerTestTaskList.add(providerTask)

                    if (!deviceProvider.isConfigured()) {
                        providerTask.enabled = false;
                    }
                }

                // now the test servers
                // don't use an auto loop as it'll break the closure inside.
                for (TestServer testServer : servers) {
                    DefaultTask serverTask = project.tasks.create(
                            hasFlavors ?
                                "${testServer.name}${"upload".capitalize()}${baseVariantData.variantConfiguration.fullName}" :
                                "${testServer.name}${"upload".capitalize()}",
                            TestServerTask)

                    serverTask.description = "Uploads APKs for Build '${baseVariantData.variantConfiguration.fullName}' to Test Server '${testServer.name.capitalize()}'."
                    serverTask.group = JavaBasePlugin.VERIFICATION_GROUP
                    serverTask.dependsOn testVariantOutputData.assembleTask, variantOutputData.assembleTask

                    serverTask.testServer = testServer

                    serverTask.conventionMapping.testApk = { testVariantOutputData.outputFile }
                    if (!(baseVariantData instanceof LibraryVariantData)) {
                        serverTask.conventionMapping.testedApk = { variantOutputData.outputFile }
                    }

                    serverTask.conventionMapping.variantName = { baseVariantData.variantConfiguration.fullName }

                    deviceCheck.dependsOn serverTask

                    if (!testServer.isConfigured()) {
                        serverTask.enabled = false;
                    }
                }
            }
        }

        // If gradle is launched with --continue, we want to run all tests and generate an
        // aggregate report (to help with the fact that we may have several build variants, or
        // or several device providers).
        // To do that, the report tasks must run even if one of their dependent tasks (flavor
        // or specific provider tasks) fails, when --continue is used, and the report task is
        // meant to run (== is in the task graph).
        // To do this, we make the children tasks ignore their errors (ie they won't fail and
        // stop the build).
        if (!reportTasks.isEmpty() && project.gradle.startParameter.continueOnFailure) {
            project.gradle.taskGraph.whenReady { taskGraph ->
                for (AndroidReportTask reportTask : reportTasks) {
                    if (taskGraph.hasTask(reportTask)) {
                        reportTask.setWillRun()
                    }
                }
            }
        }
    }

    private DeviceProviderInstrumentTestTask createDeviceProviderInstrumentTestTask(
            @NonNull String taskName,
            @NonNull String description,
            @NonNull Class<? extends DeviceProviderInstrumentTestTask> taskClass,
            @NonNull TestVariantData testVariantData,
            @NonNull BaseVariantData<? extends BaseVariantOutputData> testedVariantData,
            @NonNull DeviceProvider deviceProvider,
            @NonNull String subFolder) {

        // get single output for now for the test.
        BaseVariantOutputData testVariantOutputData = testVariantData.outputs.get(0)

        def testTask = project.tasks.create(taskName, taskClass)
        testTask.description = description
        testTask.group = JavaBasePlugin.VERIFICATION_GROUP
        testTask.dependsOn testVariantOutputData.assembleTask, testedVariantData.assembleVariantTask

        testTask.plugin = this
        testTask.testVariantData = testVariantData
        testTask.flavorName = testVariantData.variantConfiguration.flavorName.capitalize()
        testTask.deviceProvider = deviceProvider

        testTask.conventionMapping.resultsDir = {
            String rootLocation = extension.testOptions.resultsDir != null ?
                extension.testOptions.resultsDir :
                "$project.buildDir/${FD_OUTPUTS}/$FD_ANDROID_RESULTS"

            String flavorFolder = testVariantData.variantConfiguration.flavorName
            if (!flavorFolder.isEmpty()) {
                flavorFolder = "$FD_FLAVORS/" + flavorFolder
            }

            project.file("$rootLocation/$subFolder/$flavorFolder")
        }

        testTask.conventionMapping.adbExec = {
            return getSdkInfo().getAdb()
        }

        testTask.conventionMapping.reportsDir = {
            String rootLocation = extension.testOptions.reportDir != null ?
                extension.testOptions.reportDir :
                "$project.buildDir/${FD_OUTPUTS}/$FD_REPORTS/$FD_ANDROID_TESTS"

            String flavorFolder = testVariantData.variantConfiguration.flavorName
            if (!flavorFolder.isEmpty()) {
                flavorFolder = "$FD_FLAVORS/" + flavorFolder
            }

            project.file("$rootLocation/$subFolder/$flavorFolder")
        }
        testTask.conventionMapping.coverageDir = {
            String rootLocation = "$project.buildDir/${FD_OUTPUTS}/code-coverage"

            String flavorFolder = testVariantData.variantConfiguration.flavorName
            if (!flavorFolder.isEmpty()) {
                flavorFolder = "$FD_FLAVORS/" + flavorFolder
            }

            project.file("$rootLocation/$subFolder/$flavorFolder")
        }

        return testTask
    }

    /**
     * Class to hold data to setup the many optional
     * post-compilation steps.
     */
    public static class PostCompilationData {
        List<Object> classGeneratingTask
        List<Object> libraryGeneratingTask

        Closure<Collection<File>> inputFiles
        Closure<File> inputDir
        Closure<Collection<File>> inputLibraries
    }

    /**
     * Creates the post-compilation tasks for the given Variant.
     *
     * These tasks create the dex file from the .class files, plus optional intermediary steps
     * like proguard and jacoco
     *
     * @param variantData the variant data.
     */
    public void createPostCompilationTasks(@NonNull ApkVariantData variantData) {
        GradleVariantConfiguration config = variantData.variantConfiguration

        boolean isTestForApp = config.type == TEST &&
                variantData.testedVariantData.variantConfiguration.type == DEFAULT

        boolean isMinifyEnabled = config.isMinifyEnabled()
        boolean isMultiDexEnabled = config.isMultiDexEnabled() && !isTestForApp
        boolean isLegacyMultiDexMode = config.isLegacyMultiDexMode()
        File multiDexKeepProguard = config.getMultiDexKeepProguard()
        File multiDexKeepFile = config.getMultiDexKeepFile()

        boolean isTestCoverageEnabled = config.buildType.isTestCoverageEnabled() &&
                config.type != TEST

        // common dex task configuration
        String dexTaskName = "dex${config.fullName.capitalize()}"
        Dex dexTask = project.tasks.create(dexTaskName, Dex)
        variantData.dexTask = dexTask
        dexTask.plugin = this
        dexTask.conventionMapping.outputFolder = {
            project.file("${project.buildDir}/${FD_INTERMEDIATES}/dex/${config.dirName}")
        }
        dexTask.tmpFolder = project.file("$project.buildDir/${FD_INTERMEDIATES}/tmp/dex/${config.dirName}")
        dexTask.dexOptions = extension.dexOptions
        dexTask.multiDexEnabled = isMultiDexEnabled
        dexTask.legacyMultiDexMode = isLegacyMultiDexMode
        dexTask.optimize = !variantData.variantConfiguration.buildType.debuggable

        // data holding dependencies and input for the dex. This gets updated as new
        // post-compilation steps are inserted between the compilation and dx.
        PostCompilationData pcData = new PostCompilationData()
        pcData.classGeneratingTask = Collections.singletonList(variantData.javaCompileTask)
        pcData.libraryGeneratingTask = Collections.singletonList(
                variantData.variantDependency.packageConfiguration.buildDependencies)
        pcData.inputFiles = {
            return variantData.javaCompileTask.outputs.files.files
        }
        pcData.inputDir = {
            return variantData.javaCompileTask.destinationDir
        }
        pcData.inputLibraries = {
            return androidBuilder.getPackagedJars(config)
        }

        // ---- Code Coverage first -----
        if (isTestCoverageEnabled) {
            pcData = createJacocoTask(config, variantData, pcData)
        }

        // ----- Minify next ----

        if (isMinifyEnabled) {
            // first proguard task.
            BaseVariantData<? extends BaseVariantOutputData> testedVariantData =
                    variantData instanceof TestVariantData ? variantData.testedVariantData : null as BaseVariantData
            createProguardTasks(variantData, testedVariantData, pcData)

        } else if ((extension.dexOptions.preDexLibraries && !isMultiDexEnabled) ||
                (isMultiDexEnabled && !isLegacyMultiDexMode))  {
            def preDexTaskName = "preDex${config.fullName.capitalize()}"
            PreDex preDexTask = project.tasks.create(preDexTaskName, PreDex)

            variantData.preDexTask = preDexTask
            preDexTask.plugin = this
            preDexTask.dexOptions = extension.dexOptions
            preDexTask.multiDex = isMultiDexEnabled

            preDexTask.conventionMapping.inputFiles = pcData.inputLibraries
            preDexTask.conventionMapping.outputFolder = {
                project.file(
                        "${project.buildDir}/${FD_INTERMEDIATES}/pre-dexed/${config.dirName}")
            }

            // update dependency.
            optionalDependsOn(preDexTask, pcData.libraryGeneratingTask)
            pcData.libraryGeneratingTask = Collections.singletonList(preDexTask)

            // update inputs
            if (isMultiDexEnabled) {
                pcData.inputLibraries = {
                    return Collections.<File>emptyList()
                }

            } else {
                pcData.inputLibraries = {
                    return project.fileTree(preDexTask.outputFolder).files
                }
            }
        }

        // ----- Multi-Dex support
        if (isMultiDexEnabled && isLegacyMultiDexMode) {
            if (!isMinifyEnabled) {
                // create a task that will convert the output of the compilation
                // into a jar. This is needed by the multi-dex input.
                JarMergingTask jarMergingTask = project.tasks.create(
                        "packageAll${config.fullName.capitalize()}ClassesForMultiDex",
                        JarMergingTask)
                jarMergingTask.conventionMapping.inputJars = pcData.inputLibraries
                jarMergingTask.conventionMapping.inputDir = pcData.inputDir

                jarMergingTask.jarFile = project.file(
                        "$project.buildDir/${FD_INTERMEDIATES}/multi-dex/${config.dirName}/allclasses.jar")

                // update dependencies
                optionalDependsOn(jarMergingTask, pcData.classGeneratingTask)
                optionalDependsOn(jarMergingTask, pcData.libraryGeneratingTask)
                pcData.libraryGeneratingTask = pcData.classGeneratingTask =
                        Collections.singletonList(jarMergingTask)

                // Update the inputs
                pcData.inputFiles = {
                    return Collections.singletonList(jarMergingTask.jarFile)
                }
                pcData.inputDir = null
                pcData.inputLibraries = {
                    return Collections.emptyList()
                }
            }


            // ----------
            // Create a task to collect the list of manifest entry points which are
            // needed in the primary dex
            CreateManifestKeepList manifestKeepListTask = project.tasks.create(
                    "collect${config.fullName.capitalize()}MultiDexComponents",
                    CreateManifestKeepList)

            // since all the output have the same manifest, besides the versionCode,
            // we can take any of the output and use that.
            final BaseVariantOutputData output = variantData.outputs.get(0)
            manifestKeepListTask.dependsOn output.manifestProcessorTask
            manifestKeepListTask.conventionMapping.manifest = {
                output.manifestProcessorTask.manifestOutputFile
            }

            manifestKeepListTask.proguardFile = multiDexKeepProguard
            manifestKeepListTask.outputFile = project.file(
                    "${project.buildDir}/${FD_INTERMEDIATES}/multi-dex/${config.dirName}/manifest_keep.txt")

            //variant.ext.collectMultiDexComponents = manifestKeepListTask

            // ----------
            // Create a proguard task to shrink the classes to manifest components
            ProGuardTask proguardComponentsTask = createShrinkingProGuardTask(project,
                    "shrink${config.fullName.capitalize()}MultiDexComponents")

            proguardComponentsTask.configuration(manifestKeepListTask.outputFile)

            proguardComponentsTask.libraryjars( {
                ensureTargetSetup()
                File shrinkedAndroid = new File(getAndroidBuilder().getTargetInfo().buildTools.location, "lib${File.separatorChar}shrinkedAndroid.jar")

                // TODO remove in 1.0
                // STOPSHIP
                if (!shrinkedAndroid.isFile()) {
                    shrinkedAndroid = new File(getAndroidBuilder().getTargetInfo().buildTools.location, "multidex${File.separatorChar}shrinkedAndroid.jar")
                }
                return shrinkedAndroid
            })

            proguardComponentsTask.injars(pcData.inputFiles.call().iterator().next())

            File componentsJarFile = project.file(
                    "${project.buildDir}/${FD_INTERMEDIATES}/multi-dex/${config.dirName}/componentClasses.jar")
            proguardComponentsTask.outjars(componentsJarFile)

            proguardComponentsTask.printconfiguration(
                    "${project.buildDir}/${FD_INTERMEDIATES}/multi-dex/${config.dirName}/components.flags")

            // update dependencies
            proguardComponentsTask.dependsOn manifestKeepListTask
            optionalDependsOn(proguardComponentsTask, pcData.classGeneratingTask)
            optionalDependsOn(proguardComponentsTask, pcData.libraryGeneratingTask)

            // ----------
            // Compute the full list of classes for the main dex file
            CreateMainDexList createMainDexListTask = project.tasks.create(
                    "create${config.fullName.capitalize()}MainDexClassList",
                    CreateMainDexList)
            createMainDexListTask.plugin = this
            createMainDexListTask.dependsOn proguardComponentsTask
            //createMainDexListTask.dependsOn { proguardMainDexTask }

            createMainDexListTask.allClassesJarFile = pcData.inputFiles.call().iterator().next()
            createMainDexListTask.conventionMapping.componentsJarFile = { componentsJarFile }
            //createMainDexListTask.conventionMapping.includeInMainDexJarFile = { mainDexJarFile }
            createMainDexListTask.mainDexListFile = multiDexKeepFile
            createMainDexListTask.outputFile = project.file(
                    "${project.buildDir}/${FD_INTERMEDIATES}/multi-dex/${config.dirName}/maindexlist.txt")

            // update dependencies
            dexTask.dependsOn createMainDexListTask

            // ----------
            // If proguard is on create a de-obfuscated list to aid debugging.
            if (isMinifyEnabled) {
                RetraceMainDexList retraceTask = project.tasks.create(
                        "retrace${config.fullName.capitalize()}MainDexClassList",
                        RetraceMainDexList)
                retraceTask.dependsOn variantData.obfuscationTask, createMainDexListTask

                retraceTask.conventionMapping.mainDexListFile = { createMainDexListTask.outputFile }
                retraceTask.conventionMapping.mappingFile = { variantData.mappingFile }
                retraceTask.outputFile = project.file(
                        "${project.buildDir}/${FD_INTERMEDIATES}/multi-dex/${config.dirName}/maindexlist_deobfuscated.txt")
                dexTask.dependsOn retraceTask
            }

            // configure the dex task to receive the generated class list.
            dexTask.conventionMapping.mainDexListFile = { createMainDexListTask.outputFile }
        }

        // ----- Dex Task ----

        // dependencies, some of these could be null
        optionalDependsOn(dexTask, pcData.classGeneratingTask)
        optionalDependsOn(dexTask, pcData.libraryGeneratingTask,)

        // inputs
        if (pcData.inputDir != null) {
            dexTask.conventionMapping.inputDir = pcData.inputDir
        } else {
            dexTask.conventionMapping.inputFiles = pcData.inputFiles
        }
        dexTask.conventionMapping.libraries = pcData.inputLibraries
    }

    public PostCompilationData createJacocoTask(
            @NonNull GradleVariantConfiguration config,
            @NonNull BaseVariantData variantData,
            @NonNull final PostCompilationData pcData) {
        final JacocoInstrumentTask jacocoTask = project.tasks.create(
                "instrument${config.fullName.capitalize()}", JacocoInstrumentTask)
        jacocoTask.conventionMapping.jacocoClasspath =
                { project.configurations[JacocoPlugin.ANT_CONFIGURATION_NAME] }
        // can't directly use the existing inputFiles closure as we need the dir instead :\
        jacocoTask.conventionMapping.inputDir = pcData.inputDir
        jacocoTask.conventionMapping.outputDir = {
            project.file(
                    "${project.buildDir}/${FD_INTERMEDIATES}/coverage-instrumented-classes/${config.dirName}")
        }
        variantData.jacocoInstrumentTask = jacocoTask

        Copy agentTask = getJacocoAgentTask()
        jacocoTask.dependsOn agentTask

        // update dependency.
        PostCompilationData pcData2 = new PostCompilationData()
        optionalDependsOn(jacocoTask, pcData.classGeneratingTask)
        pcData2.classGeneratingTask = Collections.singletonList(jacocoTask)
        List<Object> libTasks = Lists.<Object> newArrayList(pcData.libraryGeneratingTask)
        libTasks.add(agentTask)
        pcData2.libraryGeneratingTask = libTasks

        // update inputs
        pcData2.inputFiles = {
            return project.files(jacocoTask.getOutputDir()).files
        }
        pcData2.inputDir = {
            return jacocoTask.getOutputDir()
        }
        pcData2.inputLibraries = {
            Set<File> set = Sets.newHashSet(pcData.inputLibraries.call())
            set.add(new File(agentTask.destinationDir, FILE_JACOCO_AGENT))

            return set
        }

        return pcData2
    }

    private static ProGuardTask createShrinkingProGuardTask(
            @NonNull Project project,
            @NonNull String name) {
        ProGuardTask task = project.tasks.create(name, ProGuardTask)

        task.dontobfuscate()
        task.dontoptimize()
        task.dontpreverify()
        task.dontwarn()
        task.forceprocessing()

        return task;
    }

    public void createJackTask(
            @NonNull BaseVariantData<? extends BaseVariantOutputData> variantData,
            @Nullable BaseVariantData<? extends BaseVariantOutputData> testedVariantData) {

        GradleVariantConfiguration config = variantData.variantConfiguration

        // ----- Create Jill tasks -----
        JillTask jillRuntimeTask = project.tasks.create(
                "jill${config.fullName.capitalize()}RuntimeLibraries",
                JillTask)

        jillRuntimeTask.plugin = this
        jillRuntimeTask.dexOptions = extension.dexOptions

        jillRuntimeTask.conventionMapping.inputLibs = {
            getBootClasspath()
        }
        jillRuntimeTask.conventionMapping.outputFolder = {
            project.file(
                    "${project.buildDir}/${FD_INTERMEDIATES}/jill/${config.dirName}/runtime")
        }

        // ----

        JillTask jillPackagedTask = project.tasks.create(
                "jill${config.fullName.capitalize()}PackagedLibraries",
                JillTask)

        jillPackagedTask.dependsOn variantData.variantDependency.packageConfiguration.buildDependencies
        jillPackagedTask.plugin = this
        jillPackagedTask.dexOptions = extension.dexOptions

        jillPackagedTask.conventionMapping.inputLibs = {
            androidBuilder.getPackagedJars(config)
        }
        jillPackagedTask.conventionMapping.outputFolder = {
            project.file(
                    "${project.buildDir}/${FD_INTERMEDIATES}/jill/${config.dirName}/packaged")
        }


        // ----- Create Jack Task -----
        JackTask compileTask = project.tasks.create(
                "compile${config.fullName.capitalize()}Java",
                JackTask)
        variantData.jackTask = compileTask
        variantData.jackTask.dependsOn variantData.sourceGenTask, jillRuntimeTask, jillPackagedTask
        variantData.compileTask.dependsOn variantData.jackTask
        // TODO - dependency information for the compile classpath is being lost.
        // Add a temporary approximation
        compileTask.dependsOn variantData.variantDependency.compileConfiguration.buildDependencies

        compileTask.plugin = this
        compileTask.conventionMapping.javaMaxHeapSize = { extension.dexOptions.getJavaMaxHeapSize() }

        compileTask.source = variantData.getJavaSources()

        compileTask.multiDexEnabled = config.isMultiDexEnabled()
        compileTask.minSdkVersion = config.minSdkVersion.apiLevel

        // if the tested variant is an app, add its classpath. For the libraries,
        // it's done automatically since the classpath includes the library output as a normal
        // dependency.
        if (testedVariantData instanceof ApplicationVariantData) {
            compileTask.conventionMapping.classpath =  {
                project.fileTree(jillRuntimeTask.outputFolder) + testedVariantData.jackTask.classpath + project.fileTree(testedVariantData.jackTask.jackFile)
            }
        } else {
            compileTask.conventionMapping.classpath =  {
                project.fileTree(jillRuntimeTask.outputFolder)
            }
        }

        compileTask.conventionMapping.packagedLibraries = {
            project.fileTree(jillPackagedTask.outputFolder).files
        }

        compileTask.conventionMapping.destinationDir = {
            project.file("$project.buildDir/${FD_INTERMEDIATES}/dex/${config.dirName}")
        }

        compileTask.conventionMapping.jackFile = {
            project.file("$project.buildDir/${FD_INTERMEDIATES}/classes/${config.dirName}/classes.zip")
        }

        compileTask.conventionMapping.tempFolder = {
            project.file("$project.buildDir/${FD_INTERMEDIATES}/tmp/jack/${config.dirName}")
        }
        if (config.isMinifyEnabled()) {
            compileTask.conventionMapping.proguardFiles = {
                // since all the output use the same resources, we can use the first output
                // to query for a proguard file.
                BaseVariantOutputData variantOutputData = variantData.outputs.get(0)

                List<File> proguardFiles = config.getProguardFiles(true /*includeLibs*/,
                        [extension.getDefaultProguardFile(DEFAULT_PROGUARD_CONFIG_FILE)])
                File proguardResFile = variantOutputData.processResourcesTask.proguardOutputFile
                if (proguardResFile != null) {
                    proguardFiles.add(proguardResFile)
                }
                // for tested app, we only care about their aapt config since the base
                // configs are the same files anyway.
                if (testedVariantData != null) {
                    // use single output for now.
                    proguardResFile = testedVariantData.outputs.get(0).processResourcesTask.proguardOutputFile
                    if (proguardResFile != null) {
                        proguardFiles.add(proguardResFile)
                    }
                }

                return proguardFiles
            }

            compileTask.mappingFile = variantData.mappingFile = project.file(
                    "${project.buildDir}/${FD_OUTPUTS}/mapping/${variantData.variantConfiguration.dirName}/mapping.txt")
        }

        configureLanguageLevel(compileTask)
    }

    /**
     * Configures the source and target language level of a compile task. If the user has set it
     * explicitly, we obey the setting. Otherwise we change the default language level based on the
     * compile SDK version.
     *
     * <p>This method modifies extension.compileOptions, to propagate the language level to Studio.
     */
    private void configureLanguageLevel(AbstractCompile compileTask) {
        def compileOptions = extension.compileOptions
        JavaVersion javaVersionToUse

        Integer compileSdkLevel =
                AndroidTargetHash.getVersionFromHash(extension.compileSdkVersion)?.apiLevel
        switch (compileSdkLevel) {
            case null:  // Default to 1.6 if we fail to parse compile SDK version.
            case 0..20:
                javaVersionToUse = JavaVersion.VERSION_1_6
                break
            default:
                javaVersionToUse = JavaVersion.VERSION_1_7
                break
        }

        def jdkVersion = JavaVersion.toVersion(System.getProperty("java.specification.version"))
        if (jdkVersion < javaVersionToUse) {
            logger.info(
                    "Default language level for 'compileSdkVersion %d' is %s, but the " +
                            "JDK used is %s, so the JDK language level will be used.",
                    compileSdkLevel, javaVersionToUse, jdkVersion)
            javaVersionToUse = jdkVersion
        }

        compileOptions.defaultJavaVersion = javaVersionToUse

        compileTask.conventionMapping.sourceCompatibility = {
            compileOptions.sourceCompatibility.toString()
        }
        compileTask.conventionMapping.targetCompatibility = {
            compileOptions.targetCompatibility.toString()
        }
    }

    /**
     * Creates the final packaging task, and optionally the zipalign task (if the variant is signed)
     * @param variantData
     * @param assembleTask an optional assembleTask to be used. If null a new one is created. The
     *                assembleTask is always set in the Variant.
     * @param publishApk if true the generated APK gets published.
     */
    public void createPackagingTask(
            @NonNull ApkVariantData variantData,
            Task assembleTask,
            boolean publishApk) {
        GradleVariantConfiguration config = variantData.variantConfiguration

        boolean signedApk = variantData.isSigned()
        String projectBaseName = project.archivesBaseName
        String defaultLocation = "$project.buildDir/${FD_OUTPUTS}/apk"
        String apkLocation = defaultLocation
        if (project.hasProperty(PROPERTY_APK_LOCATION)) {
            apkLocation = project.getProperties().get(PROPERTY_APK_LOCATION)
        }
        SigningConfig sc = (SigningConfig) config.signingConfig

        boolean multiOutput = variantData.outputs.size() > 1

        // loop on all outputs. The only difference will be the name of the task, and location
        // of the generated data.
        for (ApkVariantOutputData vod : variantData.outputs) {
            // create final var inside the loop to ensure the closures will work.
            final ApkVariantOutputData variantOutputData = vod

            String outputName = variantOutputData.fullName
            String outputBaseName = variantOutputData.baseName

            // Add a task to generate application package
            PackageApplication packageApp = project.tasks.
                    create("package${outputName.capitalize()}",
                            PackageApplication)
            variantOutputData.packageApplicationTask = packageApp
            packageApp.dependsOn variantOutputData.processResourcesTask, variantData.processJavaResourcesTask

            optionalDependsOn(packageApp, variantData.dexTask, variantData.jackTask)

            if (variantOutputData.packageSplitResourcesTask != null) {
                packageApp.dependsOn variantOutputData.packageSplitResourcesTask
            }
            if (variantOutputData.packageSplitAbiTask != null) {
                packageApp.dependsOn variantOutputData.packageSplitAbiTask
            }

            // Add dependencies on NDK tasks if NDK plugin is applied.
            if (extension.getUseNewNativePlugin()) {
                NdkComponentModelPlugin ndkPlugin = project.plugins.getPlugin(NdkComponentModelPlugin.class)
                packageApp.dependsOn ndkPlugin.getBinaries(config)
            } else {
                packageApp.dependsOn variantData.ndkCompileTask
            }

            if (extension.ndkLib != null) {
                project.evaluationDependsOn(extension.ndkLib.targetProjectName)
                packageApp.dependsOn extension.ndkLib.getBinaries(config)
            }

            packageApp.plugin = this

            if (config.minifyEnabled && config.buildType.shrinkResources) {
                def shrinkTask = createShrinkResourcesTask(vod)

                // When shrinking resources, rather than having the packaging task
                // directly map to the packageOutputFile of ProcessAndroidResources,
                // we insert the ShrinkResources task into the chain, such that its
                // input is the ProcessAndroidResources packageOutputFile, and its
                // output is what the PackageApplication task reads.
                packageApp.dependsOn shrinkTask
                packageApp.conventionMapping.resourceFile = {
                    shrinkTask.compressedResources
                }
            } else {
                packageApp.conventionMapping.resourceFile = {
                    variantOutputData.processResourcesTask.packageOutputFile
                }
            }
            packageApp.conventionMapping.dexFolder = {
                if (variantData.dexTask != null) {
                    return variantData.dexTask.outputFolder
                }

                if (variantData.jackTask != null) {
                    return variantData.jackTask.getDestinationDir()
                }

                return null
            }
            packageApp.conventionMapping.dexedLibraries = {
                if (config.isMultiDexEnabled() &&
                        !config.isLegacyMultiDexMode() &&
                        variantData.preDexTask != null) {
                    return project.fileTree(variantData.preDexTask.outputFolder).files
                }

                return Collections.<File>emptyList()
            }
            packageApp.conventionMapping.packagedJars =
                    { androidBuilder.getPackagedJars(config) }
            packageApp.conventionMapping.javaResourceDir = {
                getOptionalDir(variantData.processJavaResourcesTask.destinationDir)
            }
            packageApp.conventionMapping.jniFolders = {
                getJniFolders(variantData);
            }
            packageApp.conventionMapping.abiFilters = {
                if (variantOutputData.mainOutputFile.getFilter(OutputFile.ABI) != null) {
                    return ImmutableSet.of(variantOutputData.mainOutputFile.getFilter(OutputFile.ABI))
                }
                return config.supportedAbis
            }
            packageApp.conventionMapping.jniDebugBuild = { config.buildType.jniDebuggable }

            packageApp.conventionMapping.signingConfig = { sc }
            if (sc != null) {
                ValidateSigningTask validateSigningTask = validateSigningTaskMap.get(sc)
                if (validateSigningTask == null) {
                    validateSigningTask =
                            project.tasks.create("validate${sc.name.capitalize()}Signing",
                                    ValidateSigningTask)
                    validateSigningTask.plugin = this
                    validateSigningTask.signingConfig = sc

                    validateSigningTaskMap.put(sc, validateSigningTask)
                }

                packageApp.dependsOn validateSigningTask
            }

            String apkName = signedApk ?
                    "$projectBaseName-${outputBaseName}-unaligned.apk" :
                    "$projectBaseName-${outputBaseName}-unsigned.apk"

            packageApp.conventionMapping.packagingOptions = { extension.packagingOptions }

            packageApp.conventionMapping.outputFile = {
                // if this is the final task then the location is
                // the potentially overridden one.
                if (!signedApk || !variantData.zipAlignEnabled) {
                    project.file("$apkLocation/${apkName}")
                } else {
                    // otherwise default one.
                    project.file("$defaultLocation/${apkName}")
                }
            }

            Task appTask = packageApp
            OutputFileTask outputFileTask = packageApp

            if (signedApk) {
                if (variantData.zipAlignEnabled) {
                    // Add a task to zip align application package
                    def zipAlignTask = project.tasks.create(
                            "zipalign${outputName.capitalize()}",
                            ZipAlign)
                    variantOutputData.zipAlignTask = zipAlignTask

                    zipAlignTask.dependsOn packageApp
                    zipAlignTask.conventionMapping.inputFile = { packageApp.outputFile }
                    zipAlignTask.conventionMapping.outputFile = {
                        project.file(
                                "$apkLocation/$projectBaseName-${outputBaseName}.apk")
                    }
                    zipAlignTask.conventionMapping.zipAlignExe = {
                        String path = androidBuilder.targetInfo?.buildTools?.getPath(ZIP_ALIGN)
                        if (path != null) {
                            return new File(path)
                        }

                        return null
                    }
                    if (variantOutputData.splitZipAlign != null) {
                        zipAlignTask.dependsOn variantOutputData.splitZipAlign
                    }

                    appTask = zipAlignTask

                    outputFileTask = zipAlignTask
                }

            }

            // Add an assemble task
            if (multiOutput) {
                // create a task for this output
                variantOutputData.assembleTask = createAssembleTask(variantOutputData)

                // figure out the variant assemble task if it's not present yet.
                if (variantData.assembleVariantTask == null) {
                    if (assembleTask != null) {
                        variantData.assembleVariantTask = assembleTask
                    } else {
                        variantData.assembleVariantTask = createAssembleTask(variantData)
                    }
                }

                // variant assemble task depends on each output assemble task.
                variantData.assembleVariantTask.dependsOn variantOutputData.assembleTask
            } else {
                // single output
                if (assembleTask != null) {
                    variantData.assembleVariantTask = variantOutputData.assembleTask = assembleTask
                } else {
                    variantData.assembleVariantTask =
                            variantOutputData.assembleTask = createAssembleTask(variantData)
                }
            }

            if (!signedApk && variantOutputData.packageSplitResourcesTask != null) {
                // in case we are not signing the resulting APKs and we have some pure splits
                // we should manually copy them from the intermediate location to the final
                // apk location unmodified.
                Copy copyTask = project.tasks.create(
                        "copySplit${outputName.capitalize()}",
                        Copy)
                copyTask.destinationDir = new File(apkLocation);
                copyTask.from(variantOutputData.packageSplitResourcesTask.getOutputDirectory())
                variantOutputData.assembleTask.dependsOn(copyTask)
                copyTask.mustRunAfter(appTask)
            }

            variantOutputData.assembleTask.dependsOn appTask

            if (publishApk) {
                if (extension.defaultPublishConfig.equals(outputName)) {
                    // add the artifact that will be published
                    project.artifacts.add("default", new ApkPublishArtifact(
                            projectBaseName,
                            null,
                            outputFileTask))
                }

                // also publish the artifact with its full config name
                if (extension.publishNonDefault) {
                    // classifier cannot just be the publishing config as we need
                    // to add the filters if needed.
                    String classifier = variantData.variantDependency.publishConfiguration.name
                    if (variantOutputData.mainOutputFile.getFilter(OutputFile.DENSITY) != null) {
                        classifier = "${classifier}-${variantOutputData.mainOutputFile.getFilter(OutputFile.DENSITY)}"
                    }
                    if (variantOutputData.mainOutputFile.getFilter(OutputFile.ABI) != null) {
                        classifier = "${classifier}-${variantOutputData.mainOutputFile.getFilter(OutputFile.ABI)}"
                    }

                    project.artifacts.add(variantData.variantDependency.publishConfiguration.name,
                            new ApkPublishArtifact(
                                    projectBaseName,
                                    classifier,
                                    outputFileTask))
                }
            }
        }

        // create install task for the variant Data. This will deal with finding the
        // right output if there are more than one.
        // Add a task to install the application package
        if (signedApk) {
            InstallVariantTask installTask = project.tasks.
                    create("install${config.fullName.capitalize()}",
                            InstallVariantTask)
            installTask.description = "Installs the " + variantData.description
            installTask.group = INSTALL_GROUP
            installTask.plugin = this
            installTask.variantData = variantData
            installTask.conventionMapping.adbExe = { androidBuilder.sdkInfo?.adb }
            installTask.dependsOn variantData.assembleVariantTask
            variantData.installTask = installTask
        }


        if (extension.lintOptions.checkReleaseBuilds) {
            createLintVitalTask(variantData)
        }

        // add an uninstall task
        def uninstallTask = project.tasks.create(
                "uninstall${variantData.variantConfiguration.fullName.capitalize()}",
                UninstallTask)
        uninstallTask.description = "Uninstalls the " + variantData.description
        uninstallTask.group = INSTALL_GROUP
        uninstallTask.variant = variantData
        uninstallTask.conventionMapping.adbExe = { sdkHandler.sdkInfo?.adb }

        variantData.uninstallTask = uninstallTask
        uninstallAll.dependsOn uninstallTask
    }

    public Task createAssembleTask(
            @NonNull BaseVariantOutputData variantOutputData) {
        Task assembleTask = project.tasks.
                create("assemble${variantOutputData.fullName.capitalize()}")
        return assembleTask
    }

    public Task createAssembleTask(
            @NonNull BaseVariantData<? extends BaseVariantOutputData> variantData) {
        Task assembleTask = project.tasks.
                create("assemble${variantData.variantConfiguration.fullName.capitalize()}")
        assembleTask.description = "Assembles the " + variantData.description
        assembleTask.group = org.gradle.api.plugins.BasePlugin.BUILD_GROUP
        return assembleTask
    }

    public Copy getJacocoAgentTask() {
        if (jacocoAgentTask == null) {
            jacocoAgentTask = project.tasks.create("unzipJacocoAgent", Copy)
            jacocoAgentTask.from { project.configurations[JacocoPlugin.AGENT_CONFIGURATION_NAME].collect { project.zipTree(it) } }
            jacocoAgentTask.include FILE_JACOCO_AGENT
            jacocoAgentTask.into "$project.buildDir/${FD_INTERMEDIATES}/jacoco"
        }

        return jacocoAgentTask
    }

    /**
     * creates a zip align. This does not use convention mapping,
     * and is meant to let other plugin create zip align tasks.
     *
     * @param name the name of the task
     * @param inputFile the input file
     * @param outputFile the output file
     *
     * @return the task
     */
    @NonNull
    ZipAlign createZipAlignTask(
            @NonNull String name,
            @NonNull File inputFile,
            @NonNull File outputFile) {
        // Add a task to zip align application package
        def zipAlignTask = project.tasks.create(name, ZipAlign)

        zipAlignTask.inputFile = inputFile
        zipAlignTask.outputFile = outputFile
        zipAlignTask.conventionMapping.zipAlignExe = {
            String path = androidBuilder.targetInfo?.buildTools?.getPath(ZIP_ALIGN)
            if (path != null) {
                return new File(path)
            }

            return null
        }

        return zipAlignTask
    }

    /**
     * Creates the proguarding task for the given Variant.
     * @param variantData the variant data.
     * @param testedVariantData optional. variant data representing the tested variant, null if the
     *                          variant is not a test variant
     * @return outFile file outputted by proguard
     */
    @NonNull
    public void createProguardTasks(
            final @NonNull BaseVariantData<? extends BaseVariantOutputData> variantData,
            final @Nullable BaseVariantData<? extends BaseVariantOutputData> testedVariantData,
            final @NonNull PostCompilationData pcData) {
        final VariantConfiguration variantConfig = variantData.variantConfiguration

        // use single output for now.
        final BaseVariantOutputData variantOutputData = variantData.outputs.get(0)

        def proguardTask = project.tasks.create(
                "proguard${variantData.variantConfiguration.fullName.capitalize()}",
                ProGuardTask)

        if (testedVariantData != null) {
            proguardTask.dependsOn testedVariantData.obfuscationTask
        }

        variantData.obfuscationTask = proguardTask

        // --- Output File ---

        final File outFile = variantData instanceof LibraryVariantData ?
            project.file(
                    "${project.buildDir}/${FD_INTERMEDIATES}/$DIR_BUNDLES/${variantData.variantConfiguration.dirName}/classes.jar") :
            project.file(
                    "${project.buildDir}/${FD_INTERMEDIATES}/classes-proguard/${variantData.variantConfiguration.dirName}/classes.jar")
        variantData.obfuscatedClassesJar = outFile

        // --- Proguard Config ---

        if (variantConfig.isTestCoverageEnabled()) {
            // when collecting coverage, don't remove the JaCoCo runtime
            proguardTask.keep("class com.vladium.** {*;}")
            proguardTask.keep("class org.jacoco.** {*;}")
            proguardTask.keep("interface org.jacoco.** {*;}")
            proguardTask.dontwarn("org.jacoco.**")
        }

        if (testedVariantData != null) {

            // don't remove any code in tested app
            proguardTask.dontshrink()
            proguardTask.keepnames("class * extends junit.framework.TestCase")
            proguardTask.keepclassmembers("class * extends junit.framework.TestCase {\n" +
                    "    void test*(...);\n" +
                    "}")

            // input the mapping from the tested app so that we can deal with obfuscated code
            proguardTask.applymapping("${project.buildDir}/${FD_OUTPUTS}/mapping/${testedVariantData.variantConfiguration.dirName}/mapping.txt")
        }

        Closure configFiles = {
            List<File> proguardFiles = variantConfig.getProguardFiles(true /*includeLibs*/,
                    [extension.getDefaultProguardFile(DEFAULT_PROGUARD_CONFIG_FILE)])
            proguardFiles.add(variantOutputData.processResourcesTask.proguardOutputFile)
            // for tested app, we only care about their aapt config since the base
            // configs are the same files anyway.
            if (testedVariantData != null) {
                // use single output for now.
                proguardFiles.add(testedVariantData.outputs.get(0).processResourcesTask.proguardOutputFile)
            }

            return proguardFiles
        }
        proguardTask.configuration(configFiles)

        // --- InJars / LibraryJars ---

        if (variantData instanceof LibraryVariantData) {
            String packageName = variantConfig.getPackageFromManifest()
            if (packageName == null) {
                throw new BuildException("Failed to read manifest", null)
            }
            packageName = packageName.replace('.', '/');

            // injar: the compilation output
            // exclude R files and such from output
            String exclude = '!' + packageName + "/R.class"
            exclude += (', !' + packageName + "/R\$*.class")
            if (!((LibraryExtension)extension).packageBuildConfig) {
                exclude += (', !' + packageName + "/Manifest.class")
                exclude += (', !' + packageName + "/Manifest\$*.class")
                exclude += (', !' + packageName + "/BuildConfig.class")
            }
            proguardTask.injars(pcData.inputDir, filter: exclude)

            // include R files and such for compilation
            String include = exclude.replace('!', '')
            proguardTask.libraryjars(pcData.inputDir, filter: include)

            // injar: the local dependencies
            Closure inJars = {
                Arrays.asList(getLocalJarFileList(variantData.variantDependency))
            }

            proguardTask.injars(inJars, filter: '!META-INF/MANIFEST.MF')

            // libjar: the library dependencies. In this case we take all the compile-scope
            // dependencies
            Closure libJars = {
                Set<File> compiledJars = androidBuilder.getCompileClasspath(variantConfig)
                Object[]  localJars    = getLocalJarFileList(variantData.variantDependency)

                compiledJars.findAll({ !localJars.contains(it) })
            }

            proguardTask.libraryjars(libJars, filter: '!META-INF/MANIFEST.MF')

            // ensure local jars keep their package names
            proguardTask.keeppackagenames()
        } else {
            // injar: the compilation output
            proguardTask.injars(pcData.inputDir)

            // injar: the packaged dependencies
            proguardTask.injars(pcData.inputLibraries, filter: '!META-INF/MANIFEST.MF')

            // the provided-only jars as libraries.
            Closure libJars = {
                variantData.variantConfiguration.providedOnlyJars
            }

            proguardTask.libraryjars(libJars)
        }

        // libraryJars: the runtime jars. Do this in doFirst since the boot classpath isn't
        // available until the SDK is loaded in the prebuild task
        proguardTask.doFirst {
            for (String runtimeJar : androidBuilder.getBootClasspathAsStrings()) {
                proguardTask.libraryjars(runtimeJar)
            }
        }

        if (testedVariantData != null) {
            // input the tested app as library
            proguardTask.libraryjars(testedVariantData.javaCompileTask.destinationDir)
            // including its dependencies
            Closure testedPackagedJars = {
                androidBuilder.getPackagedJars(testedVariantData.variantConfiguration)
            }

            proguardTask.libraryjars(testedPackagedJars, filter: '!META-INF/MANIFEST.MF')
        }

        // --- Out files ---

        proguardTask.outjars(outFile)

        final File proguardOut = project.file(
                "${project.buildDir}/${FD_OUTPUTS}/mapping/${variantData.variantConfiguration.dirName}")

        proguardTask.dump(new File(proguardOut, "dump.txt"))
        proguardTask.printseeds(new File(proguardOut, "seeds.txt"))
        proguardTask.printusage(new File(proguardOut, "usage.txt"))
        proguardTask.printmapping(variantData.mappingFile = new File(proguardOut, "mapping.txt"))

        // proguard doesn't verify that the seed/mapping/usage folders exist and will fail
        // if they don't so create them.
        proguardTask.doFirst {
            proguardOut.mkdirs()
        }

        // update dependency.
        optionalDependsOn(proguardTask, pcData.classGeneratingTask)
        optionalDependsOn(proguardTask, pcData.libraryGeneratingTask)
        pcData.libraryGeneratingTask = pcData.classGeneratingTask = Collections.singletonList(proguardTask)

        // Update the inputs
        pcData.inputFiles = {
            return Collections.singletonList(outFile)
        }
        pcData.inputDir = null
        pcData.inputLibraries = {
            return Collections.emptyList()
        }
    }

    private ShrinkResources createShrinkResourcesTask(ApkVariantOutputData variantOutputData) {
        def variantData = variantOutputData.variantData
        def task = project.tasks.create(
                "shrink${variantOutputData.fullName.capitalize()}Resources",
                ShrinkResources)
        task.plugin = this
        task.variantOutputData = variantOutputData

        String outputBaseName = variantOutputData.baseName
        task.conventionMapping.compressedResources = {
            project.file(
                    "$project.buildDir/${FD_INTERMEDIATES}/res/resources-${outputBaseName}-stripped.ap_")
        }

        task.conventionMapping.uncompressedResources = {
            variantOutputData.processResourcesTask.packageOutputFile
        }

        task.dependsOn variantData.obfuscationTask, variantOutputData.manifestProcessorTask,
                variantOutputData.processResourcesTask

        return task
    }

    private void createReportTasks() {
        def dependencyReportTask = project.tasks.create("androidDependencies", DependencyReportTask)
        dependencyReportTask.setDescription("Displays the Android dependencies of the project")
        dependencyReportTask.setVariants(variantManager.getVariantDataList())
        dependencyReportTask.setGroup("Android")

        def signingReportTask = project.tasks.create("signingReport", SigningReportTask)
        signingReportTask.setDescription("Displays the signing info for each variant")
        signingReportTask.setVariants(variantManager.getVariantDataList())
        signingReportTask.setGroup("Android")
    }

    public void createAnchorTasks(
            @NonNull BaseVariantData<? extends BaseVariantOutputData> variantData) {
        variantData.preBuildTask = project.tasks.create(
                "pre${variantData.variantConfiguration.fullName.capitalize()}Build")
        variantData.preBuildTask.dependsOn mainPreBuild

        def prepareDependenciesTask = project.tasks.create(
                "prepare${variantData.variantConfiguration.fullName.capitalize()}Dependencies",
                PrepareDependenciesTask)

        variantData.prepareDependenciesTask = prepareDependenciesTask
        prepareDependenciesTask.dependsOn variantData.preBuildTask

        prepareDependenciesTask.plugin = this
        prepareDependenciesTask.variant = variantData

        // for all libraries required by the configurations of this variant, make this task
        // depend on all the tasks preparing these libraries.
        VariantDependencies configurationDependencies = variantData.variantDependency
        prepareDependenciesTask.addChecker(configurationDependencies.checker)

        for (LibraryDependencyImpl lib : configurationDependencies.libraries) {
            addDependencyToPrepareTask(variantData, prepareDependenciesTask, lib)
        }

        // also create sourceGenTask
        variantData.sourceGenTask = project.tasks.create(
                "generate${variantData.variantConfiguration.fullName.capitalize()}Sources")
        // and resGenTask
        variantData.resourceGenTask = project.tasks.create(
                "generate${variantData.variantConfiguration.fullName.capitalize()}Resources")
        variantData.assetGenTask = project.tasks.create(
                "generate${variantData.variantConfiguration.fullName.capitalize()}Assets")
        // and compile task
        variantData.compileTask = project.tasks.create(
                "compile${variantData.variantConfiguration.fullName.capitalize()}Sources")
    }

    public void createCheckManifestTask(
            @NonNull BaseVariantData<? extends BaseVariantOutputData> variantData) {
        String name = variantData.variantConfiguration.fullName
        variantData.checkManifestTask = project.tasks.create(
                "check${name.capitalize()}Manifest",
                CheckManifest)
        variantData.checkManifestTask.dependsOn variantData.preBuildTask

        variantData.prepareDependenciesTask.dependsOn variantData.checkManifestTask

        variantData.checkManifestTask.variantName = name
        variantData.checkManifestTask.conventionMapping.manifest = {
            variantData.variantConfiguration.getDefaultSourceSet().manifestFile
        }
    }

    private final Map<String, ArtifactMetaData> extraArtifactMap = Maps.newHashMap()
    private final ListMultimap<String, AndroidArtifact> extraAndroidArtifacts = ArrayListMultimap.create()
    private final ListMultimap<String, JavaArtifact> extraJavaArtifacts = ArrayListMultimap.create()
    private final ListMultimap<String, SourceProviderContainer> extraVariantSourceProviders = ArrayListMultimap.create()
    private final ListMultimap<String, SourceProviderContainer> extraBuildTypeSourceProviders = ArrayListMultimap.create()
    private final ListMultimap<String, SourceProviderContainer> extraProductFlavorSourceProviders = ArrayListMultimap.create()
    private final ListMultimap<String, SourceProviderContainer> extraMultiFlavorSourceProviders = ArrayListMultimap.create()


    public Collection<ArtifactMetaData> getExtraArtifacts() {
        return extraArtifactMap.values()
    }

    public Collection<AndroidArtifact> getExtraAndroidArtifacts(@NonNull String variantName) {
        return extraAndroidArtifacts.get(variantName)
    }

    public Collection<JavaArtifact> getExtraJavaArtifacts(@NonNull String variantName) {
        return extraJavaArtifacts.get(variantName)
    }

    public Collection<SourceProviderContainer> getExtraVariantSourceProviders(@NonNull String variantName) {
        return extraVariantSourceProviders.get(variantName)
    }

    public Collection<SourceProviderContainer> getExtraFlavorSourceProviders(@NonNull String flavorName) {
        return extraProductFlavorSourceProviders.get(flavorName)
    }

    public Collection<SourceProviderContainer> getExtraBuildTypeSourceProviders(@NonNull String buildTypeName) {
        return extraBuildTypeSourceProviders.get(buildTypeName)
    }

    public void registerArtifactType(@NonNull String name,
                                     boolean isTest,
                                     int artifactType) {

        if (extraArtifactMap.get(name) != null) {
            throw new IllegalArgumentException("Artifact with name $name already registered.")
        }

        extraArtifactMap.put(name, new ArtifactMetaDataImpl(name, isTest, artifactType))
    }

    public void registerBuildTypeSourceProvider(@NonNull String name,
                                                @NonNull BuildType buildType,
                                                @NonNull SourceProvider sourceProvider) {
        if (extraArtifactMap.get(name) == null) {
            throw new IllegalArgumentException(
                    "Artifact with name $name is not yet registered. Use registerArtifactType()")
        }

        extraBuildTypeSourceProviders.put(buildType.name,
                new DefaultSourceProviderContainer(name, sourceProvider))

    }

    public void registerProductFlavorSourceProvider(@NonNull String name,
                                                    @NonNull ProductFlavor productFlavor,
                                                    @NonNull SourceProvider sourceProvider) {
        if (extraArtifactMap.get(name) == null) {
            throw new IllegalArgumentException(
                    "Artifact with name $name is not yet registered. Use registerArtifactType()")
        }

        extraProductFlavorSourceProviders.put(productFlavor.name,
                new DefaultSourceProviderContainer(name, sourceProvider))

    }

    public void registerMultiFlavorSourceProvider(@NonNull String name,
                                                  @NonNull String flavorName,
                                                  @NonNull SourceProvider sourceProvider) {
        if (extraArtifactMap.get(name) == null) {
            throw new IllegalArgumentException(
                    "Artifact with name $name is not yet registered. Use registerArtifactType()")
        }

        extraMultiFlavorSourceProviders.put(flavorName,
                new DefaultSourceProviderContainer(name, sourceProvider))
    }

    public void registerJavaArtifact(
            @NonNull String name,
            @NonNull BaseVariant variant,
            @NonNull String assembleTaskName,
            @NonNull String javaCompileTaskName,
            @NonNull Configuration configuration,
            @NonNull File classesFolder,
            @Nullable SourceProvider sourceProvider) {
        ArtifactMetaData artifactMetaData = extraArtifactMap.get(name)
        if (artifactMetaData == null) {
            throw new IllegalArgumentException(
                    "Artifact with name $name is not yet registered. Use registerArtifactType()")
        }
        if (artifactMetaData.type != ArtifactMetaData.TYPE_JAVA) {
            throw new IllegalArgumentException(
                    "Artifact with name $name is not of type JAVA")
        }

        JavaArtifact artifact = new JavaArtifactImpl(
                name, assembleTaskName, javaCompileTaskName, classesFolder,
                new ConfigurationDependencies(configuration),
                sourceProvider, null)
        extraJavaArtifacts.put(variant.name, artifact)
    }

    public static Object[] getLocalJarFileList(DependencyContainer dependencyContainer) {
        Set<File> files = Sets.newHashSet()
        for (JarDependency jarDependency : dependencyContainer.localDependencies) {
            files.add(jarDependency.jarFile)
        }

        return files.toArray()
    }


    //----------------------------------------------------------------------------------------------
    //------------------------------ START DEPENDENCY STUFF ----------------------------------------
    //----------------------------------------------------------------------------------------------

    private void addDependencyToPrepareTask(
            @NonNull BaseVariantData<? extends BaseVariantOutputData> variantData,
            @NonNull PrepareDependenciesTask prepareDependenciesTask,
            @NonNull LibraryDependencyImpl lib) {
        PrepareLibraryTask prepareLibTask = prepareTaskMap.get(lib)
        if (prepareLibTask != null) {
            prepareDependenciesTask.dependsOn prepareLibTask
            prepareLibTask.dependsOn variantData.preBuildTask
        }

        for (LibraryDependencyImpl childLib : lib.dependencies) {
            addDependencyToPrepareTask(variantData, prepareDependenciesTask, childLib)
        }
    }

    public void resolveDependencies(VariantDependencies variantDeps) {
        Map<ModuleVersionIdentifier, List<LibraryDependencyImpl>> modules = [:]
        Map<ModuleVersionIdentifier, List<ResolvedArtifact>> artifacts = [:]
        Multimap<LibraryDependency, VariantDependencies> reverseMap = ArrayListMultimap.create()

        resolveDependencyForConfig(variantDeps, modules, artifacts, reverseMap)

        Set<Project> projects = project.rootProject.allprojects;

        modules.values().each { List list ->

            if (!list.isEmpty()) {
                // get the first item only
                LibraryDependencyImpl androidDependency = (LibraryDependencyImpl) list.get(0)
                Task task = handleLibrary(project, androidDependency)

                // Use the reverse map to find all the configurations that included this android
                // library so that we can make sure they are built.
                // TODO fix, this is not optimum as we bring in more dependencies than we should.
                List<VariantDependencies> configDepList = reverseMap.get(androidDependency)
                if (configDepList != null && !configDepList.isEmpty()) {
                    for (VariantDependencies configDependencies: configDepList) {
                        task.dependsOn configDependencies.compileConfiguration.buildDependencies
                    }
                }

                // check if this library is created by a parent (this is based on the
                // output file.
                // TODO Fix this as it's fragile
                /*
                This is a somewhat better way but it doesn't work in some project with
                weird setups...
                Project parentProject = DependenciesImpl.getProject(library.getBundle(), projects)
                if (parentProject != null) {
                    String configName = library.getProjectVariant();
                    if (configName == null) {
                        configName = "default"
                    }

                    prepareLibraryTask.dependsOn parentProject.getPath() + ":assemble${configName.capitalize()}"
                }
    */
            }
        }
    }

    /**
     * Handles the library and returns a task to "prepare" the library (ie unarchive it). The task
     * will be reused for all projects using the same library.
     *
     * @param project the project
     * @param library the library.
     * @return the prepare task.
     */
    protected PrepareLibraryTask handleLibrary(
            @NonNull Project project,
            @NonNull LibraryDependencyImpl library) {
        String bundleName = GUtil
                .toCamelCase(library.getName().replaceAll("\\:", " "))

        PrepareLibraryTask prepareLibraryTask = prepareTaskMap.get(library)

        if (prepareLibraryTask == null) {
            prepareLibraryTask = project.tasks.create(
                    "prepare" + bundleName + "Library", PrepareLibraryTask.class)

            prepareLibraryTask.setDescription("Prepare " + library.getName())
            prepareLibraryTask.conventionMapping.bundle =  { library.getBundle() }
            prepareLibraryTask.conventionMapping.explodedDir = { library.getBundleFolder() }

            prepareTaskMap.put(library, prepareLibraryTask)
        }

        return prepareLibraryTask;
    }

    private void resolveDependencyForConfig(
            VariantDependencies variantDeps,
            Map<ModuleVersionIdentifier, List<LibraryDependencyImpl>> modules,
            Map<ModuleVersionIdentifier, List<ResolvedArtifact>> artifacts,
            Multimap<LibraryDependency, VariantDependencies> reverseMap) {

        Configuration compileClasspath = variantDeps.compileConfiguration
        Configuration packageClasspath = variantDeps.packageConfiguration

        // TODO - shouldn't need to do this - fix this in Gradle
        ensureConfigured(compileClasspath)
        ensureConfigured(packageClasspath)

        variantDeps.checker = new DependencyChecker(variantDeps, logger)

        Set<String> currentUnresolvedDependencies = Sets.newHashSet()

        // TODO - defer downloading until required -- This is hard to do as we need the info to build the variant config.
        collectArtifacts(compileClasspath, artifacts)
        collectArtifacts(packageClasspath, artifacts)

        List<LibraryDependencyImpl> bundles = []
        Map<File, JarDependency> jars = [:]
        Map<File, JarDependency> localJars = [:]

        Set<DependencyResult> dependencies = compileClasspath.incoming.resolutionResult.root.dependencies
        dependencies.each { DependencyResult dep ->
            if (dep instanceof ResolvedDependencyResult) {
                addDependency(dep.selected, variantDeps, bundles, jars, modules, artifacts, reverseMap)
            } else if (dep instanceof UnresolvedDependencyResult) {
                def attempted = dep.attempted;
                if (attempted != null) {
                    currentUnresolvedDependencies.add(attempted.toString())
                }
            }
        }

        // also need to process local jar files, as they are not processed by the
        // resolvedConfiguration result. This only includes the local jar files for this project.
        compileClasspath.allDependencies.each { dep ->
            if (dep instanceof SelfResolvingDependency &&
                    !(dep instanceof ProjectDependency)) {
                Set<File> files = ((SelfResolvingDependency) dep).resolve()
                for (File f : files) {
                    localJars.put(f, new JarDependency(f, true /*compiled*/, false /*packaged*/,
                            null /*resolvedCoordinates*/))
                }
            }
        }

        if (!compileClasspath.resolvedConfiguration.hasError()) {
            // handle package dependencies. We'll refuse aar libs only in package but not
            // in compile and remove all dependencies already in compile to get package-only jar
            // files.

            Set<File> compileFiles = compileClasspath.files
            Set<File> packageFiles = packageClasspath.files

            for (File f : packageFiles) {
                if (compileFiles.contains(f)) {
                    // if also in compile
                    JarDependency jarDep = jars.get(f);
                    if (jarDep == null) {
                        jarDep = localJars.get(f);
                    }
                    if (jarDep != null) {
                        jarDep.setPackaged(true)
                    }
                    continue
                }

                if (f.getName().toLowerCase().endsWith(".jar")) {
                    jars.put(f, new JarDependency(f, false /*compiled*/, true /*packaged*/,
                            null /*resolveCoordinates*/))
                } else {
                    throw new RuntimeException("Package-only dependency '" +
                            f.absolutePath +
                            "' is not supported in project " + project.name)
                }
            }
        } else if (!currentUnresolvedDependencies.isEmpty()) {
            unresolvedDependencies.addAll(currentUnresolvedDependencies)
        }

        variantDeps.addLibraries(bundles)
        variantDeps.addJars(jars.values())
        variantDeps.addLocalJars(localJars.values())

        // TODO - filter bundles out of source set classpath

        configureBuild(variantDeps)
    }

    protected void ensureConfigured(Configuration config) {
        config.allDependencies.withType(ProjectDependency).each { dep ->
            project.evaluationDependsOn(dep.dependencyProject.path)
            try {
                ensureConfigured(dep.projectConfiguration)
            } catch (Throwable e) {
                throw new UnknownProjectException(
                        "Cannot evaluate module ${dep.name} : ${e.getMessage()}", e);
            }
        }
    }

    private void collectArtifacts(
            Configuration configuration,
            Map<ModuleVersionIdentifier,
            List<ResolvedArtifact>> artifacts) {

        // To keep backwards-compatibility, we check first if we have the JVM arg. If not, we look for
        // the project property.
        boolean buildModelOnly = false;
        String val = System.getProperty(PROPERTY_BUILD_MODEL_ONLY);
        if ("true".equalsIgnoreCase(val)) {
            buildModelOnly = true;
        } else if (project.hasProperty(PROPERTY_BUILD_MODEL_ONLY)) {
            Object value = project.getProperties().get(PROPERTY_BUILD_MODEL_ONLY);
            if (value instanceof String) {
                buildModelOnly = Boolean.parseBoolean(value);
            }
        }

        Set<ResolvedArtifact> allArtifacts
        if (buildModelOnly) {
            allArtifacts = configuration.resolvedConfiguration.lenientConfiguration.getArtifacts(Specs.satisfyAll())
        } else {
            allArtifacts = configuration.resolvedConfiguration.resolvedArtifacts
        }

        allArtifacts.each { ResolvedArtifact artifact ->
            ModuleVersionIdentifier id = artifact.moduleVersion.id
            List<ResolvedArtifact> moduleArtifacts = artifacts.get(id)

            if (moduleArtifacts == null) {
                moduleArtifacts = Lists.newArrayList()
                artifacts.put(id, moduleArtifacts)
            }

            if (!moduleArtifacts.contains(artifact)) {
                moduleArtifacts.add(artifact)
            }
        }
    }

    def addDependency(ResolvedComponentResult moduleVersion,
                      VariantDependencies configDependencies,
                      Collection<LibraryDependency> bundles,
                      Map<File, JarDependency> jars,
                      Map<ModuleVersionIdentifier, List<LibraryDependencyImpl>> modules,
                      Map<ModuleVersionIdentifier, List<ResolvedArtifact>> artifacts,
                      Multimap<LibraryDependency, VariantDependencies> reverseMap) {

        ModuleVersionIdentifier id = moduleVersion.moduleVersion
        if (configDependencies.checker.excluded(id)) {
            return
        }

        if (id.name.equals("support-annotations") && id.group.equals("com.android.support")) {
            configDependencies.annotationsPresent = true
        }

        List<LibraryDependencyImpl> bundlesForThisModule = modules.get(id)
        if (bundlesForThisModule == null) {
            bundlesForThisModule = Lists.newArrayList()
            modules.put(id, bundlesForThisModule)

            List<LibraryDependency> nestedBundles = Lists.newArrayList()

            Set<DependencyResult> dependencies = moduleVersion.dependencies
            dependencies.each { DependencyResult dep ->
                if (dep instanceof ResolvedDependencyResult) {
                    addDependency(dep.selected, configDependencies, nestedBundles,
                            jars, modules, artifacts, reverseMap)
                }
            }

            List<ResolvedArtifact> moduleArtifacts = artifacts.get(id)

            moduleArtifacts?.each { artifact ->
                if (artifact.type == EXT_LIB_ARCHIVE) {
                    String path = "${BasePlugin.normalize(logger, id, id.group)}" +
                            "/${BasePlugin.normalize(logger, id, id.name)}" +
                            "/${BasePlugin.normalize(logger, id, id.version)}"
                    String name = "$id.group:$id.name:$id.version"
                    if (artifact.classifier != null && !artifact.classifier.isEmpty()) {
                        path += "/${BasePlugin.normalize(logger, id, artifact.classifier)}"
                        name += ":$artifact.classifier"
                    }
                    //def explodedDir = project.file("$project.rootProject.buildDir/${FD_INTERMEDIATES}/exploded-aar/$path")
                    def explodedDir = project.file("$project.buildDir/${FD_INTERMEDIATES}/exploded-aar/$path")
                    LibraryDependencyImpl adep = new LibraryDependencyImpl(
                            artifact.file, explodedDir, nestedBundles, name, artifact.classifier,
                            null,
                            new MavenCoordinatesImpl(artifact))
                    bundlesForThisModule << adep
                    reverseMap.put(adep, configDependencies)
                } else if (artifact.type == EXT_JAR) {
                    jars.put(artifact.file,
                            new JarDependency(
                                    artifact.file,
                                    true /*compiled*/,
                                    false /*packaged*/,
                                    true /*proguarded*/,
                                    new MavenCoordinatesImpl(artifact)))
                } else if (artifact.type == EXT_ANDROID_PACKAGE) {
                    String name = "$id.group:$id.name:$id.version"
                    if (artifact.classifier != null) {
                        name += ":$artifact.classifier"
                    }

                    // cannot throw this yet, since depending on a secondary artifact in an
                    // Android app will trigger getting the main APK as well.
                    throw new GradleException(
                            "Dependency ${name} on project ${project.name} resolves to an APK"
                                    + " archive which is not supported"
                                    + " as a compilation dependency. File: "
                                    + artifact.file)
                }
            }

            if (bundlesForThisModule.empty && !nestedBundles.empty) {
                throw new GradleException("Module version $id depends on libraries but is not a library itself")
            }
        } else {
            for (LibraryDependency adep : bundlesForThisModule) {
                reverseMap.put(adep, configDependencies)
            }
        }

        bundles.addAll(bundlesForThisModule)
    }

    /**
     * Normalize a path to remove all illegal characters for all supported operating systems.
     * {@see http://en.wikipedia.org/wiki/Filename#Comparison%5Fof%5Ffile%5Fname%5Flimitations}
     *
     * @param id the module coordinates that generated this path
     * @param path the proposed path name
     * @return the normalized path name
     */
    static String normalize(ILogger logger, ModuleVersionIdentifier id, String path) {
        if (path == null || path.isEmpty()) {
            logger.info("When unzipping library '${id.group}:${id.name}:${id.version}, " +
                    "either group, name or version is empty")
            return path;
        }
        // list of illegal characters
        String normalizedPath = path.replaceAll("[%<>:\"/?*\\\\]","@");
        if (normalizedPath == null || normalizedPath.isEmpty()) {
            // if the path normalization failed, return the original path.
            logger.info("When unzipping library '${id.group}:${id.name}:${id.version}, " +
                    "the normalized '${path}' is empty")
            return path
        }
        try {
            int pathPointer = normalizedPath.length() - 1;
            // do not end your path with either a dot or a space.
            String suffix = "";
            while (pathPointer >= 0 && (normalizedPath.charAt(pathPointer) == '.'
                    || normalizedPath.charAt(pathPointer) == ' ')) {
                pathPointer--
                suffix += "@"
            }
            if (pathPointer < 0) {
                throw new RuntimeException(
                        "When unzipping library '${id.group}:${id.name}:${id.version}, " +
                                "the path '${path}' cannot be transformed into a valid directory name");
            }
            return normalizedPath.substring(0, pathPointer + 1) + suffix
        } catch (Exception e) {
            logger.error(e, "When unzipping library '${id.group}:${id.name}:${id.version}', " +
                    "Path normalization failed for input ${path}")
            return path;
        }
    }

    private void configureBuild(VariantDependencies configurationDependencies) {
        addDependsOnTaskInOtherProjects(
                project.getTasks().getByName(JavaBasePlugin.BUILD_NEEDED_TASK_NAME), true,
                JavaBasePlugin.BUILD_NEEDED_TASK_NAME, "compile");
        addDependsOnTaskInOtherProjects(
                project.getTasks().getByName(JavaBasePlugin.BUILD_DEPENDENTS_TASK_NAME), false,
                JavaBasePlugin.BUILD_DEPENDENTS_TASK_NAME, "compile");
    }

    /**
     * Adds a dependency on tasks with the specified name in other projects.  The other projects
     * are determined from project lib dependencies using the specified configuration name.
     * These may be projects this project depends on or projects that depend on this project
     * based on the useDependOn argument.
     *
     * @param task Task to add dependencies to
     * @param useDependedOn if true, add tasks from projects this project depends on, otherwise
     * use projects that depend on this one.
     * @param otherProjectTaskName name of task in other projects
     * @param configurationName name of configuration to use to find the other projects
     */
    private static void addDependsOnTaskInOtherProjects(final Task task, boolean useDependedOn,
                                                 String otherProjectTaskName,
                                                 String configurationName) {
        Project project = task.getProject();
        final Configuration configuration = project.getConfigurations().getByName(
                configurationName);
        task.dependsOn(configuration.getTaskDependencyFromProjectDependency(
                useDependedOn, otherProjectTaskName));
    }

    //----------------------------------------------------------------------------------------------
    //------------------------------- END DEPENDENCY STUFF -----------------------------------------
    //----------------------------------------------------------------------------------------------

    protected static File getOptionalDir(File dir) {
        if (dir.isDirectory()) {
            return dir
        }

        return null
    }

    @NonNull
    protected List<ManifestDependencyImpl> getManifestDependencies(
            List<LibraryDependency> libraries) {

        List<ManifestDependencyImpl> list = Lists.newArrayListWithCapacity(libraries.size())

        for (LibraryDependency lib : libraries) {
            // get the dependencies
            List<ManifestDependencyImpl> children = getManifestDependencies(lib.dependencies)
            list.add(new ManifestDependencyImpl(lib.getName(), lib.manifest, children))
        }

        return list
    }

    @NonNull
    protected static List<SymbolFileProviderImpl> getTextSymbolDependencies(
            List<LibraryDependency> libraries) {

        List<SymbolFileProviderImpl> list = Lists.newArrayListWithCapacity(libraries.size())

        for (LibraryDependency lib : libraries) {
            list.add(new SymbolFileProviderImpl(lib.manifest, lib.symbolFile))
        }

        return list
    }

    private static String getLocalVersion() {
        try {
            Class clazz = BasePlugin.class
            String className = clazz.getSimpleName() + ".class"
            String classPath = clazz.getResource(className).toString()
            if (!classPath.startsWith("jar")) {
                // Class not from JAR, unlikely
                return null
            }
            String manifestPath = classPath.substring(0, classPath.lastIndexOf("!") + 1) +
                    "/META-INF/MANIFEST.MF";

            URLConnection jarConnection = new URL(manifestPath).openConnection();
            jarConnection.setUseCaches(false);
            InputStream jarInputStream = jarConnection.getInputStream();
            Attributes attr = new Manifest(jarInputStream).getMainAttributes();
            jarInputStream.close();
            return attr.getValue("Plugin-Version");
        } catch (Throwable t) {
            return null;
        }
    }

    public Project getProject() {
        return project
    }

    public static void displayWarning(ILogger logger, Project project, String message) {
        logger.warning(createWarning(project.path, message))
    }

    public static void displayWarning(Logger logger, Project project, String message) {
        logger.warn(createWarning(project.path, message))
    }

    public void displayDeprecationWarning(String message) {
        displayWarning(logger, project, message)
    }

    public static void displayDeprecationWarning(Logger logger, Project project, String message) {
        displayWarning(logger, project, message)
    }

    private static String createWarning(String projectName, String message) {
        return "WARNING [Project: $projectName] $message"
    }

    /**
     * Returns a plugin that is an instance of BasePlugin.  Returns null if a BasePlugin cannot
     * be found.
     */
    public static BasePlugin findBasePlugin(Project project) {
        BasePlugin plugin = project.plugins.findPlugin(AppPlugin)
        if (plugin != null) {
            return plugin
        }
        plugin = project.plugins.findPlugin(LibraryPlugin)
        if (plugin != null) {
            return plugin
        }
        plugin = project.plugins.findPlugin(BaseComponentModelPlugin)
        return plugin
    }

    public static void optionalDependsOn(@NonNull Task main, Task... dependencies) {
        for (Task dependency : dependencies) {
            if (dependency != null) {
                main.dependsOn dependency
            }
        }
    }

    public static void optionalDependsOn(@NonNull Task main, @NonNull List<Object> dependencies) {
        for (Object dependency : dependencies) {
            if (dependency != null) {
                main.dependsOn dependency
            }
        }
    }
}<|MERGE_RESOLUTION|>--- conflicted
+++ resolved
@@ -207,17 +207,11 @@
 public abstract class BasePlugin {
     public final static String DIR_BUNDLES = "bundles";
 
-<<<<<<< HEAD
     private static final String GRADLE_MIN_VERSION = "2.3"
     public static final String GRADLE_TEST_VERSION = "2.3-20141203230023+0000"
     public static final Pattern GRADLE_ACCEPTABLE_VERSIONS = Pattern.compile("2\\.[3-9].*");
-=======
-    private static final String GRADLE_MIN_VERSION = "2.2"
-    public static final String GRADLE_TEST_VERSION = "2.2"
-    public static final Pattern GRADLE_ACCEPTABLE_VERSIONS = Pattern.compile("2\\.[2-9].*");
     private static final String GRADLE_VERSION_CHECK_OVERRIDE_PROPERTY =
             "com.android.build.gradle.overrideVersionCheck"
->>>>>>> 6815e42f
 
     public static final String INSTALL_GROUP = "Install"
 
