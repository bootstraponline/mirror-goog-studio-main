/*
 * Copyright (C) 2012 The Android Open Source Project
 *
 * Licensed under the Apache License, Version 2.0 (the "License");
 * you may not use this file except in compliance with the License.
 * You may obtain a copy of the License at
 *
 *      http://www.apache.org/licenses/LICENSE-2.0
 *
 * Unless required by applicable law or agreed to in writing, software
 * distributed under the License is distributed on an "AS IS" BASIS,
 * WITHOUT WARRANTIES OR CONDITIONS OF ANY KIND, either express or implied.
 * See the License for the specific language governing permissions and
 * limitations under the License.
 */

package com.android.build.gradle

import com.android.annotations.NonNull
import com.android.annotations.Nullable
import com.android.annotations.VisibleForTesting
import com.android.build.gradle.internal.BadPluginException
import com.android.build.gradle.internal.DependencyManager
import com.android.build.gradle.internal.ExtraModelInfo
import com.android.build.gradle.internal.LibraryCache
import com.android.build.gradle.internal.LoggerWrapper
import com.android.build.gradle.internal.SdkHandler
import com.android.build.gradle.internal.TaskManager
import com.android.build.gradle.internal.VariantManager
import com.android.build.gradle.internal.coverage.JacocoPlugin
import com.android.build.gradle.internal.dsl.BuildType
import com.android.build.gradle.internal.dsl.BuildTypeFactory
import com.android.build.gradle.internal.dsl.GroupableProductFlavor
import com.android.build.gradle.internal.dsl.GroupableProductFlavorFactory
import com.android.build.gradle.internal.dsl.SigningConfig
import com.android.build.gradle.internal.dsl.SigningConfigFactory
import com.android.build.gradle.internal.model.ModelBuilder
import com.android.build.gradle.internal.process.GradleJavaProcessExecutor
import com.android.build.gradle.internal.process.GradleProcessExecutor
import com.android.build.gradle.internal.variant.VariantFactory
import com.android.build.gradle.model.BaseComponentModelPlugin
import com.android.build.gradle.tasks.JillTask
import com.android.build.gradle.tasks.PreDex
import com.android.builder.core.AndroidBuilder
import com.android.builder.core.DefaultBuildType
import com.android.builder.internal.compiler.JackConversionCache
import com.android.builder.internal.compiler.PreDexCache
import com.android.builder.sdk.TargetInfo
import com.android.ide.common.internal.ExecutorSingleton
import com.android.ide.common.process.LoggedProcessOutputHandler
import com.android.utils.ILogger
import groovy.transform.CompileStatic
import org.gradle.api.Project
import org.gradle.api.Task
import org.gradle.api.artifacts.repositories.MavenArtifactRepository
import org.gradle.api.execution.TaskExecutionGraph
import org.gradle.api.internal.project.ProjectInternal
import org.gradle.api.logging.LogLevel
import org.gradle.api.plugins.JavaBasePlugin
import org.gradle.api.plugins.JavaPlugin
import org.gradle.api.tasks.TaskContainer
import org.gradle.internal.reflect.Instantiator
import org.gradle.tooling.BuildException
import org.gradle.tooling.provider.model.ToolingModelBuilderRegistry

import java.security.MessageDigest
import java.util.Calendar
import java.util.jar.Attributes
import java.util.jar.Manifest
import java.util.regex.Pattern

import static com.android.builder.core.BuilderConstants.DEBUG
import static com.android.builder.core.BuilderConstants.RELEASE
import static com.android.builder.model.AndroidProject.FD_INTERMEDIATES
import static com.android.builder.model.AndroidProject.PROPERTY_SIGNING_KEY_ALIAS
import static com.android.builder.model.AndroidProject.PROPERTY_SIGNING_KEY_PASSWORD
import static com.android.builder.model.AndroidProject.PROPERTY_SIGNING_STORE_FILE
import static com.android.builder.model.AndroidProject.PROPERTY_SIGNING_STORE_PASSWORD
import static com.android.builder.model.AndroidProject.PROPERTY_SIGNING_STORE_TYPE
import static java.io.File.separator

/**
 * Base class for all Android plugins
 */
@CompileStatic
public abstract class BasePlugin {

    private static final String GRADLE_MIN_VERSION = "2.3"
    public static final String GRADLE_TEST_VERSION = "2.4-20150115230034+0000"
    public static final Pattern GRADLE_ACCEPTABLE_VERSIONS = Pattern.compile("2\\.[3-9].*");
    private static final String GRADLE_VERSION_CHECK_OVERRIDE_PROPERTY =
            "com.android.build.gradle.overrideVersionCheck"

    // default retirement age in days since its inception date for RC or beta versions.
    private static final int DEFAULT_RETIREMENT_AGE_FOR_NON_RELEASE = 40;

    protected BaseExtension extension

    protected VariantManager variantManager

    protected TaskManager taskManager

    protected Project project

    protected SdkHandler sdkHandler

    protected AndroidBuilder androidBuilder

    protected Instantiator instantiator

    private ToolingModelBuilderRegistry registry

<<<<<<< HEAD
    protected BaseExtension extension
    protected VariantManager variantManager
    private TaskManager taskManager
=======
    private JacocoPlugin jacocoPlugin
>>>>>>> 0fe18357

    private LoggerWrapper loggerWrapper
<<<<<<< HEAD
    protected SdkHandler sdkHandler

    protected AndroidBuilder androidBuilder
=======
>>>>>>> 0fe18357

    private ExtraModelInfo extraModelInfo

    private String creator

    private boolean hasCreatedTasks = false

    // set the creation date of this plugin. Remember than month is zero based (0 is January).
    private static final GregorianCalendar inceptionDate = new GregorianCalendar(2015, 0, 26)
    // retirement age for the plugin in days from the inceptionDate, -1 for eternal.
    private static final int retirementAge = 40

    protected BasePlugin(Instantiator instantiator, ToolingModelBuilderRegistry registry) {
        this.instantiator = instantiator
        this.registry = registry
        String pluginVersion = getLocalVersion()
        if (pluginVersion != null) {
            creator = "Android Gradle " + pluginVersion
        } else  {
            creator = "Android Gradle"
        }
        verifyRetirementAge()
    }

    /**
     * Verify that this plugin execution is within its public time range.
     */
    private void verifyRetirementAge() {

        Manifest manifest;
        URLClassLoader cl = (URLClassLoader) getClass().getClassLoader();
        try {
            URL url = cl.findResource("META-INF/MANIFEST.MF");
            manifest = new Manifest(url.openStream());
        } catch (IOException ignore) {
            getLogger().info(ignore.toString());
            return;
        }

        String inceptionDateAttr = manifest.mainAttributes.getValue("Inception-Date")
        // when running in unit tests, etc... the manifest entries are absent.
        if (inceptionDateAttr == null) {
            return;
        }
        def items = inceptionDateAttr.split(':')
        GregorianCalendar inceptionDate = new GregorianCalendar(Integer.parseInt(items[0]),
                Integer.parseInt(items[1]), Integer.parseInt(items[2]));

        int retirementAge = getRetirementAge(manifest.mainAttributes.getValue("Plugin-Version"))

        if (retirementAge == -1) {
            return;
        }
        Calendar now = GregorianCalendar.getInstance()
        int days = now.minus(inceptionDate)
        if (days > retirementAge) {
            // this plugin is too old.
            String dailyOverride = System.getenv("ANDROID_DAILY_OVERRIDE")
            MessageDigest cript = MessageDigest.getInstance("SHA-1")
            cript.reset()
            // encode the day, not the current time.
            cript.update(
                    "${now.get(Calendar.YEAR)}:${now.get(Calendar.MONTH)}:${now.get(Calendar.DATE)}"
                            .getBytes("utf8"))
            String overrideValue = new BigInteger(1, cript.digest()).toString(16)
            if (dailyOverride == null) {
                String message = """
                    Plugin is too old, please update to a more recent version,
                    or set ANDROID_DAILY_OVERRIDE environment variable to
                    \"${overrideValue}\""""
                System.err.println(message)
                throw new RuntimeException(message)
            } else {
                if (!dailyOverride.equals(overrideValue)) {
                    String message = """
                    Plugin is too old and ANDROID_DAILY_OVERRIDE value is
                    also outdated, please use new value :
                    \"${overrideValue}\""""
                    System.err.println(message)
                    throw new RuntimeException(message)
                }
            }
        }
    }

    private static int getRetirementAge(@Nullable String version) {
        if (version == null || version.contains("rc") || version.contains("beta")) {
            return DEFAULT_RETIREMENT_AGE_FOR_NON_RELEASE
        }
        return -1;
    }

    protected abstract Class<? extends BaseExtension> getExtensionClass()
    protected abstract VariantFactory getVariantFactory()
    protected abstract TaskManager createTaskManager(
            Project project,
            TaskContainer tasks,
            AndroidBuilder androidBuilder,
            BaseExtension extension,
            SdkHandler sdkHandler,
            DependencyManager dependencyManager,
            ToolingModelBuilderRegistry toolingRegistry)

    /**
     * Return whether this plugin creates Android library.  Should be overridden if true.
     */
    protected boolean isLibrary() {
        return false;
    }

    @VisibleForTesting
    VariantManager getVariantManager() {
        return variantManager
    }

<<<<<<< HEAD
    void setVariantManager(VariantManager variantManager) {
        this.variantManager = variantManager
    }

    BaseExtension getExtension() {
        return extension
=======
    protected ILogger getLogger() {
        if (loggerWrapper == null) {
            loggerWrapper = new LoggerWrapper(project.logger)
        }

        return loggerWrapper
>>>>>>> 0fe18357
    }


    protected void apply(Project project) {
        this.project = project
        configureProject()
        createExtension()
        createTasks()
    }

    protected void configureProject() {
        checkGradleVersion()
        extraModelInfo = new ExtraModelInfo(project)
        sdkHandler = new SdkHandler(project, logger)
        androidBuilder = new AndroidBuilder(
                project == project.rootProject ? project.name : project.path,
                creator,
                new GradleProcessExecutor(project),
                new GradleJavaProcessExecutor(project),
                new LoggedProcessOutputHandler(getLogger()),
                logger,
                verbose)

        project.apply plugin: JavaBasePlugin

        project.apply plugin: JacocoPlugin
        jacocoPlugin = project.plugins.getPlugin(JacocoPlugin)

        project.tasks.getByName("assemble").description =
                "Assembles all variants of all applications and secondary packages."

        // call back on execution. This is called after the whole build is done (not
        // after the current project is done).
        // This is will be called for each (android) projects though, so this should support
        // being called 2+ times.
        project.gradle.buildFinished {
            ExecutorSingleton.shutdown()
            sdkHandler.unload()
            PreDexCache.getCache().clear(
                    project.rootProject.file(
                            "${project.rootProject.buildDir}/${FD_INTERMEDIATES}/dex-cache/cache.xml"),
                    logger)
            JackConversionCache.getCache().clear(
                    project.rootProject.file(
                            "${project.rootProject.buildDir}/${FD_INTERMEDIATES}/jack-cache/cache.xml"),
                    logger)
            LibraryCache.getCache().unload()
        }

        project.gradle.taskGraph.whenReady { TaskExecutionGraph taskGraph ->
            for (Task task : taskGraph.allTasks) {
                if (task instanceof PreDex) {
                    PreDexCache.getCache().load(
                            project.rootProject.file(
                                    "${project.rootProject.buildDir}/${FD_INTERMEDIATES}/dex-cache/cache.xml"))
                    break;
                } else if (task instanceof JillTask) {
                    JackConversionCache.getCache().load(
                            project.rootProject.file(
                                    "${project.rootProject.buildDir}/${FD_INTERMEDIATES}/jack-cache/cache.xml"))
                    break;
                }
            }
        }
    }

    private void createExtension() {
        def buildTypeContainer = project.container(BuildType,
                new BuildTypeFactory(instantiator, project, project.getLogger()))
        def productFlavorContainer = project.container(GroupableProductFlavor,
                new GroupableProductFlavorFactory(instantiator, project, project.getLogger()))
        def signingConfigContainer = project.container(SigningConfig,
                new SigningConfigFactory(instantiator))

        extension = project.extensions.create('android', getExtensionClass(),
                (ProjectInternal) project, instantiator, androidBuilder, sdkHandler,
                buildTypeContainer, productFlavorContainer, signingConfigContainer,
                extraModelInfo, isLibrary())

        DependencyManager dependencyManager = new DependencyManager(project, extraModelInfo)
        taskManager = createTaskManager(
                project,
                project.tasks,
                androidBuilder,
                extension,
                sdkHandler,
                dependencyManager,
                registry)

        variantManager = new VariantManager(
                project,
                androidBuilder,
                extension,
                getVariantFactory(),
                taskManager,
                instantiator)

        // Register a builder for the custom tooling model
        ModelBuilder modelBuilder = new ModelBuilder(
                androidBuilder, variantManager, taskManager, extension, extraModelInfo, isLibrary())
        registry.register(modelBuilder);

        // map the whenObjectAdded callbacks on the containers.
        signingConfigContainer.whenObjectAdded { SigningConfig signingConfig ->
            variantManager.addSigningConfig((SigningConfig) signingConfig)
        }

        buildTypeContainer.whenObjectAdded { DefaultBuildType buildType ->
            variantManager.addBuildType((BuildType) buildType)
        }

        productFlavorContainer.whenObjectAdded { GroupableProductFlavor productFlavor ->
            variantManager.addProductFlavor(productFlavor)
        }

        // create default Objects, signingConfig first as its used by the BuildTypes.
        signingConfigContainer.create(DEBUG)
        buildTypeContainer.create(DEBUG)
        buildTypeContainer.create(RELEASE)

        // map whenObjectRemoved on the containers to throw an exception.
        signingConfigContainer.whenObjectRemoved {
            throw new UnsupportedOperationException("Removing signingConfigs is not supported.")
        }
        buildTypeContainer.whenObjectRemoved {
            throw new UnsupportedOperationException("Removing build types is not supported.")
        }
        productFlavorContainer.whenObjectRemoved {
            throw new UnsupportedOperationException("Removing product flavors is not supported.")
        }
    }

    private void createTasks() {
        taskManager.createTasks()

        project.afterEvaluate {
            ensureTargetSetup()
            createAndroidTasks(false)
        }
    }

    public void setBaseExtension(@NonNull BaseExtension extension) {
        this.extension = extension
    }

    private void checkGradleVersion() {
        if (!GRADLE_ACCEPTABLE_VERSIONS.matcher(project.getGradle().gradleVersion).matches()) {
            boolean allowNonMatching = Boolean.getBoolean(GRADLE_VERSION_CHECK_OVERRIDE_PROPERTY)
            File file = new File("gradle" + separator + "wrapper" + separator +
                    "gradle-wrapper.properties");
            String errorMessage = String.format(
                "Gradle version %s is required. Current version is %s. " +
                "If using the gradle wrapper, try editing the distributionUrl in %s " +
                "to gradle-%s-all.zip",
                GRADLE_MIN_VERSION, project.getGradle().gradleVersion, file.getAbsolutePath(),
                GRADLE_MIN_VERSION);
            if (allowNonMatching) {
                getLogger().warning(errorMessage)
                getLogger().warning("As %s is set, continuing anyways.",
                        GRADLE_VERSION_CHECK_OVERRIDE_PROPERTY)
            } else {
                throw new BuildException(errorMessage, null)
            }
        }
    }

    @VisibleForTesting
    final void createAndroidTasks(boolean force) {
        // get current plugins and look for the default Java plugin.
        if (project.plugins.hasPlugin(JavaPlugin.class)) {
            throw new BadPluginException(
                    "The 'java' plugin has been applied, but it is not compatible with the Android plugins.")
        }

        // don't do anything if the project was not initialized.
        // Unless TEST_SDK_DIR is set in which case this is unit tests and we don't return.
        // This is because project don't get evaluated in the unit test setup.
        // See AppPluginDslTest
        if (!force
                && (!project.state.executed || project.state.failure != null)
                && SdkHandler.sTestSdkFolder == null) {
            return
        }

        if (hasCreatedTasks) {
            return
        }
        hasCreatedTasks = true

        extension.disableWrite()

        // setup SDK repositories.
        for (File file : sdkHandler.sdkLoader.repositories) {
            project.repositories.maven { MavenArtifactRepository repo ->
                repo.url = file.toURI()
            }
        }

        taskManager.createMockableJarTask()
        variantManager.createAndroidTasks(getSigningOverride())
    }

    public SigningConfig getSigningOverride() {
        if (project.hasProperty(PROPERTY_SIGNING_STORE_FILE) &&
                project.hasProperty(PROPERTY_SIGNING_STORE_PASSWORD) &&
                project.hasProperty(PROPERTY_SIGNING_KEY_ALIAS) &&
                project.hasProperty(PROPERTY_SIGNING_KEY_PASSWORD)) {

            SigningConfig signingConfigDsl = new SigningConfig("externalOverride")
            Map<String, ?> props = project.getProperties();

            signingConfigDsl.setStoreFile(new File((String) props.get(PROPERTY_SIGNING_STORE_FILE)))
            signingConfigDsl.setStorePassword((String) props.get(PROPERTY_SIGNING_STORE_PASSWORD));
            signingConfigDsl.setKeyAlias((String) props.get(PROPERTY_SIGNING_KEY_ALIAS));
            signingConfigDsl.setKeyPassword((String) props.get(PROPERTY_SIGNING_KEY_PASSWORD));

            if (project.hasProperty(PROPERTY_SIGNING_STORE_TYPE)) {
                signingConfigDsl.setStoreType((String) props.get(PROPERTY_SIGNING_STORE_TYPE))
            }

            return signingConfigDsl
        }
        return null
    }

    private boolean isVerbose() {
        return project.logger.isEnabled(LogLevel.INFO)
    }

    private void ensureTargetSetup() {
        // check if the target has been set.
        TargetInfo targetInfo = androidBuilder.getTargetInfo()
        if (targetInfo == null) {
            sdkHandler.initTarget(
                    extension.getCompileSdkVersion(),
                    extension.buildToolsRevision,
                    androidBuilder)
        }
    }

    private static String getLocalVersion() {
        try {
            Class clazz = BasePlugin.class
            String className = clazz.getSimpleName() + ".class"
            String classPath = clazz.getResource(className).toString()
            if (!classPath.startsWith("jar")) {
                // Class not from JAR, unlikely
                return null
            }
            String manifestPath = classPath.substring(0, classPath.lastIndexOf("!") + 1) +
                    "/META-INF/MANIFEST.MF";

            URLConnection jarConnection = new URL(manifestPath).openConnection();
            jarConnection.setUseCaches(false);
            InputStream jarInputStream = jarConnection.getInputStream();
            Attributes attr = new Manifest(jarInputStream).getMainAttributes();
            jarInputStream.close();
            return attr.getValue("Plugin-Version");
        } catch (Throwable t) {
            return null;
        }
    }
<<<<<<< HEAD

    public Project getProject() {
        return project
    }

    public ExtraModelInfo getExtraModelInfo() {
        return extraModelInfo
    }

    public static void displayWarning(ILogger logger, Project project, String message) {
        logger.warning(createWarning(project.path, message))
    }

    public static void displayWarning(Logger logger, Project project, String message) {
        logger.warn(createWarning(project.path, message))
    }

    public void displayDeprecationWarning(String message) {
        displayWarning(logger, project, message)
    }

    public static void displayDeprecationWarning(Logger logger, Project project, String message) {
        displayWarning(logger, project, message)
    }

    private static String createWarning(String projectName, String message) {
        return "WARNING [Project: $projectName] $message"
    }

    /**
     * Returns a plugin that is an instance of BasePlugin.  Returns null if a BasePlugin cannot
     * be found.
     */
    public static BasePlugin findBasePlugin(Project project) {
        BasePlugin plugin = project.plugins.findPlugin(AppPlugin)
        if (plugin != null) {
            return plugin
        }
        plugin = project.plugins.findPlugin(LibraryPlugin)
        if (plugin != null) {
            return plugin
        }
        plugin = project.plugins.findPlugin(BaseComponentModelPlugin)
        return plugin
    }
=======
>>>>>>> 0fe18357
}<|MERGE_RESOLUTION|>--- conflicted
+++ resolved
@@ -108,25 +108,13 @@
 
     protected Instantiator instantiator
 
-    private ToolingModelBuilderRegistry registry
-
-<<<<<<< HEAD
-    protected BaseExtension extension
-    protected VariantManager variantManager
-    private TaskManager taskManager
-=======
+    protected ToolingModelBuilderRegistry registry
+
     private JacocoPlugin jacocoPlugin
->>>>>>> 0fe18357
 
     private LoggerWrapper loggerWrapper
-<<<<<<< HEAD
-    protected SdkHandler sdkHandler
-
-    protected AndroidBuilder androidBuilder
-=======
->>>>>>> 0fe18357
-
-    private ExtraModelInfo extraModelInfo
+
+    protected ExtraModelInfo extraModelInfo
 
     private String creator
 
@@ -240,21 +228,12 @@
         return variantManager
     }
 
-<<<<<<< HEAD
-    void setVariantManager(VariantManager variantManager) {
-        this.variantManager = variantManager
-    }
-
-    BaseExtension getExtension() {
-        return extension
-=======
     protected ILogger getLogger() {
         if (loggerWrapper == null) {
             loggerWrapper = new LoggerWrapper(project.logger)
         }
 
         return loggerWrapper
->>>>>>> 0fe18357
     }
 
 
@@ -484,7 +463,7 @@
         return project.logger.isEnabled(LogLevel.INFO)
     }
 
-    private void ensureTargetSetup() {
+    public void ensureTargetSetup() {
         // check if the target has been set.
         TargetInfo targetInfo = androidBuilder.getTargetInfo()
         if (targetInfo == null) {
@@ -517,52 +496,4 @@
             return null;
         }
     }
-<<<<<<< HEAD
-
-    public Project getProject() {
-        return project
-    }
-
-    public ExtraModelInfo getExtraModelInfo() {
-        return extraModelInfo
-    }
-
-    public static void displayWarning(ILogger logger, Project project, String message) {
-        logger.warning(createWarning(project.path, message))
-    }
-
-    public static void displayWarning(Logger logger, Project project, String message) {
-        logger.warn(createWarning(project.path, message))
-    }
-
-    public void displayDeprecationWarning(String message) {
-        displayWarning(logger, project, message)
-    }
-
-    public static void displayDeprecationWarning(Logger logger, Project project, String message) {
-        displayWarning(logger, project, message)
-    }
-
-    private static String createWarning(String projectName, String message) {
-        return "WARNING [Project: $projectName] $message"
-    }
-
-    /**
-     * Returns a plugin that is an instance of BasePlugin.  Returns null if a BasePlugin cannot
-     * be found.
-     */
-    public static BasePlugin findBasePlugin(Project project) {
-        BasePlugin plugin = project.plugins.findPlugin(AppPlugin)
-        if (plugin != null) {
-            return plugin
-        }
-        plugin = project.plugins.findPlugin(LibraryPlugin)
-        if (plugin != null) {
-            return plugin
-        }
-        plugin = project.plugins.findPlugin(BaseComponentModelPlugin)
-        return plugin
-    }
-=======
->>>>>>> 0fe18357
 }