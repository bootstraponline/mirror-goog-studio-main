/*
 * Copyright (C) 2012 The Android Open Source Project
 *
 * Licensed under the Apache License, Version 2.0 (the "License");
 * you may not use this file except in compliance with the License.
 * You may obtain a copy of the License at
 *
 *      http://www.apache.org/licenses/LICENSE-2.0
 *
 * Unless required by applicable law or agreed to in writing, software
 * distributed under the License is distributed on an "AS IS" BASIS,
 * WITHOUT WARRANTIES OR CONDITIONS OF ANY KIND, either express or implied.
 * See the License for the specific language governing permissions and
 * limitations under the License.
 */

package com.android.build.gradle

import com.android.annotations.NonNull
import com.android.build.gradle.internal.BadPluginException
import com.android.build.gradle.internal.DependencyManager
import com.android.build.gradle.internal.ExtraModelInfo
import com.android.build.gradle.internal.LibraryCache
import com.android.build.gradle.internal.LoggerWrapper
import com.android.build.gradle.internal.ProductFlavorData
import com.android.build.gradle.internal.SdkHandler
import com.android.build.gradle.internal.TaskManager
import com.android.build.gradle.internal.VariantManager
import com.android.build.gradle.internal.api.DefaultAndroidSourceSet
import com.android.build.gradle.internal.coverage.JacocoPlugin
import com.android.build.gradle.internal.dsl.BuildType
import com.android.build.gradle.internal.dsl.BuildTypeFactory
import com.android.build.gradle.internal.dsl.GroupableProductFlavor
import com.android.build.gradle.internal.dsl.GroupableProductFlavorFactory
import com.android.build.gradle.internal.dsl.ProductFlavor
import com.android.build.gradle.internal.dsl.SigningConfig
import com.android.build.gradle.internal.dsl.SigningConfigFactory
import com.android.build.gradle.internal.model.ModelBuilder
import com.android.build.gradle.internal.model.SyncIssueKey
import com.android.build.gradle.internal.process.GradleJavaProcessExecutor
import com.android.build.gradle.internal.process.GradleProcessExecutor
import com.android.build.gradle.internal.variant.BaseVariantData
import com.android.build.gradle.internal.variant.BaseVariantOutputData
import com.android.build.gradle.internal.variant.VariantFactory
import com.android.build.gradle.model.BaseComponentModelPlugin
import com.android.build.gradle.tasks.JillTask
import com.android.build.gradle.tasks.PreDex
import com.android.builder.core.AndroidBuilder
import com.android.builder.core.DefaultBuildType
import com.android.builder.dependency.DependencyContainer
import com.android.builder.dependency.JarDependency
import com.android.builder.internal.compiler.JackConversionCache
import com.android.builder.internal.compiler.PreDexCache
import com.android.builder.model.SyncIssue
import com.android.builder.sdk.SdkInfo
import com.android.builder.sdk.TargetInfo
import com.android.ide.common.internal.ExecutorSingleton
import com.android.ide.common.process.LoggedProcessOutputHandler
import com.android.utils.ILogger
import com.google.common.collect.Sets
import groovy.transform.CompileStatic
import org.gradle.api.GradleException
import org.gradle.api.Project
import org.gradle.api.Task
import org.gradle.api.artifacts.repositories.MavenArtifactRepository
import org.gradle.api.execution.TaskExecutionGraph
import org.gradle.api.internal.project.ProjectInternal
import org.gradle.api.logging.LogLevel
import org.gradle.api.logging.Logger
import org.gradle.api.plugins.JavaBasePlugin
import org.gradle.api.plugins.JavaPlugin
import org.gradle.internal.reflect.Instantiator
import org.gradle.tooling.BuildException
import org.gradle.tooling.provider.model.ToolingModelBuilderRegistry

import java.util.jar.Attributes
import java.util.jar.Manifest
import java.util.regex.Pattern

import static com.android.builder.core.BuilderConstants.DEBUG
import static com.android.builder.core.BuilderConstants.RELEASE
import static com.android.builder.core.VariantType.ANDROID_TEST
import static com.android.builder.core.VariantType.UNIT_TEST
import static com.android.builder.model.AndroidProject.FD_INTERMEDIATES
import static com.android.builder.model.AndroidProject.PROPERTY_SIGNING_KEY_ALIAS
import static com.android.builder.model.AndroidProject.PROPERTY_SIGNING_KEY_PASSWORD
import static com.android.builder.model.AndroidProject.PROPERTY_SIGNING_STORE_FILE
import static com.android.builder.model.AndroidProject.PROPERTY_SIGNING_STORE_PASSWORD
import static com.android.builder.model.AndroidProject.PROPERTY_SIGNING_STORE_TYPE
import static java.io.File.separator

/**
 * Base class for all Android plugins
 */
@CompileStatic
public abstract class BasePlugin {

    private static final String GRADLE_MIN_VERSION = "2.3"
    public static final String GRADLE_TEST_VERSION = "2.4-20141229230057+0000"
    public static final Pattern GRADLE_ACCEPTABLE_VERSIONS = Pattern.compile("2\\.[3-9].*");
    private static final String GRADLE_VERSION_CHECK_OVERRIDE_PROPERTY =
            "com.android.build.gradle.overrideVersionCheck"

    public static File TEST_SDK_DIR;

    protected Instantiator instantiator
    protected ToolingModelBuilderRegistry registry

    protected JacocoPlugin jacocoPlugin

    protected BaseExtension extension
    protected VariantManager variantManager
    private TaskManager taskManager

    protected Project project
    private LoggerWrapper loggerWrapper
    protected SdkHandler sdkHandler
<<<<<<< HEAD
    protected AndroidBuilder androidBuilder
=======
    private AndroidBuilder androidBuilder

    private ExtraModelInfo extraModelInfo

>>>>>>> 97531ed6
    private String creator

    private boolean hasCreatedTasks = false

    private ProductFlavorData<ProductFlavor> defaultConfigData

    protected DefaultAndroidSourceSet mainSourceSet
    protected DefaultAndroidSourceSet androidTestSourceSet
    protected DefaultAndroidSourceSet unitTestSourceSet

    protected BasePlugin(Instantiator instantiator, ToolingModelBuilderRegistry registry) {
        this.instantiator = instantiator
        this.registry = registry
        String pluginVersion = getLocalVersion()
        if (pluginVersion != null) {
            creator = "Android Gradle " + pluginVersion
        } else  {
            creator = "Android Gradle"
        }
    }

    protected abstract Class<? extends BaseExtension> getExtensionClass()
    protected abstract VariantFactory getVariantFactory()

    public Instantiator getInstantiator() {
        return instantiator
    }

    public VariantManager getVariantManager() {
        return variantManager
    }

    void setVariantManager(VariantManager variantManager) {
        this.variantManager = variantManager
    }

    BaseExtension getExtension() {
        return extension
    }

    protected void apply(Project project) {
        this.project = project
        doApply()
    }

    protected void doApply() {
        configureProject()
        createExtension()
        createTasks()
    }

    protected void configureProject() {
        checkGradleVersion()
        extraModelInfo = new ExtraModelInfo(project)
        sdkHandler = new SdkHandler(project, logger)
        androidBuilder = new AndroidBuilder(
                project == project.rootProject ? project.name : project.path,
                creator,
                new GradleProcessExecutor(project),
                new GradleJavaProcessExecutor(project),
                new LoggedProcessOutputHandler(getLogger()),
                logger,
                verbose)

        DependencyManager dependencyManager = new DependencyManager(project, extraModelInfo)
        taskManager = new TaskManager(this, project, project.tasks, androidBuilder, dependencyManager)

        project.apply plugin: JavaBasePlugin

        project.apply plugin: JacocoPlugin
        jacocoPlugin = project.plugins.getPlugin(JacocoPlugin)

        // Register a builder for the custom tooling model
        registry.register(new ModelBuilder());

        project.tasks.getByName("assemble").description =
                "Assembles all variants of all applications and secondary packages."

        // call back on execution. This is called after the whole build is done (not
        // after the current project is done).
        // This is will be called for each (android) projects though, so this should support
        // being called 2+ times.
        project.gradle.buildFinished {
            ExecutorSingleton.shutdown()
            sdkHandler.unload()
            PreDexCache.getCache().clear(
                    project.rootProject.file(
                            "${project.rootProject.buildDir}/${FD_INTERMEDIATES}/dex-cache/cache.xml"),
                    logger)
            JackConversionCache.getCache().clear(
                    project.rootProject.file(
                            "${project.rootProject.buildDir}/${FD_INTERMEDIATES}/jack-cache/cache.xml"),
                    logger)
            LibraryCache.getCache().unload()
        }

        project.gradle.taskGraph.whenReady { TaskExecutionGraph taskGraph ->
            for (Task task : taskGraph.allTasks) {
                if (task instanceof PreDex) {
                    PreDexCache.getCache().load(
                            project.rootProject.file(
                                    "${project.rootProject.buildDir}/${FD_INTERMEDIATES}/dex-cache/cache.xml"))
                    break;
                } else if (task instanceof JillTask) {
                    JackConversionCache.getCache().load(
                            project.rootProject.file(
                                    "${project.rootProject.buildDir}/${FD_INTERMEDIATES}/jack-cache/cache.xml"))
                    break;
                }
            }
        }
    }

    private void createExtension() {
        def buildTypeContainer = project.container(BuildType,
                new BuildTypeFactory(instantiator, project, project.getLogger()))
        def productFlavorContainer = project.container(GroupableProductFlavor,
                new GroupableProductFlavorFactory(instantiator, project, project.getLogger()))
        def signingConfigContainer = project.container(SigningConfig,
                new SigningConfigFactory(instantiator))

        extension = project.extensions.create('android', getExtensionClass(),
                this, (ProjectInternal) project, instantiator,
                buildTypeContainer, productFlavorContainer, signingConfigContainer,
                this instanceof LibraryPlugin)
        setBaseExtension(extension)

        variantManager = new VariantManager(project, this, extension, getVariantFactory(), taskManager)

        // map the whenObjectAdded callbacks on the containers.
        signingConfigContainer.whenObjectAdded { SigningConfig signingConfig ->
            variantManager.addSigningConfig((SigningConfig) signingConfig)
        }

        buildTypeContainer.whenObjectAdded { DefaultBuildType buildType ->
            variantManager.addBuildType((BuildType) buildType)
        }

        productFlavorContainer.whenObjectAdded { GroupableProductFlavor productFlavor ->
            variantManager.addProductFlavor(productFlavor)
        }

        // create default Objects, signingConfig first as its used by the BuildTypes.
        signingConfigContainer.create(DEBUG)
        buildTypeContainer.create(DEBUG)
        buildTypeContainer.create(RELEASE)

        // map whenObjectRemoved on the containers to throw an exception.
        signingConfigContainer.whenObjectRemoved {
            throw new UnsupportedOperationException("Removing signingConfigs is not supported.")
        }
        buildTypeContainer.whenObjectRemoved {
            throw new UnsupportedOperationException("Removing build types is not supported.")
        }
        productFlavorContainer.whenObjectRemoved {
            throw new UnsupportedOperationException("Removing product flavors is not supported.")
        }
    }

    private void createTasks() {
        taskManager.createTasks()

        project.afterEvaluate {
            createAndroidTasks(false)
        }
    }

    public void setBaseExtension(@NonNull BaseExtension extension) {
        this.extension = extension
        mainSourceSet = (DefaultAndroidSourceSet) extension.sourceSets.create(extension.defaultConfig.name)
        androidTestSourceSet = (DefaultAndroidSourceSet) extension.sourceSets.create(ANDROID_TEST.prefix)
        unitTestSourceSet = (DefaultAndroidSourceSet) extension.sourceSets.create(UNIT_TEST.prefix)

        defaultConfigData = new ProductFlavorData<ProductFlavor>(
                extension.defaultConfig, mainSourceSet,
                androidTestSourceSet, unitTestSourceSet, project)
    }

    private void checkGradleVersion() {
        if (!GRADLE_ACCEPTABLE_VERSIONS.matcher(project.getGradle().gradleVersion).matches()) {
            boolean allowNonMatching = Boolean.getBoolean(GRADLE_VERSION_CHECK_OVERRIDE_PROPERTY)
            File file = new File("gradle" + separator + "wrapper" + separator +
                    "gradle-wrapper.properties");
            String errorMessage = String.format(
                "Gradle version %s is required. Current version is %s. " +
                "If using the gradle wrapper, try editing the distributionUrl in %s " +
                "to gradle-%s-all.zip",
                GRADLE_MIN_VERSION, project.getGradle().gradleVersion, file.getAbsolutePath(),
                GRADLE_MIN_VERSION);
            if (allowNonMatching) {
                getLogger().warning(errorMessage)
                getLogger().warning("As %s is set, continuing anyways.",
                        GRADLE_VERSION_CHECK_OVERRIDE_PROPERTY)
            } else {
                throw new BuildException(errorMessage, null)
            }
        }
    }

    final void createAndroidTasks(boolean force) {
        // get current plugins and look for the default Java plugin.
        if (project.plugins.hasPlugin(JavaPlugin.class)) {
            throw new BadPluginException(
                    "The 'java' plugin has been applied, but it is not compatible with the Android plugins.")
        }

        // don't do anything if the project was not initialized.
        // Unless TEST_SDK_DIR is set in which case this is unit tests and we don't return.
        // This is because project don't get evaluated in the unit test setup.
        // See AppPluginDslTest
        if (!force && (!project.state.executed || project.state.failure != null) && TEST_SDK_DIR == null) {
            return
        }

        if (hasCreatedTasks) {
            return
        }
        hasCreatedTasks = true

        // setup SDK repositories.
        for (File file : sdkHandler.sdkLoader.repositories) {
            project.repositories.maven { MavenArtifactRepository repo ->
                repo.url = file.toURI()
            }
        }

        taskManager.createMockableJarTask()
        variantManager.createAndroidTasks(getSigningOverride())
        taskManager.createReportTasks()
    }

    public SigningConfig getSigningOverride() {
        if (project.hasProperty(PROPERTY_SIGNING_STORE_FILE) &&
                project.hasProperty(PROPERTY_SIGNING_STORE_PASSWORD) &&
                project.hasProperty(PROPERTY_SIGNING_KEY_ALIAS) &&
                project.hasProperty(PROPERTY_SIGNING_KEY_PASSWORD)) {

            SigningConfig signingConfigDsl = new SigningConfig("externalOverride")
            Map<String, ?> props = project.getProperties();

            signingConfigDsl.setStoreFile(new File((String) props.get(PROPERTY_SIGNING_STORE_FILE)))
            signingConfigDsl.setStorePassword((String) props.get(PROPERTY_SIGNING_STORE_PASSWORD));
            signingConfigDsl.setKeyAlias((String) props.get(PROPERTY_SIGNING_KEY_ALIAS));
            signingConfigDsl.setKeyPassword((String) props.get(PROPERTY_SIGNING_KEY_PASSWORD));

            if (project.hasProperty(PROPERTY_SIGNING_STORE_TYPE)) {
                signingConfigDsl.setStoreType((String) props.get(PROPERTY_SIGNING_STORE_TYPE))
            }

            return signingConfigDsl
        }
        return null
    }

    void checkTasksAlreadyCreated() {
        if (hasCreatedTasks) {
            throw new GradleException(
                    "Android tasks have already been created.\n" +
                    "This happens when calling android.applicationVariants,\n" +
                    "android.libraryVariants or android.testVariants.\n" +
                    "Once these methods are called, it is not possible to\n" +
                    "continue configuring the model.")
        }
    }

    ProductFlavorData<ProductFlavor> getDefaultConfigData() {
        return defaultConfigData
    }

    ILogger getLogger() {
        if (loggerWrapper == null) {
            loggerWrapper = new LoggerWrapper(project.logger)
        }

        return loggerWrapper
    }

    boolean isVerbose() {
        return project.logger.isEnabled(LogLevel.INFO)
    }

    boolean isDebugLog() {
        return project.logger.isEnabled(LogLevel.DEBUG)
    }

    AndroidBuilder getAndroidBuilder() {
        return androidBuilder
    }

    public File getSdkFolder() {
        return sdkHandler.getSdkFolder()
    }

    public File getNdkFolder() {
        return sdkHandler.getNdkFolder()
    }

    public SdkInfo getSdkInfo() {
        return sdkHandler.getSdkInfo()
    }

    public List<File> getBootClasspath() {
        ensureTargetSetup()

        return androidBuilder.getBootClasspath()
    }

    public List<String> getBootClasspathAsStrings() {
        ensureTargetSetup()

        return androidBuilder.getBootClasspathAsStrings()
    }

    public TaskManager getTaskManager() {
        return taskManager
    }

    public List<BaseVariantData<? extends BaseVariantOutputData>> getVariantDataList() {
        if (variantManager.getVariantDataList().isEmpty()) {
            variantManager.populateVariantDataList(getSigningOverride())
        }
        return variantManager.getVariantDataList();
    }

    public void ensureTargetSetup() {
        // check if the target has been set.
        TargetInfo targetInfo = androidBuilder.getTargetInfo()
        if (targetInfo == null) {
            sdkHandler.initTarget(
                    extension.getCompileSdkVersion(),
                    extension.buildToolsRevision,
                    androidBuilder)
        }
    }

    /**
     * Returns the list of packaged local jars.
     * @param dependencyContainer
     * @return
     */
    public static Object[] getPackagedLocalJarFileList(DependencyContainer dependencyContainer) {
        Set<File> files = Sets.newHashSet()
        for (JarDependency jarDependency : dependencyContainer.localDependencies) {
            if (jarDependency.isPackaged()) {
                files.add(jarDependency.jarFile)
            }
        }

        return files.toArray()
    }

    /**
     * Returns the list of compiled local jars.
     * @param dependencyContainer
     * @return
     */
    public static Object[] getCompiledLocalJarFileList(DependencyContainer dependencyContainer) {
        Set<File> files = Sets.newHashSet()
        for (JarDependency jarDependency : dependencyContainer.localDependencies) {
            if (jarDependency.isCompiled()) {
                files.add(jarDependency.jarFile)
            }
        }

        return files.toArray()
    }

    private static String getLocalVersion() {
        try {
            Class clazz = BasePlugin.class
            String className = clazz.getSimpleName() + ".class"
            String classPath = clazz.getResource(className).toString()
            if (!classPath.startsWith("jar")) {
                // Class not from JAR, unlikely
                return null
            }
            String manifestPath = classPath.substring(0, classPath.lastIndexOf("!") + 1) +
                    "/META-INF/MANIFEST.MF";

            URLConnection jarConnection = new URL(manifestPath).openConnection();
            jarConnection.setUseCaches(false);
            InputStream jarInputStream = jarConnection.getInputStream();
            Attributes attr = new Manifest(jarInputStream).getMainAttributes();
            jarInputStream.close();
            return attr.getValue("Plugin-Version");
        } catch (Throwable t) {
            return null;
        }
    }

    public Project getProject() {
        return project
    }

    public ExtraModelInfo getExtraModelInfo() {
        return extraModelInfo
    }

    public static void displayWarning(ILogger logger, Project project, String message) {
        logger.warning(createWarning(project.path, message))
    }

    public static void displayWarning(Logger logger, Project project, String message) {
        logger.warn(createWarning(project.path, message))
    }

    public void displayDeprecationWarning(String message) {
        displayWarning(logger, project, message)
    }

    public static void displayDeprecationWarning(Logger logger, Project project, String message) {
        displayWarning(logger, project, message)
    }

    private static String createWarning(String projectName, String message) {
        return "WARNING [Project: $projectName] $message"
    }

    /**
     * Returns a plugin that is an instance of BasePlugin.  Returns null if a BasePlugin cannot
     * be found.
     */
    public static BasePlugin findBasePlugin(Project project) {
        BasePlugin plugin = project.plugins.findPlugin(AppPlugin)
        if (plugin != null) {
            return plugin
        }
        plugin = project.plugins.findPlugin(LibraryPlugin)
        if (plugin != null) {
            return plugin
        }
        plugin = project.plugins.findPlugin(BaseComponentModelPlugin)
        return plugin
    }
}<|MERGE_RESOLUTION|>--- conflicted
+++ resolved
@@ -115,14 +115,11 @@
     protected Project project
     private LoggerWrapper loggerWrapper
     protected SdkHandler sdkHandler
-<<<<<<< HEAD
+
     protected AndroidBuilder androidBuilder
-=======
-    private AndroidBuilder androidBuilder
 
     private ExtraModelInfo extraModelInfo
 
->>>>>>> 97531ed6
     private String creator
 
     private boolean hasCreatedTasks = false
