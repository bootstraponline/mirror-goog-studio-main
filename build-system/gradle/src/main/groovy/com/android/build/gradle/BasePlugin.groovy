/*
 * Copyright (C) 2012 The Android Open Source Project
 *
 * Licensed under the Apache License, Version 2.0 (the "License");
 * you may not use this file except in compliance with the License.
 * You may obtain a copy of the License at
 *
 *      http://www.apache.org/licenses/LICENSE-2.0
 *
 * Unless required by applicable law or agreed to in writing, software
 * distributed under the License is distributed on an "AS IS" BASIS,
 * WITHOUT WARRANTIES OR CONDITIONS OF ANY KIND, either express or implied.
 * See the License for the specific language governing permissions and
 * limitations under the License.
 */

package com.android.build.gradle
import com.android.annotations.NonNull
import com.android.annotations.Nullable
import com.android.build.OutputFile
import com.android.build.gradle.api.AndroidSourceSet
import com.android.build.gradle.api.BaseVariant
import com.android.build.gradle.internal.BadPluginException
import com.android.build.gradle.internal.ConfigurationDependencies
import com.android.build.gradle.internal.LibraryCache
import com.android.build.gradle.internal.LoggerWrapper
import com.android.build.gradle.internal.ProductFlavorData
import com.android.build.gradle.internal.SdkHandler
import com.android.build.gradle.internal.VariantManager
import com.android.build.gradle.internal.api.DefaultAndroidSourceSet
import com.android.build.gradle.internal.core.GradleVariantConfiguration
import com.android.build.gradle.internal.coverage.JacocoInstrumentTask
import com.android.build.gradle.internal.coverage.JacocoPlugin
import com.android.build.gradle.internal.coverage.JacocoReportTask
import com.android.build.gradle.internal.dependency.DependencyChecker
import com.android.build.gradle.internal.dependency.LibraryDependencyImpl
import com.android.build.gradle.internal.dependency.ManifestDependencyImpl
import com.android.build.gradle.internal.dependency.SymbolFileProviderImpl
import com.android.build.gradle.internal.dependency.VariantDependencies
import com.android.build.gradle.internal.dsl.BuildTypeDsl
import com.android.build.gradle.internal.dsl.BuildTypeFactory
import com.android.build.gradle.internal.dsl.GroupableProductFlavorDsl
import com.android.build.gradle.internal.dsl.GroupableProductFlavorFactory
import com.android.build.gradle.internal.dsl.ProductFlavorDsl
import com.android.build.gradle.internal.dsl.SigningConfigDsl
import com.android.build.gradle.internal.dsl.SigningConfigFactory
import com.android.build.gradle.internal.model.ArtifactMetaDataImpl
import com.android.build.gradle.internal.model.JavaArtifactImpl
import com.android.build.gradle.internal.model.MavenCoordinatesImpl
import com.android.build.gradle.internal.model.ModelBuilder
import com.android.build.gradle.internal.publishing.ApkPublishArtifact
import com.android.build.gradle.internal.tasks.AndroidReportTask
import com.android.build.gradle.internal.tasks.CheckManifest
import com.android.build.gradle.internal.tasks.DependencyReportTask
import com.android.build.gradle.internal.tasks.DeviceProviderInstrumentTestLibraryTask
import com.android.build.gradle.internal.tasks.DeviceProviderInstrumentTestTask
import com.android.build.gradle.internal.tasks.GenerateApkDataTask
import com.android.build.gradle.internal.tasks.InstallVariantTask
import com.android.build.gradle.internal.tasks.OutputFileTask
import com.android.build.gradle.internal.tasks.PrepareDependenciesTask
import com.android.build.gradle.internal.tasks.PrepareLibraryTask
import com.android.build.gradle.internal.tasks.PrepareSdkTask
import com.android.build.gradle.internal.tasks.SigningReportTask
import com.android.build.gradle.internal.tasks.TestServerTask
import com.android.build.gradle.internal.tasks.UninstallTask
import com.android.build.gradle.internal.tasks.ValidateSigningTask
import com.android.build.gradle.internal.tasks.multidex.CreateMainDexList
import com.android.build.gradle.internal.tasks.multidex.CreateManifestKeepList
import com.android.build.gradle.internal.tasks.multidex.JarMergingTask
import com.android.build.gradle.internal.tasks.multidex.RetraceMainDexList
import com.android.build.gradle.internal.test.report.ReportType
import com.android.build.gradle.internal.variant.ApkVariantData
import com.android.build.gradle.internal.variant.ApkVariantOutputData
import com.android.build.gradle.internal.variant.ApplicationVariantData
import com.android.build.gradle.internal.variant.BaseVariantData
import com.android.build.gradle.internal.variant.BaseVariantOutputData
import com.android.build.gradle.internal.variant.DefaultSourceProviderContainer
import com.android.build.gradle.internal.variant.LibraryVariantData
import com.android.build.gradle.internal.variant.TestVariantData
import com.android.build.gradle.internal.variant.TestedVariantData
import com.android.build.gradle.internal.variant.VariantFactory
import com.android.build.gradle.model.BaseComponentModelPlugin
import com.android.build.gradle.model.NdkComponentModelPlugin
import com.android.build.gradle.tasks.AidlCompile
import com.android.build.gradle.tasks.CompatibleScreensManifest
import com.android.build.gradle.tasks.Dex
import com.android.build.gradle.tasks.GenerateBuildConfig
import com.android.build.gradle.tasks.GenerateResValues
import com.android.build.gradle.tasks.JackTask
import com.android.build.gradle.tasks.JillTask
import com.android.build.gradle.tasks.Lint
import com.android.build.gradle.tasks.MergeAssets
import com.android.build.gradle.tasks.MergeManifests
import com.android.build.gradle.tasks.MergeResources
import com.android.build.gradle.tasks.NdkCompile
import com.android.build.gradle.tasks.PackageApplication
import com.android.build.gradle.tasks.PackageSplitRes
import com.android.build.gradle.tasks.PreDex
import com.android.build.gradle.tasks.ProcessAndroidResources
import com.android.build.gradle.tasks.ProcessManifest
import com.android.build.gradle.tasks.ProcessTestManifest
import com.android.build.gradle.tasks.RenderscriptCompile
import com.android.build.gradle.tasks.ShrinkResources
import com.android.build.gradle.tasks.SplitZipAlign
import com.android.build.gradle.tasks.ZipAlign
import com.android.builder.core.AndroidBuilder
import com.android.builder.core.DefaultBuildType
import com.android.builder.core.VariantConfiguration
import com.android.builder.dependency.DependencyContainer
import com.android.builder.dependency.JarDependency
import com.android.builder.dependency.LibraryDependency
import com.android.builder.internal.compiler.JackConversionCache
import com.android.builder.internal.compiler.PreDexCache
import com.android.builder.internal.testing.SimpleTestCallable
import com.android.builder.model.AndroidArtifact
import com.android.builder.model.ApiVersion
import com.android.builder.model.ArtifactMetaData
import com.android.builder.model.BuildType
import com.android.builder.model.JavaArtifact
import com.android.builder.model.ProductFlavor
import com.android.builder.model.SigningConfig
import com.android.builder.model.SourceProvider
import com.android.builder.model.SourceProviderContainer
import com.android.builder.sdk.SdkInfo
import com.android.builder.sdk.TargetInfo
import com.android.builder.testing.ConnectedDeviceProvider
import com.android.builder.testing.api.DeviceProvider
import com.android.builder.testing.api.TestServer
import com.android.ide.common.internal.ExecutorSingleton
import com.android.resources.Density
import com.android.sdklib.SdkVersionInfo
import com.android.utils.ILogger
import com.google.common.base.Predicate
import com.google.common.collect.ArrayListMultimap
import com.google.common.collect.ImmutableSet
import com.google.common.collect.ListMultimap
import com.google.common.collect.Lists
import com.google.common.collect.Maps
import com.google.common.collect.Multimap
import com.google.common.collect.Sets
import org.gradle.api.DefaultTask
import org.gradle.api.GradleException
import org.gradle.api.InvalidUserCodeException
import org.gradle.api.Project
import org.gradle.api.Task
import org.gradle.api.artifacts.Configuration
import org.gradle.api.artifacts.ModuleVersionIdentifier
import org.gradle.api.artifacts.ProjectDependency
import org.gradle.api.artifacts.ResolvedArtifact
import org.gradle.api.artifacts.SelfResolvingDependency
import org.gradle.api.artifacts.result.DependencyResult
import org.gradle.api.artifacts.result.ResolvedComponentResult
import org.gradle.api.artifacts.result.ResolvedDependencyResult
import org.gradle.api.artifacts.result.UnresolvedDependencyResult
import org.gradle.api.internal.project.ProjectInternal
import org.gradle.api.logging.LogLevel
import org.gradle.api.logging.Logger
import org.gradle.api.plugins.JavaBasePlugin
import org.gradle.api.plugins.JavaPlugin
import org.gradle.api.specs.Specs
import org.gradle.api.tasks.Copy
import org.gradle.api.tasks.compile.JavaCompile
import org.gradle.internal.reflect.Instantiator
import org.gradle.language.jvm.tasks.ProcessResources
import org.gradle.tooling.BuildException
import org.gradle.tooling.provider.model.ToolingModelBuilderRegistry
import org.gradle.util.GUtil
import proguard.gradle.ProGuardTask

import java.util.jar.Attributes
import java.util.jar.Manifest

import static com.android.SdkConstants.FN_ANDROID_MANIFEST_XML
import static com.android.builder.core.BuilderConstants.ANDROID_TEST
import static com.android.builder.core.BuilderConstants.CONNECTED
import static com.android.builder.core.BuilderConstants.DEBUG
import static com.android.builder.core.BuilderConstants.DEVICE
import static com.android.builder.core.BuilderConstants.EXT_LIB_ARCHIVE
import static com.android.builder.core.BuilderConstants.FD_ANDROID_RESULTS
import static com.android.builder.core.BuilderConstants.FD_ANDROID_TESTS
import static com.android.builder.core.BuilderConstants.FD_FLAVORS
import static com.android.builder.core.BuilderConstants.FD_FLAVORS_ALL
import static com.android.builder.core.BuilderConstants.FD_REPORTS
import static com.android.builder.core.BuilderConstants.RELEASE
import static com.android.builder.core.VariantConfiguration.Type.TEST
import static com.android.builder.model.AndroidProject.FD_GENERATED
import static com.android.builder.model.AndroidProject.FD_INTERMEDIATES
import static com.android.builder.model.AndroidProject.FD_OUTPUTS
import static com.android.builder.model.AndroidProject.PROPERTY_APK_LOCATION
import static com.android.builder.model.AndroidProject.PROPERTY_BUILD_MODEL_ONLY
import static com.android.builder.model.AndroidProject.PROPERTY_SIGNING_KEY_ALIAS
import static com.android.builder.model.AndroidProject.PROPERTY_SIGNING_KEY_PASSWORD
import static com.android.builder.model.AndroidProject.PROPERTY_SIGNING_STORE_FILE
import static com.android.builder.model.AndroidProject.PROPERTY_SIGNING_STORE_PASSWORD
import static com.android.builder.model.AndroidProject.PROPERTY_SIGNING_STORE_TYPE
import static com.android.sdklib.BuildToolInfo.PathId.ZIP_ALIGN
import static java.io.File.separator
/**
 * Base class for all Android plugins
 */
public abstract class BasePlugin {
    public final static String DIR_BUNDLES = "bundles";

    private static final String GRADLE_MIN_VERSION = "2.3-20141027230029+0000"
    public static final String GRADLE_TEST_VERSION = "2.3-20141027230029+0000"
    public static final String[] GRADLE_SUPPORTED_VERSIONS = [ GRADLE_MIN_VERSION, "2.2" ]

    public static final String INSTALL_GROUP = "Install"

    public static File TEST_SDK_DIR;

    public static final String FILE_JACOCO_AGENT = 'jacocoagent.jar'

    protected Instantiator instantiator
    protected ToolingModelBuilderRegistry registry

    protected JacocoPlugin jacocoPlugin

    protected BaseExtension extension
    protected VariantManager variantManager

    final Map<LibraryDependencyImpl, PrepareLibraryTask> prepareTaskMap = [:]
    final Map<SigningConfig, ValidateSigningTask> validateSigningTaskMap = [:]

    protected Project project
    private LoggerWrapper loggerWrapper
    protected SdkHandler sdkHandler
    protected AndroidBuilder androidBuilder
    private String creator

    private boolean hasCreatedTasks = false

    private ProductFlavorData<ProductFlavorDsl> defaultConfigData
    private final Collection<String> unresolvedDependencies = Sets.newHashSet();

    protected DefaultAndroidSourceSet mainSourceSet
    protected DefaultAndroidSourceSet testSourceSet

    protected PrepareSdkTask mainPreBuild
    protected Task uninstallAll
    protected Task assembleTest
    protected Task deviceCheck
    protected Task connectedCheck
    protected Copy jacocoAgentTask

    public Task lintCompile
    protected Task lintAll
    protected Task lintVital

    protected BasePlugin(Instantiator instantiator, ToolingModelBuilderRegistry registry) {
        this.instantiator = instantiator
        this.registry = registry
        String pluginVersion = getLocalVersion()
        if (pluginVersion != null) {
            creator = "Android Gradle " + pluginVersion
        } else  {
            creator = "Android Gradle"
        }
    }

    protected abstract Class<? extends BaseExtension> getExtensionClass()
    protected abstract VariantFactory getVariantFactory()

    public Instantiator getInstantiator() {
        return instantiator
    }

    public VariantManager getVariantManager() {
        return variantManager
    }

    BaseExtension getExtension() {
        return extension
    }


    protected void apply(Project project) {
        this.project = project
        doApply();
    }

    protected void doApply() {
        configureProject()
        createExtension()
        createTasks()
    }

    protected void configureProject() {
        checkGradleVersion()
        sdkHandler = new SdkHandler(project, logger)
        androidBuilder = new AndroidBuilder(
                project == project.rootProject ? project.name : project.path,
                creator, logger, verbose)

        project.apply plugin: JavaBasePlugin

        project.apply plugin: JacocoPlugin
        jacocoPlugin = project.plugins.getPlugin(JacocoPlugin)

        // Register a builder for the custom tooling model
        registry.register(new ModelBuilder());

        project.tasks.assemble.description =
                "Assembles all variants of all applications and secondary packages."

        // call back on execution. This is called after the whole build is done (not
        // after the current project is done).
        // This is will be called for each (android) projects though, so this should support
        // being called 2+ times.
        project.gradle.buildFinished {
            ExecutorSingleton.shutdown()
            sdkHandler.unload()
            PreDexCache.getCache().clear(
                    project.rootProject.file(
                            "${project.rootProject.buildDir}/${FD_INTERMEDIATES}/dex-cache/cache.xml"),
                    logger)
            JackConversionCache.getCache().clear(
                    project.rootProject.file(
                            "${project.rootProject.buildDir}/${FD_INTERMEDIATES}/jack-cache/cache.xml"),
                    logger)
            LibraryCache.getCache().unload()
        }

        project.gradle.taskGraph.whenReady { taskGraph ->
            for (Task task : taskGraph.allTasks) {
                if (task instanceof PreDex) {
                    PreDexCache.getCache().load(
                            project.rootProject.file(
                                    "${project.rootProject.buildDir}/${FD_INTERMEDIATES}/dex-cache/cache.xml"))
                    break;
                } else if (task instanceof JillTask) {
                    JackConversionCache.getCache().load(
                            project.rootProject.file(
                                    "${project.rootProject.buildDir}/${FD_INTERMEDIATES}/jack-cache/cache.xml"))
                    break;
                }
            }
        }
    }

    private void createExtension() {
        def buildTypeContainer = project.container(DefaultBuildType,
                new BuildTypeFactory(instantiator, project, project.getLogger()))
        def productFlavorContainer = project.container(GroupableProductFlavorDsl,
                new GroupableProductFlavorFactory(instantiator, project, project.getLogger()))
        def signingConfigContainer = project.container(SigningConfig,
                new SigningConfigFactory(instantiator))

        extension = project.extensions.create('android', getExtensionClass(),
                this, (ProjectInternal) project, instantiator,
                buildTypeContainer, productFlavorContainer, signingConfigContainer,
                this instanceof LibraryPlugin)
        setBaseExtension(extension)

        variantManager = new VariantManager(project, this, extension, getVariantFactory())

        // map the whenObjectAdded callbacks on the containers.
        signingConfigContainer.whenObjectAdded { SigningConfig signingConfig ->
            variantManager.addSigningConfig((SigningConfigDsl) signingConfig)
        }

        buildTypeContainer.whenObjectAdded { DefaultBuildType buildType ->
            variantManager.addBuildType((BuildTypeDsl) buildType)
        }

        productFlavorContainer.whenObjectAdded { GroupableProductFlavorDsl productFlavor ->
            variantManager.addProductFlavor(productFlavor)
        }

        // create default Objects, signingConfig first as its used by the BuildTypes.
        signingConfigContainer.create(DEBUG)
        buildTypeContainer.create(DEBUG)
        buildTypeContainer.create(RELEASE)

        // map whenObjectRemoved on the containers to throw an exception.
        signingConfigContainer.whenObjectRemoved {
            throw new UnsupportedOperationException("Removing signingConfigs is not supported.")
        }
        buildTypeContainer.whenObjectRemoved {
            throw new UnsupportedOperationException("Removing build types is not supported.")
        }
        productFlavorContainer.whenObjectRemoved {
            throw new UnsupportedOperationException("Removing product flavors is not supported.")
        }
    }

    private void createTasks() {
        uninstallAll = project.tasks.create("uninstallAll")
        uninstallAll.description = "Uninstall all applications."
        uninstallAll.group = INSTALL_GROUP

        deviceCheck = project.tasks.create("deviceCheck")
        deviceCheck.description = "Runs all device checks using Device Providers and Test Servers."
        deviceCheck.group = JavaBasePlugin.VERIFICATION_GROUP

        connectedCheck = project.tasks.create("connectedCheck")
        connectedCheck.description = "Runs all device checks on currently connected devices."
        connectedCheck.group = JavaBasePlugin.VERIFICATION_GROUP

        mainPreBuild = project.tasks.create("preBuild", PrepareSdkTask)
        mainPreBuild.plugin = this

        project.afterEvaluate {
            createAndroidTasks(false)
        }
    }

    protected void setBaseExtension(@NonNull BaseExtension extension) {
        this.extension = extension
        mainSourceSet = (DefaultAndroidSourceSet) extension.sourceSets.create(extension.defaultConfig.name)
        testSourceSet = (DefaultAndroidSourceSet) extension.sourceSets.create(ANDROID_TEST)

        defaultConfigData = new ProductFlavorData<ProductFlavorDsl>(
                extension.defaultConfig, mainSourceSet,
                testSourceSet, project)
    }

    private void checkGradleVersion() {
        boolean foundMatch = false
        for (String version : GRADLE_SUPPORTED_VERSIONS) {
            if (project.getGradle().gradleVersion.startsWith(version)) {
                foundMatch = true
                break
            }
        }

        if (!foundMatch) {
            File file = new File("gradle" + separator + "wrapper" + separator +
                    "gradle-wrapper.properties");
            throw new BuildException(
                String.format(
                    "Gradle version %s is required. Current version is %s. " +
                    "If using the gradle wrapper, try editing the distributionUrl in %s " +
                    "to gradle-%s-all.zip",
                    GRADLE_MIN_VERSION, project.getGradle().gradleVersion, file.getAbsolutePath(),
                    GRADLE_MIN_VERSION), null);

        }
    }

    final void createAndroidTasks(boolean force) {
        // get current plugins and look for the default Java plugin.
        if (project.plugins.hasPlugin(JavaPlugin.class)) {
            throw new BadPluginException(
                    "The 'java' plugin has been applied, but it is not compatible with the Android plugins.")
        }

        // don't do anything if the project was not initialized.
        // Unless TEST_SDK_DIR is set in which case this is unit tests and we don't return.
        // This is because project don't get evaluated in the unit test setup.
        // See AppPluginDslTest
        if (!force && (!project.state.executed || project.state.failure != null) && TEST_SDK_DIR == null) {
            return
        }

        if (hasCreatedTasks) {
            return
        }
        hasCreatedTasks = true

        // setup SDK repositories.
        for (File file : sdkHandler.sdkLoader.repositories) {
            project.repositories.maven {
                url = file.toURI()
            }
        }

        variantManager.createAndroidTasks(getSigningOverride())
        createReportTasks()

        if (lintVital != null) {
            project.gradle.taskGraph.whenReady { taskGraph ->
                if (taskGraph.hasTask(lintAll)) {
                    lintVital.setEnabled(false)
                }
            }
        }
    }

    protected SigningConfig getSigningOverride() {
        if (project.hasProperty(PROPERTY_SIGNING_STORE_FILE) &&
                project.hasProperty(PROPERTY_SIGNING_STORE_PASSWORD) &&
                project.hasProperty(PROPERTY_SIGNING_KEY_ALIAS) &&
                project.hasProperty(PROPERTY_SIGNING_KEY_PASSWORD)) {

            SigningConfigDsl signingConfigDsl = new SigningConfigDsl("externalOverride")
            Map<String, ?> props = project.getProperties();

            signingConfigDsl.setStoreFile(new File((String) props.get(PROPERTY_SIGNING_STORE_FILE)))
            signingConfigDsl.setStorePassword((String) props.get(PROPERTY_SIGNING_STORE_PASSWORD));
            signingConfigDsl.setKeyAlias((String) props.get(PROPERTY_SIGNING_KEY_ALIAS));
            signingConfigDsl.setKeyPassword((String) props.get(PROPERTY_SIGNING_KEY_PASSWORD));

            if (project.hasProperty(PROPERTY_SIGNING_STORE_TYPE)) {
                signingConfigDsl.setStoreType((String) props.get(PROPERTY_SIGNING_STORE_TYPE))
            }

            return signingConfigDsl
        }
        return null
    }

    void checkTasksAlreadyCreated() {
        if (hasCreatedTasks) {
            throw new GradleException(
                    "Android tasks have already been created.\n" +
                    "This happens when calling android.applicationVariants,\n" +
                    "android.libraryVariants or android.testVariants.\n" +
                    "Once these methods are called, it is not possible to\n" +
                    "continue configuring the model.")
        }
    }

    ProductFlavorData<ProductFlavorDsl> getDefaultConfigData() {
        return defaultConfigData
    }

    Collection<String> getUnresolvedDependencies() {
        return unresolvedDependencies
    }

    ILogger getLogger() {
        if (loggerWrapper == null) {
            loggerWrapper = new LoggerWrapper(project.logger)
        }

        return loggerWrapper
    }

    boolean isVerbose() {
        return project.logger.isEnabled(LogLevel.DEBUG)
    }

    void setAssembleTest(Task assembleTest) {
        this.assembleTest = assembleTest
    }

    AndroidBuilder getAndroidBuilder() {
        return androidBuilder
    }

    public File getSdkFolder() {
        return sdkHandler.getSdkFolder()
    }

    public File getNdkFolder() {
        return sdkHandler.getNdkFolder()
    }

    public SdkInfo getSdkInfo() {
        return sdkHandler.getSdkInfo()
    }

    public List<File> getBootClasspath() {
        ensureTargetSetup()

        return androidBuilder.getBootClasspath()
    }

    public List<String> getBootClasspathAsStrings() {
        ensureTargetSetup()

        return androidBuilder.getBootClasspathAsStrings()
    }

    public List<BaseVariantData<? extends BaseVariantOutputData>> getVariantDataList() {
        if (variantManager.getVariantDataList().isEmpty()) {
            variantManager.populateVariantDataList(getSigningOverride())
        }
        return variantManager.getVariantDataList();
    }

    public void ensureTargetSetup() {
        // check if the target has been set.
        TargetInfo targetInfo = androidBuilder.getTargetInfo()
        if (targetInfo == null) {
            sdkHandler.initTarget(
                    extension.getCompileSdkVersion(),
                    extension.buildToolsRevision,
                    androidBuilder)
        }
    }

    public void createMergeAppManifestsTask(
            @NonNull BaseVariantData<? extends BaseVariantOutputData> variantData) {

        VariantConfiguration config = variantData.variantConfiguration
        ProductFlavor mergedFlavor = config.mergedFlavor

        ApplicationVariantData appVariantData = variantData as ApplicationVariantData
        Set<String> screenSizes = appVariantData.getCompatibleScreens()

        // loop on all outputs. The only difference will be the name of the task, and location
        // of the generated manifest
        for (BaseVariantOutputData vod : variantData.outputs) {
            final CompatibleScreensManifest csmTask =
                    (vod.mainOutputFile.getFilter(OutputFile.DENSITY) != null
                            && !screenSizes.isEmpty()) ?
                            createCompatibleScreensManifest(vod, screenSizes) :
                            null

            // create final var inside the loop to ensure the closures will work.
            final BaseVariantOutputData variantOutputData = vod

            String outputName = variantOutputData.fullName.capitalize()
            String outputDirName = variantOutputData.dirName

            def processManifestTask = project.tasks.create(
                    "process${outputName}Manifest",
                    MergeManifests)

            variantOutputData.manifestProcessorTask = processManifestTask

            processManifestTask.plugin = this

            processManifestTask.dependsOn variantData.prepareDependenciesTask
            if (variantData.generateApkDataTask != null) {
                processManifestTask.dependsOn variantData.generateApkDataTask
            }
            if (csmTask != null) {
                processManifestTask.dependsOn csmTask
            }

            processManifestTask.variantConfiguration = config
            if (variantOutputData instanceof ApkVariantOutputData) {
                processManifestTask.variantOutputData = variantOutputData as ApkVariantOutputData
            }

            processManifestTask.conventionMapping.libraries = {
                List<ManifestDependencyImpl> manifests =
                        getManifestDependencies(config.directLibraries)

                if (variantData.generateApkDataTask != null) {
                    manifests.add(new ManifestDependencyImpl(
                            variantData.generateApkDataTask.getManifestFile(),
                            Collections.emptyList()))
                }

                if (csmTask != null) {
                    manifests.add(
                            new ManifestDependencyImpl(
                                    csmTask.getManifestFile(),
                                    Collections.emptyList()))
                }

                return manifests
            }

            processManifestTask.conventionMapping.minSdkVersion = {
                if (androidBuilder.isPreviewTarget()) {
                    return androidBuilder.getTargetCodename()
                }

                mergedFlavor.minSdkVersion?.apiString
            }

            processManifestTask.conventionMapping.targetSdkVersion = {
                if (androidBuilder.isPreviewTarget()) {
                    return androidBuilder.getTargetCodename()
                }

                return mergedFlavor.targetSdkVersion?.apiString
            }

            processManifestTask.conventionMapping.maxSdkVersion = {
                if (androidBuilder.isPreviewTarget()) {
                    return null
                }

                return mergedFlavor.maxSdkVersion
            }

            processManifestTask.conventionMapping.manifestOutputFile = {
                project.file(
                        "$project.buildDir/${FD_INTERMEDIATES}/manifests/full/" +
                                "${outputDirName}/AndroidManifest.xml")
            }
        }
    }

    private CompatibleScreensManifest createCompatibleScreensManifest(
            @NonNull BaseVariantOutputData variantOutputData,
            @NonNull Set<String> screenSizes) {

        CompatibleScreensManifest csmTask = project.tasks.create(
                "create${variantOutputData.fullName.capitalize()}CompatibleScreensManifest",
                CompatibleScreensManifest)

        csmTask.screenDensity = variantOutputData.mainOutputFile.getFilter(OutputFile.DENSITY)
        csmTask.screenSizes = screenSizes

        csmTask.conventionMapping.manifestFile = {
            project.file(
                    "$project.buildDir/${FD_INTERMEDIATES}/manifests/density/" +
                            "${variantOutputData.dirName}/AndroidManifest.xml")
        }

        return csmTask;
    }

    public void createMergeLibManifestsTask(
            @NonNull BaseVariantData<? extends BaseVariantOutputData> variantData,
            @NonNull String manifestOutDir) {
        boolean multiOutput = variantData.outputs.size() > 1

        VariantConfiguration config = variantData.variantConfiguration

        // get single output for now.
        BaseVariantOutputData variantOutputData = variantData.outputs.get(0)

        def processManifest = project.tasks.create(
                "process${variantData.variantConfiguration.fullName.capitalize()}Manifest",
                ProcessManifest)
        variantOutputData.manifestProcessorTask = processManifest
        processManifest.plugin = this

        processManifest.dependsOn variantData.prepareDependenciesTask
        processManifest.variantConfiguration = config

        ProductFlavor mergedFlavor = config.mergedFlavor

        processManifest.conventionMapping.minSdkVersion = {
            if (androidBuilder.isPreviewTarget()) {
                return androidBuilder.getTargetCodename()
            }
            return mergedFlavor.minSdkVersion?.apiString
        }

        processManifest.conventionMapping.targetSdkVersion = {
            if (androidBuilder.isPreviewTarget()) {
                return androidBuilder.getTargetCodename()
            }

            return mergedFlavor.targetSdkVersion?.apiString
        }

        processManifest.conventionMapping.maxSdkVersion = {
            if (androidBuilder.isPreviewTarget()) {
                return null
            }

            return mergedFlavor.maxSdkVersion
        }

        processManifest.conventionMapping.manifestOutputFile = {
            project.file(
                    "$project.buildDir/${FD_INTERMEDIATES}/${manifestOutDir}/" +
                            "${variantData.variantConfiguration.dirName}/AndroidManifest.xml")
        }
    }

    protected void createProcessTestManifestTask(
            @NonNull BaseVariantData<? extends BaseVariantOutputData> variantData,
            @NonNull String manifestOurDir) {
        def processTestManifestTask;
        VariantConfiguration config = variantData.variantConfiguration
        processTestManifestTask = project.tasks.create(
                "process${variantData.variantConfiguration.fullName.capitalize()}Manifest",
                ProcessTestManifest)
        processTestManifestTask.conventionMapping.testManifestFile = {
            config.getMainManifest()
        }
        processTestManifestTask.conventionMapping.tmpDir = {
            project.file(
                    "$project.buildDir/${FD_INTERMEDIATES}/${manifestOurDir}/tmp")
        }

        // get single output for now.
        BaseVariantOutputData variantOutputData = variantData.outputs.get(0)

        variantOutputData.manifestProcessorTask = processTestManifestTask
        processTestManifestTask.dependsOn variantData.prepareDependenciesTask

        processTestManifestTask.plugin = this

        processTestManifestTask.conventionMapping.testApplicationId = {
            config.applicationId
        }
        processTestManifestTask.conventionMapping.minSdkVersion = {
            if (androidBuilder.isPreviewTarget()) {
                return androidBuilder.getTargetCodename()
            }

            config.minSdkVersion?.apiString
        }
        processTestManifestTask.conventionMapping.targetSdkVersion = {
            if (androidBuilder.isPreviewTarget()) {
                return androidBuilder.getTargetCodename()
            }

            return config.targetSdkVersion?.apiString
        }
        processTestManifestTask.conventionMapping.testedApplicationId = {
            config.testedApplicationId
        }
        processTestManifestTask.conventionMapping.instrumentationRunner = {
            config.instrumentationRunner
        }
        processTestManifestTask.conventionMapping.handleProfiling = {
            config.handleProfiling
        }
        processTestManifestTask.conventionMapping.functionalTest = {
            config.functionalTest
        }
        processTestManifestTask.conventionMapping.libraries = {
            getManifestDependencies(config.directLibraries)
        }
        processTestManifestTask.conventionMapping.manifestOutputFile = {
            project.file(
                    "$project.buildDir/${FD_INTERMEDIATES}/${manifestOurDir}/${variantData.variantConfiguration.dirName}/AndroidManifest.xml")
        }
    }

    public void createRenderscriptTask(
            @NonNull BaseVariantData<? extends BaseVariantOutputData> variantData) {
        GradleVariantConfiguration config = variantData.variantConfiguration

        // get single output for now.
        BaseVariantOutputData variantOutputData = variantData.outputs.get(0)

        def renderscriptTask = project.tasks.create(
                "compile${variantData.variantConfiguration.fullName.capitalize()}Renderscript",
                RenderscriptCompile)
        variantData.renderscriptCompileTask = renderscriptTask
        if (config.type == TEST) {
            renderscriptTask.dependsOn variantOutputData.manifestProcessorTask
        } else {
            renderscriptTask.dependsOn variantData.checkManifestTask
        }

        ProductFlavor mergedFlavor = config.mergedFlavor
        boolean ndkMode = config.renderscriptNdkModeEnabled

        variantData.resourceGenTask.dependsOn renderscriptTask
        // only put this dependency if rs will generate Java code
        if (!ndkMode) {
            variantData.sourceGenTask.dependsOn renderscriptTask
        }

        renderscriptTask.dependsOn variantData.prepareDependenciesTask
        renderscriptTask.plugin = this

        renderscriptTask.conventionMapping.targetApi = {
            int targetApi = mergedFlavor.renderscriptTargetApi != null ?
                    mergedFlavor.renderscriptTargetApi : -1
            ApiVersion apiVersion = config.getMinSdkVersion()
            if (apiVersion != null) {
                int minSdk = apiVersion.apiLevel
                if (apiVersion.codename != null) {
                    minSdk = SdkVersionInfo.getApiByBuildCode(apiVersion.codename, true)
                }

                return targetApi > minSdk ? targetApi : minSdk
            }

            return targetApi
        }

        renderscriptTask.supportMode = config.renderscriptSupportModeEnabled
        renderscriptTask.ndkMode = ndkMode
        renderscriptTask.debugBuild = config.buildType.renderscriptDebuggable
        renderscriptTask.optimLevel = config.buildType.renderscriptOptimLevel

        renderscriptTask.conventionMapping.sourceDirs = { config.renderscriptSourceList }
        renderscriptTask.conventionMapping.importDirs = { config.renderscriptImports }

        renderscriptTask.conventionMapping.sourceOutputDir = {
            project.file("$project.buildDir/${FD_GENERATED}/source/rs/${variantData.variantConfiguration.dirName}")
        }
        renderscriptTask.conventionMapping.resOutputDir = {
            project.file("$project.buildDir/${FD_GENERATED}/res/rs/${variantData.variantConfiguration.dirName}")
        }
        renderscriptTask.conventionMapping.objOutputDir = {
            project.file("$project.buildDir/${FD_INTERMEDIATES}/rs/${variantData.variantConfiguration.dirName}/obj")
        }
        renderscriptTask.conventionMapping.libOutputDir = {
            project.file("$project.buildDir/${FD_INTERMEDIATES}/rs/${variantData.variantConfiguration.dirName}/lib")
        }
        renderscriptTask.conventionMapping.ndkConfig = { config.ndkConfig }
    }

    public void createMergeResourcesTask(
            @NonNull BaseVariantData<? extends BaseVariantOutputData> variantData,
            final boolean process9Patch) {
        MergeResources mergeResourcesTask = basicCreateMergeResourcesTask(
                variantData,
                "merge",
                "$project.buildDir/${FD_INTERMEDIATES}/res/${variantData.variantConfiguration.dirName}",
                true /*includeDependencies*/,
                process9Patch)
        variantData.mergeResourcesTask = mergeResourcesTask
    }

    public MergeResources basicCreateMergeResourcesTask(
            @NonNull BaseVariantData<? extends BaseVariantOutputData> variantData,
            @NonNull String taskNamePrefix,
            @NonNull String outputLocation,
            final boolean includeDependencies,
            final boolean process9Patch) {
        MergeResources mergeResourcesTask = project.tasks.create(
                "$taskNamePrefix${variantData.variantConfiguration.fullName.capitalize()}Resources",
                MergeResources)

        mergeResourcesTask.dependsOn variantData.prepareDependenciesTask, variantData.resourceGenTask
        mergeResourcesTask.plugin = this
        mergeResourcesTask.incrementalFolder = project.file(
                "$project.buildDir/${FD_INTERMEDIATES}/incremental/${taskNamePrefix}Resources/${variantData.variantConfiguration.dirName}")

        mergeResourcesTask.process9Patch = process9Patch

        mergeResourcesTask.conventionMapping.useNewCruncher = { extension.aaptOptions.useNewCruncher }

        mergeResourcesTask.conventionMapping.inputResourceSets = {
            def generatedResFolders = [ variantData.renderscriptCompileTask.getResOutputDir(),
                                        variantData.generateResValuesTask.getResOutputDir() ]
            if (variantData.generateApkDataTask != null) {
                generatedResFolders.add(variantData.generateApkDataTask.getResOutputDir())
            }
            variantData.variantConfiguration.getResourceSets(generatedResFolders,
                    includeDependencies)
        }

        mergeResourcesTask.conventionMapping.outputDir = { project.file(outputLocation) }

        return mergeResourcesTask
    }

    public void createMergeAssetsTask(
            @NonNull BaseVariantData<? extends BaseVariantOutputData> variantData,
            @Nullable String outputLocation,
            final boolean includeDependencies) {
        if (outputLocation == null) {
            outputLocation = "$project.buildDir/${FD_INTERMEDIATES}/assets/${variantData.variantConfiguration.dirName}"
        }

        VariantConfiguration variantConfig = variantData.variantConfiguration

        def mergeAssetsTask = project.tasks.create(
                "merge${variantConfig.fullName.capitalize()}Assets",
                MergeAssets)
        variantData.mergeAssetsTask = mergeAssetsTask

        mergeAssetsTask.dependsOn variantData.prepareDependenciesTask, variantData.assetGenTask
        mergeAssetsTask.plugin = this
        mergeAssetsTask.incrementalFolder =
                project.file("$project.buildDir/${FD_INTERMEDIATES}/incremental/mergeAssets/${variantConfig.dirName}")

        mergeAssetsTask.conventionMapping.inputAssetSets = {
            def generatedAssets = []
            if (variantData.copyApkTask != null) {
                generatedAssets.add(variantData.copyApkTask.destinationDir)
            }
            variantConfig.getAssetSets(generatedAssets, includeDependencies)
        }
        mergeAssetsTask.conventionMapping.outputDir = { project.file(outputLocation) }
    }

    public void createBuildConfigTask(
            @NonNull BaseVariantData<? extends BaseVariantOutputData> variantData) {
        def generateBuildConfigTask = project.tasks.create(
                "generate${variantData.variantConfiguration.fullName.capitalize()}BuildConfig",
                GenerateBuildConfig)

        variantData.generateBuildConfigTask = generateBuildConfigTask

        VariantConfiguration variantConfiguration = variantData.variantConfiguration

        variantData.sourceGenTask.dependsOn generateBuildConfigTask
        if (variantConfiguration.type == TEST) {
            // in case of a test project, the manifest is generated so we need to depend
            // on its creation.

            // For test apps there should be a single output, so we get it.
            BaseVariantOutputData variantOutputData = variantData.outputs.get(0)

            generateBuildConfigTask.dependsOn variantOutputData.manifestProcessorTask
        } else {
            generateBuildConfigTask.dependsOn variantData.checkManifestTask
        }

        generateBuildConfigTask.plugin = this

        generateBuildConfigTask.conventionMapping.buildConfigPackageName = {
            variantConfiguration.originalApplicationId
        }

        generateBuildConfigTask.conventionMapping.appPackageName = {
            variantConfiguration.applicationId
        }

        generateBuildConfigTask.conventionMapping.versionName = {
            variantConfiguration.versionName
        }

        generateBuildConfigTask.conventionMapping.versionCode = {
            variantConfiguration.versionCode
        }

        generateBuildConfigTask.conventionMapping.debuggable = {
            variantConfiguration.buildType.isDebuggable()
        }

        generateBuildConfigTask.conventionMapping.buildTypeName = {
            variantConfiguration.buildType.name
        }

        generateBuildConfigTask.conventionMapping.flavorName = {
            variantConfiguration.flavorName
        }

        generateBuildConfigTask.conventionMapping.flavorNamesWithDimensionNames = {
            variantConfiguration.flavorNamesWithDimensionNames
        }

        generateBuildConfigTask.conventionMapping.items = {
            variantConfiguration.buildConfigItems
        }

        generateBuildConfigTask.conventionMapping.sourceOutputDir = {
            project.file("$project.buildDir/${FD_GENERATED}/source/buildConfig/${variantData.variantConfiguration.dirName}")
        }
    }

    public void createGenerateResValuesTask(
            @NonNull BaseVariantData<? extends BaseVariantOutputData> variantData) {
        GenerateResValues generateResValuesTask = project.tasks.create(
                "generate${variantData.variantConfiguration.fullName.capitalize()}ResValues",
                GenerateResValues)
        variantData.generateResValuesTask = generateResValuesTask
        variantData.resourceGenTask.dependsOn generateResValuesTask

        VariantConfiguration variantConfiguration = variantData.variantConfiguration

        generateResValuesTask.plugin = this

        generateResValuesTask.conventionMapping.items = {
            variantConfiguration.resValues
        }

        generateResValuesTask.conventionMapping.resOutputDir = {
            project.file("$project.buildDir/${FD_GENERATED}/res/generated/${variantData.variantConfiguration.dirName}")
        }
    }

    public void createProcessResTask(
            @NonNull BaseVariantData<? extends BaseVariantOutputData> variantData,
            boolean generateResourcePackage) {
        createProcessResTask(variantData,
                "$project.buildDir/${FD_INTERMEDIATES}/symbols/${variantData.variantConfiguration.dirName}",
                generateResourcePackage)
    }

    public void createProcessResTask(
            @NonNull BaseVariantData<? extends BaseVariantOutputData> variantData,
            @NonNull final String symbolLocation,
            boolean generateResourcePackage) {

        VariantConfiguration config = variantData.variantConfiguration

        // loop on all outputs. The only difference will be the name of the task, and location
        // of the generated data.
        for (BaseVariantOutputData vod : variantData.outputs) {
            // create final var inside the loop to ensure the closures will work.
            final BaseVariantOutputData variantOutputData = vod

            String outputName = variantOutputData.fullName.capitalize()
            String outputBaseName = variantOutputData.baseName

            ProcessAndroidResources processResources = project.tasks.create(
                    "process${outputName}Resources",
                    ProcessAndroidResources)

            variantOutputData.processResourcesTask = processResources

            processResources.dependsOn variantOutputData.manifestProcessorTask,
                    variantData.mergeResourcesTask, variantData.mergeAssetsTask
            processResources.plugin = this

            if (variantData.getSplitHandlingPolicy() ==
                    BaseVariantData.SplitHandlingPolicy.RELEASE_21_AND_AFTER_POLICY) {

                Set<String> filters = Sets.filter(getExtension().getSplits().getDensityFilters(),
                        new Predicate<? super String>() {

                            @Override
                            boolean apply(Object o) {
                                return o != null;
                            }
                        });
                processResources.splits = filters;
            }

            // only generate code if the density filter is null, and if we haven't generated
            // it yet (if you have abi + density splits, then several abi output will have no
            // densityFilter)
            if (variantOutputData.mainOutputFile.getFilter(OutputFile.DENSITY) == null
                    && variantData.generateRClassTask == null) {
                variantData.generateRClassTask = processResources
                variantData.sourceGenTask.dependsOn processResources
                processResources.enforceUniquePackageName = extension.getEnforceUniquePackageName()

                processResources.conventionMapping.libraries = {
                    getTextSymbolDependencies(config.allLibraries)
                }
                processResources.conventionMapping.packageForR = {
                    config.originalApplicationId
                }

                // TODO: unify with generateBuilderConfig, compileAidl, and library packaging somehow?
                processResources.conventionMapping.sourceOutputDir = {
                    project.file(
                            "$project.buildDir/${FD_GENERATED}/source/r/${config.dirName}")
                }

                processResources.conventionMapping.textSymbolOutputDir = {
                    project.file(symbolLocation)
                }

                if (config.buildType.isMinifyEnabled()) {
                    processResources.conventionMapping.proguardOutputFile = {
                        project.file(
                                "$project.buildDir/${FD_INTERMEDIATES}/proguard-rules/${config.dirName}/aapt_rules.txt")
                    }
                } else if (config.buildType.shrinkResources) {
                    // This warning is temporary; we'll eventually make shrinking enabled by default
                    // so users typically will only opt out of it, we won't have shrink=true, proguard=false
                    displayWarning(logger, project,
                            "WARNING: To shrink resources you must also enable ProGuard")
                }
            }

            processResources.conventionMapping.manifestFile = {
                variantOutputData.manifestProcessorTask.manifestOutputFile
            }

            processResources.conventionMapping.resDir = {
                variantData.mergeResourcesTask.outputDir
            }

            processResources.conventionMapping.assetsDir = {
                variantData.mergeAssetsTask.outputDir
            }

            if (generateResourcePackage) {
                processResources.conventionMapping.packageOutputFile = {
                    project.file(
                            "$project.buildDir/${FD_INTERMEDIATES}/res/resources-${outputBaseName}.ap_")
                }
            }

            processResources.conventionMapping.type = { config.type }
            processResources.conventionMapping.debuggable =
                    { config.buildType.debuggable }
            processResources.conventionMapping.aaptOptions = { extension.aaptOptions }
            processResources.conventionMapping.pseudoLocalesEnabled =
                    { config.buildType.pseudoLocalesEnabled }

            processResources.conventionMapping.resourceConfigs = {
                if (variantOutputData.mainOutputFile.getFilter(OutputFile.DENSITY) == null) {
                    return config.mergedFlavor.resourceConfigurations
                }

                Collection<String> list = config.mergedFlavor.resourceConfigurations
                List<String> resConfigs = Lists.newArrayListWithCapacity(list.size() + 1)
                resConfigs.addAll(list)
                resConfigs.add(variantOutputData.mainOutputFile.getFilter(OutputFile.DENSITY))
                // when adding a density filter, also always add the nodpi option.
                resConfigs.add(Density.NODPI.resourceValue)

                return resConfigs
            }
        }
    }

    /**
     * Creates the split resources packages task if necessary. AAPT will produce split packages
     * for all --split provided parameters. These split packages should be signed and moved
     * unchanged to the APK build output directory.
     * @param variantData the variant configuration.
     */

    public void createPackageSplitResTask(
            @NonNull BaseVariantData<? extends BaseVariantOutputData> variantData) {

        assert variantData.getSplitHandlingPolicy() ==
                BaseVariantData.SplitHandlingPolicy.RELEASE_21_AND_AFTER_POLICY;

        VariantConfiguration config = variantData.variantConfiguration
        Set<String> filters = Sets.filter(getExtension().getSplits().getDensityFilters(),
                new Predicate<? super String>() {

                    @Override
                    boolean apply(Object o) {
                        return o != null;
                    }
                });
        def outputs = variantData.outputs;
        if (outputs.size() != 1) {
            throw new RuntimeException("In release 21 and later, there can be only one main APK, " +
                    "found " + outputs.size());
        }

        BaseVariantOutputData variantOutputData = outputs.get(0);
        variantOutputData.packageSplitResourcesTask =
                project.tasks.create("package${config.fullName.capitalize()}SplitResources",
                        PackageSplitRes);
        variantOutputData.packageSplitResourcesTask.inputDirectory =
                new File("$project.buildDir/${FD_INTERMEDIATES}/res")
        variantOutputData.packageSplitResourcesTask.splits = filters
        variantOutputData.packageSplitResourcesTask.outputBaseName = config.fullName
        variantOutputData.packageSplitResourcesTask.signingConfig =
                (SigningConfigDsl) config.signingConfig
        variantOutputData.packageSplitResourcesTask.outputDirectory =
                new File("$project.buildDir/${FD_INTERMEDIATES}/splits/${config.fullName}")
        variantOutputData.packageSplitResourcesTask.plugin = this
        variantOutputData.packageSplitResourcesTask.dependsOn variantOutputData.processResourcesTask

        SplitZipAlign zipAlign = project.tasks.create("zipAlign${config.fullName.capitalize()}SplitPackages", SplitZipAlign)
        zipAlign.conventionMapping.zipAlignExe = {
            String path = androidBuilder.targetInfo?.buildTools?.getPath(ZIP_ALIGN)
            if (path != null) {
                return new File(path)
            }

            return null
        }
        zipAlign.outputDirectory = new File("$project.buildDir/outputs/apk")
        zipAlign.inputDirectory = variantOutputData.packageSplitResourcesTask.outputDirectory
        zipAlign.outputBaseName = config.fullName;
        ((ApkVariantOutputData) variantOutputData).splitZipAlign = zipAlign
        zipAlign.dependsOn(variantOutputData.packageSplitResourcesTask)
    }

    public void createProcessJavaResTask(
            @NonNull BaseVariantData<? extends BaseVariantOutputData> variantData) {
        VariantConfiguration variantConfiguration = variantData.variantConfiguration

        Copy processResources = project.tasks.create(
                "process${variantData.variantConfiguration.fullName.capitalize()}JavaRes",
                ProcessResources);
        variantData.processJavaResourcesTask = processResources

        // set the input
        processResources.from(((AndroidSourceSet) variantConfiguration.defaultSourceSet).resources.getSourceFiles())

        if (variantConfiguration.type != TEST) {
            processResources.from(
                    ((AndroidSourceSet) variantConfiguration.buildTypeSourceSet).resources.getSourceFiles())
        }
        if (variantConfiguration.hasFlavors()) {
            for (SourceProvider flavorSourceSet : variantConfiguration.flavorSourceProviders) {
                processResources.from(((AndroidSourceSet) flavorSourceSet).resources.getSourceFiles())
            }
        }

        processResources.conventionMapping.destinationDir = {
            project.file("$project.buildDir/${FD_INTERMEDIATES}/javaResources/${variantData.variantConfiguration.dirName}")
        }
    }

    public void createAidlTask(
            @NonNull BaseVariantData<? extends BaseVariantOutputData> variantData,
            @Nullable File parcelableDir) {
        VariantConfiguration variantConfiguration = variantData.variantConfiguration

        def compileTask = project.tasks.create(
                "compile${variantData.variantConfiguration.fullName.capitalize()}Aidl",
                AidlCompile)
        variantData.aidlCompileTask = compileTask

        variantData.sourceGenTask.dependsOn compileTask
        variantData.aidlCompileTask.dependsOn variantData.prepareDependenciesTask

        compileTask.plugin = this
        compileTask.incrementalFolder =
                project.file("$project.buildDir/${FD_INTERMEDIATES}/incremental/aidl/${variantData.variantConfiguration.dirName}")

        compileTask.conventionMapping.sourceDirs = { variantConfiguration.aidlSourceList }
        compileTask.conventionMapping.importDirs = { variantConfiguration.aidlImports }

        compileTask.conventionMapping.sourceOutputDir = {
            project.file("$project.buildDir/${FD_GENERATED}/source/aidl/${variantData.variantConfiguration.dirName}")
        }
        compileTask.aidlParcelableDir = parcelableDir
    }

    public void createCompileTask(
            @NonNull BaseVariantData<? extends BaseVariantOutputData> variantData,
            @Nullable BaseVariantData<? extends BaseVariantOutputData> testedVariantData) {
        def compileTask = project.tasks.create(
                "compile${variantData.variantConfiguration.fullName.capitalize()}Java",
                JavaCompile)
        variantData.javaCompileTask = compileTask
        variantData.javaCompileTask.dependsOn variantData.sourceGenTask
        variantData.compileTask.dependsOn variantData.javaCompileTask

        compileTask.source = variantData.getJavaSources()

        VariantConfiguration config = variantData.variantConfiguration

        // if the tested variant is an app, add its classpath. For the libraries,
        // it's done automatically since the classpath includes the library output as a normal
        // dependency.
        if (testedVariantData instanceof ApplicationVariantData) {
            compileTask.conventionMapping.classpath =  {
                project.files(androidBuilder.getCompileClasspath(config)) + testedVariantData.javaCompileTask.classpath + testedVariantData.javaCompileTask.outputs.files
            }
        } else {
            compileTask.conventionMapping.classpath =  {
                project.files(androidBuilder.getCompileClasspath(config))
            }
        }

        // TODO - dependency information for the compile classpath is being lost.
        // Add a temporary approximation
        compileTask.dependsOn variantData.variantDependency.compileConfiguration.buildDependencies

        compileTask.conventionMapping.destinationDir = {
            project.file("$project.buildDir/${FD_INTERMEDIATES}/classes/${variantData.variantConfiguration.dirName}")
        }
        compileTask.conventionMapping.dependencyCacheDir = {
            project.file("$project.buildDir/${FD_INTERMEDIATES}/dependency-cache/${variantData.variantConfiguration.dirName}")
        }

        // set source/target compatibility
        compileTask.conventionMapping.sourceCompatibility = {
            extension.compileOptions.sourceCompatibility.toString()
        }
        compileTask.conventionMapping.targetCompatibility = {
            extension.compileOptions.targetCompatibility.toString()
        }
        compileTask.options.encoding = extension.compileOptions.encoding

        // setup the boot classpath just before the task actually runs since this will
        // force the sdk to be parsed.
        compileTask.doFirst {
            compileTask.options.bootClasspath = androidBuilder.getBootClasspathAsStrings().join(File.pathSeparator)
        }
    }
    public void createGenerateMicroApkDataTask(
            @NonNull BaseVariantData<? extends BaseVariantOutputData> variantData,
            @NonNull Configuration config) {
        GenerateApkDataTask task = project.tasks.create(
                "handle${variantData.variantConfiguration.fullName.capitalize()}MicroApk",
                GenerateApkDataTask)

        variantData.generateApkDataTask = task

        task.plugin = this
        task.conventionMapping.resOutputDir = {
            project.file("$project.buildDir/${FD_GENERATED}/res/microapk/${variantData.variantConfiguration.dirName}")
        }
        task.conventionMapping.apkFile = {
            // only care about the first one. There shouldn't be more anyway.
            config.getFiles().iterator().next()
        }
        task.conventionMapping.manifestFile = {
            project.file("$project.buildDir/${FD_INTERMEDIATES}/${FD_GENERATED}/manifests/microapk/${variantData.variantConfiguration.dirName}/${FN_ANDROID_MANIFEST_XML}")
        }
        task.conventionMapping.mainPkgName = {
            variantData.variantConfiguration.getApplicationId()
        }

        task.dependsOn config

        // the merge res task will need to run after this one.
        variantData.resourceGenTask.dependsOn task
    }

    public void createNdkTasks(
            @NonNull BaseVariantData<? extends BaseVariantOutputData> variantData) {
        NdkCompile ndkCompile = project.tasks.create(
                "compile${variantData.variantConfiguration.fullName.capitalize()}Ndk",
                NdkCompile)

        ndkCompile.dependsOn mainPreBuild

        ndkCompile.plugin = this
        variantData.ndkCompileTask = ndkCompile
        variantData.compileTask.dependsOn variantData.ndkCompileTask

        VariantConfiguration variantConfig = variantData.variantConfiguration

        if (variantConfig.mergedFlavor.renderscriptNdkModeEnabled) {
            ndkCompile.ndkRenderScriptMode = true
            ndkCompile.dependsOn variantData.renderscriptCompileTask
        } else {
            ndkCompile.ndkRenderScriptMode = false
        }

        ndkCompile.conventionMapping.sourceFolders = {
            List<File> sourceList = variantConfig.jniSourceList
            if (variantConfig.mergedFlavor.renderscriptNdkModeEnabled) {
                sourceList.add(variantData.renderscriptCompileTask.sourceOutputDir)
            }

            return sourceList
        }

        ndkCompile.conventionMapping.generatedMakefile = {
            project.file("$project.buildDir/${FD_INTERMEDIATES}/ndk/${variantData.variantConfiguration.dirName}/Android.mk")
        }

        ndkCompile.conventionMapping.ndkConfig = { variantConfig.ndkConfig }

        ndkCompile.conventionMapping.debuggable = {
            variantConfig.buildType.jniDebuggable
        }

        ndkCompile.conventionMapping.objFolder = {
            project.file("$project.buildDir/${FD_INTERMEDIATES}/ndk/${variantData.variantConfiguration.dirName}/obj")
        }
        ndkCompile.conventionMapping.soFolder = {
            project.file("$project.buildDir/${FD_INTERMEDIATES}/ndk/${variantData.variantConfiguration.dirName}/lib")
        }
    }

    /**
     * Creates the tasks to build the test apk.
     *
     * @param variantData the test variant
     */
    public void createTestApkTasks(@NonNull TestVariantData variantData) {

        BaseVariantData<? extends BaseVariantOutputData> testedVariantData =
                (BaseVariantData<? extends BaseVariantOutputData>) variantData.getTestedVariantData()

        // get single output for now (though this may always be the case for tests).
        BaseVariantOutputData variantOutputData = variantData.outputs.get(0)
        BaseVariantOutputData testedVariantOutputData = testedVariantData.outputs.get(0)

        createAnchorTasks(variantData)

        // Add a task to process the manifest
        createProcessTestManifestTask(variantData, "manifests")

        // Add a task to create the res values
        createGenerateResValuesTask(variantData)

        // Add a task to compile renderscript files.
        createRenderscriptTask(variantData)

        // Add a task to merge the resource folders
        createMergeResourcesTask(variantData, true /*process9Patch*/)

        // Add a task to merge the assets folders
        createMergeAssetsTask(variantData, null /*default location*/, true /*includeDependencies*/)

        if (testedVariantData.variantConfiguration.type == VariantConfiguration.Type.LIBRARY) {
            // in this case the tested library must be fully built before test can be built!
            if (testedVariantOutputData.assembleTask != null) {
                variantOutputData.manifestProcessorTask.dependsOn testedVariantOutputData.assembleTask
                variantData.mergeResourcesTask.dependsOn testedVariantOutputData.assembleTask
            }
        }

        // Add a task to create the BuildConfig class
        createBuildConfigTask(variantData)

        // Add a task to generate resource source files
        createProcessResTask(variantData, true /*generateResourcePackage*/)

        // process java resources
        createProcessJavaResTask(variantData)

        createAidlTask(variantData, null /*parcelableDir*/)

        // Add NDK tasks
        if (!extension.getUseNewNativePlugin()) {
            createNdkTasks(variantData)
        }

        // Add a task to compile the test application
        if (variantData.getVariantConfiguration().useJack) {
            createJackTask(variantData, testedVariantData);
        } else{
            createCompileTask(variantData, testedVariantData)
            createPostCompilationTasks(variantData);
        }

        createPackagingTask(variantData, null /*assembleTask*/, false /*publishApk*/)

        if (assembleTest != null) {
            assembleTest.dependsOn variantOutputData.assembleTask
        }
    }

    // TODO - should compile src/lint/java from src/lint/java and jar it into build/lint/lint.jar
    public void createLintCompileTask() {
        lintCompile = project.tasks.create("compileLint", Task)
        File outputDir = new File("$project.buildDir/${FD_INTERMEDIATES}/lint")

        lintCompile.doFirst{
            // create the directory for lint output if it does not exist.
            if (!outputDir.exists()) {
                boolean mkdirs = outputDir.mkdirs();
                if (!mkdirs) {
                    throw new GradleException("Unable to create lint output directory.")
                }
            }
        }
    }

    /** Is the given variant relevant for lint? */
    private static boolean isLintVariant(
            @NonNull BaseVariantData<? extends BaseVariantOutputData> baseVariantData) {
        // Only create lint targets for variants like debug and release, not debugTest
        VariantConfiguration config = baseVariantData.variantConfiguration
        // TODO: re-enable with Jack when possible
        return config.getType() != TEST && !config.useJack;
    }

    // Add tasks for running lint on individual variants. We've already added a
    // lint task earlier which runs on all variants.
    public void createLintTasks() {
        Lint lint = project.tasks.create("lint", Lint)
        lint.description = "Runs lint on all variants."
        lint.group = JavaBasePlugin.VERIFICATION_GROUP
        lint.setPlugin(this)
        project.tasks.check.dependsOn lint
        lintAll = lint

        int count = variantManager.getVariantDataList().size()
        for (int i = 0 ; i < count ; i++) {
            final BaseVariantData<? extends BaseVariantOutputData> baseVariantData =
                    variantManager.getVariantDataList().get(i)
            if (!isLintVariant(baseVariantData)) {
                continue;
            }

            // wire the main lint task dependency.
            lint.dependsOn lintCompile
            optionalDependsOn(lint, baseVariantData.javaCompileTask, baseVariantData.jackTask)

            String variantName = baseVariantData.variantConfiguration.fullName
            def capitalizedVariantName = variantName.capitalize()
            Lint variantLintCheck = project.tasks.create("lint" + capitalizedVariantName, Lint)
            variantLintCheck.dependsOn lintCompile
            optionalDependsOn(variantLintCheck, baseVariantData.javaCompileTask, baseVariantData.jackTask)

            // Note that we don't do "lint.dependsOn lintCheck"; the "lint" target will
            // on its own run through all variants (and compare results), it doesn't delegate
            // to the individual tasks (since it needs to coordinate data collection and
            // reporting)
            variantLintCheck.setPlugin(this)
            variantLintCheck.setVariantName(variantName)
            variantLintCheck.description = "Runs lint on the " + capitalizedVariantName + " build"
            variantLintCheck.group = JavaBasePlugin.VERIFICATION_GROUP
        }
    }

    private void createLintVitalTask(@NonNull ApkVariantData variantData) {
        assert extension.lintOptions.checkReleaseBuilds
        // TODO: re-enable with Jack when possible
        if (!variantData.variantConfiguration.buildType.debuggable &&
                !variantData.variantConfiguration.useJack) {
            String variantName = variantData.variantConfiguration.fullName
            def capitalizedVariantName = variantName.capitalize()
            def taskName = "lintVital" + capitalizedVariantName
            Lint lintReleaseCheck = project.tasks.create(taskName, Lint)
            // TODO: Make this task depend on lintCompile too (resolve initialization order first)
            optionalDependsOn(lintReleaseCheck, variantData.javaCompileTask)
            lintReleaseCheck.setPlugin(this)
            lintReleaseCheck.setVariantName(variantName)
            lintReleaseCheck.setFatalOnly(true)
            lintReleaseCheck.description = "Runs lint on just the fatal issues in the " +
                    capitalizedVariantName + " build"
            variantData.assembleVariantTask.dependsOn lintReleaseCheck
            lintVital = lintReleaseCheck
        }
    }

    public void createCheckTasks(boolean hasFlavors, boolean isLibraryTest) {
        List<AndroidReportTask> reportTasks = Lists.newArrayListWithExpectedSize(2)

        List<DeviceProvider> providers = extension.deviceProviders
        List<TestServer> servers = extension.testServers

        Task mainConnectedTask = connectedCheck
        String connectedRootName = "${CONNECTED}${ANDROID_TEST.capitalize()}"
        // if more than one flavor, create a report aggregator task and make this the parent
        // task for all new connected tasks.
        if (hasFlavors) {
            mainConnectedTask = project.tasks.create(connectedRootName, AndroidReportTask)
            mainConnectedTask.group = JavaBasePlugin.VERIFICATION_GROUP
            mainConnectedTask.description = "Installs and runs instrumentation tests for all flavors on connected devices."
            mainConnectedTask.reportType = ReportType.MULTI_FLAVOR
            connectedCheck.dependsOn mainConnectedTask

            mainConnectedTask.conventionMapping.resultsDir = {
                String rootLocation = extension.testOptions.resultsDir != null ?
                    extension.testOptions.resultsDir : "$project.buildDir/${FD_OUTPUTS}/$FD_ANDROID_RESULTS"

                project.file("$rootLocation/connected/$FD_FLAVORS_ALL")
            }
            mainConnectedTask.conventionMapping.reportsDir = {
                String rootLocation = extension.testOptions.reportDir != null ?
                    extension.testOptions.reportDir :
                    "$project.buildDir/${FD_OUTPUTS}/$FD_REPORTS/$FD_ANDROID_TESTS"

                project.file("$rootLocation/connected/$FD_FLAVORS_ALL")
            }

            reportTasks.add(mainConnectedTask)
        }

        Task mainProviderTask = deviceCheck
        // if more than one provider tasks, either because of several flavors, or because of
        // more than one providers, then create an aggregate report tasks for all of them.
        if (providers.size() > 1 || hasFlavors) {
            mainProviderTask = project.tasks.create("${DEVICE}${ANDROID_TEST.capitalize()}",
                    AndroidReportTask)
            mainProviderTask.group = JavaBasePlugin.VERIFICATION_GROUP
            mainProviderTask.description = "Installs and runs instrumentation tests using all Device Providers."
            mainProviderTask.reportType = ReportType.MULTI_FLAVOR
            deviceCheck.dependsOn mainProviderTask

            mainProviderTask.conventionMapping.resultsDir = {
                String rootLocation = extension.testOptions.resultsDir != null ?
                    extension.testOptions.resultsDir : "$project.buildDir/${FD_OUTPUTS}/$FD_ANDROID_RESULTS"

                project.file("$rootLocation/devices/$FD_FLAVORS_ALL")
            }
            mainProviderTask.conventionMapping.reportsDir = {
                String rootLocation = extension.testOptions.reportDir != null ?
                    extension.testOptions.reportDir :
                    "$project.buildDir/${FD_OUTPUTS}/$FD_REPORTS/$FD_ANDROID_TESTS"

                project.file("$rootLocation/devices/$FD_FLAVORS_ALL")
            }

            reportTasks.add(mainProviderTask)
        }

        // now look for the testedvariant and create the check tasks for them.
        // don't use an auto loop as we can't reuse baseVariantData or the closure lower
        // gets broken.
        int count = variantManager.getVariantDataList().size();
        for (int i = 0 ; i < count ; i++) {
            final BaseVariantData<? extends BaseVariantOutputData> baseVariantData = variantManager.getVariantDataList().get(i);
            if (baseVariantData instanceof TestedVariantData) {
                final TestVariantData testVariantData = ((TestedVariantData) baseVariantData).testVariantData
                if (testVariantData == null) {
                    continue
                }

                // get single output for now
                BaseVariantOutputData variantOutputData = baseVariantData.outputs.get(0)
                BaseVariantOutputData testVariantOutputData = testVariantData.outputs.get(0)

                // create the check tasks for this test

                // first the connected one.
                def connectedTask = createDeviceProviderInstrumentTestTask(
                        hasFlavors ?
                            "${connectedRootName}${baseVariantData.variantConfiguration.fullName.capitalize()}" : connectedRootName,
                        "Installs and runs the tests for Build '${baseVariantData.variantConfiguration.fullName}' on connected devices.",
                        isLibraryTest ?
                            DeviceProviderInstrumentTestLibraryTask :
                            DeviceProviderInstrumentTestTask,
                        testVariantData,
                        baseVariantData,
                        new ConnectedDeviceProvider(getSdkInfo().adb),
                        CONNECTED
                )

                mainConnectedTask.dependsOn connectedTask
                testVariantData.connectedTestTask = connectedTask

                if (baseVariantData.variantConfiguration.buildType.isTestCoverageEnabled()) {
                    def reportTask = project.tasks.create(
                            "create${baseVariantData.variantConfiguration.fullName.capitalize()}CoverageReport",
                            JacocoReportTask)
                    reportTask.reportName = baseVariantData.variantConfiguration.fullName
                    reportTask.conventionMapping.jacocoClasspath = {
                        project.configurations[JacocoPlugin.ANT_CONFIGURATION_NAME]
                    }
                    reportTask.conventionMapping.coverageFile = {
                        new File(connectedTask.getCoverageDir(), SimpleTestCallable.FILE_COVERAGE_EC)
                    }
                    reportTask.conventionMapping.classDir = {
                        if (baseVariantData.javaCompileTask != null) {
                            return baseVariantData.javaCompileTask.destinationDir
                        }

                        return baseVariantData.jackTask.destinationDir
                    }
                    reportTask.conventionMapping.sourceDir = { baseVariantData.getJavaSourceFoldersForCoverage() }

                    reportTask.conventionMapping.reportDir = {
                        String rootLocation = extension.testOptions.reportDir != null ?
                                extension.testOptions.reportDir :
                                "$project.buildDir/${FD_OUTPUTS}/$FD_REPORTS/$FD_ANDROID_TESTS"

                        project.file(
                                "$project.buildDir/${FD_OUTPUTS}/$FD_REPORTS/coverage/${baseVariantData.variantConfiguration.dirName}")
                    }

                    reportTask.dependsOn connectedTask
                    mainConnectedTask.dependsOn reportTask
                }

                // now the providers.
                for (DeviceProvider deviceProvider : providers) {
                    DefaultTask providerTask = createDeviceProviderInstrumentTestTask(
                            hasFlavors ?
                                "${deviceProvider.name}${ANDROID_TEST.capitalize()}${baseVariantData.variantConfiguration.fullName.capitalize()}" :
                                "${deviceProvider.name}${ANDROID_TEST.capitalize()}",
                            "Installs and runs the tests for Build '${baseVariantData.variantConfiguration.fullName}' using Provider '${deviceProvider.name.capitalize()}'.",
                            isLibraryTest ?
                                DeviceProviderInstrumentTestLibraryTask :
                                DeviceProviderInstrumentTestTask,
                            testVariantData,
                            baseVariantData,
                            deviceProvider,
                            "$DEVICE/$deviceProvider.name"
                    )

                    mainProviderTask.dependsOn providerTask
                    testVariantData.providerTestTaskList.add(providerTask)

                    if (!deviceProvider.isConfigured()) {
                        providerTask.enabled = false;
                    }
                }

                // now the test servers
                // don't use an auto loop as it'll break the closure inside.
                for (TestServer testServer : servers) {
                    DefaultTask serverTask = project.tasks.create(
                            hasFlavors ?
                                "${testServer.name}${"upload".capitalize()}${baseVariantData.variantConfiguration.fullName}" :
                                "${testServer.name}${"upload".capitalize()}",
                            TestServerTask)

                    serverTask.description = "Uploads APKs for Build '${baseVariantData.variantConfiguration.fullName}' to Test Server '${testServer.name.capitalize()}'."
                    serverTask.group = JavaBasePlugin.VERIFICATION_GROUP
                    serverTask.dependsOn testVariantOutputData.assembleTask, variantOutputData.assembleTask

                    serverTask.testServer = testServer

                    serverTask.conventionMapping.testApk = { testVariantOutputData.outputFile }
                    if (!(baseVariantData instanceof LibraryVariantData)) {
                        serverTask.conventionMapping.testedApk = { variantOutputData.outputFile }
                    }

                    serverTask.conventionMapping.variantName = { baseVariantData.variantConfiguration.fullName }

                    deviceCheck.dependsOn serverTask

                    if (!testServer.isConfigured()) {
                        serverTask.enabled = false;
                    }
                }
            }
        }

        // If gradle is launched with --continue, we want to run all tests and generate an
        // aggregate report (to help with the fact that we may have several build variants, or
        // or several device providers).
        // To do that, the report tasks must run even if one of their dependent tasks (flavor
        // or specific provider tasks) fails, when --continue is used, and the report task is
        // meant to run (== is in the task graph).
        // To do this, we make the children tasks ignore their errors (ie they won't fail and
        // stop the build).
        if (!reportTasks.isEmpty() && project.gradle.startParameter.continueOnFailure) {
            project.gradle.taskGraph.whenReady { taskGraph ->
                for (AndroidReportTask reportTask : reportTasks) {
                    if (taskGraph.hasTask(reportTask)) {
                        reportTask.setWillRun()
                    }
                }
            }
        }
    }

    private DeviceProviderInstrumentTestTask createDeviceProviderInstrumentTestTask(
            @NonNull String taskName,
            @NonNull String description,
            @NonNull Class<? extends DeviceProviderInstrumentTestTask> taskClass,
            @NonNull TestVariantData testVariantData,
            @NonNull BaseVariantData<? extends BaseVariantOutputData> testedVariantData,
            @NonNull DeviceProvider deviceProvider,
            @NonNull String subFolder) {

        // get single output for now for the test.
        BaseVariantOutputData testVariantOutputData = testVariantData.outputs.get(0)

        def testTask = project.tasks.create(taskName, taskClass)
        testTask.description = description
        testTask.group = JavaBasePlugin.VERIFICATION_GROUP
        testTask.dependsOn testVariantOutputData.assembleTask, testedVariantData.assembleVariantTask

        testTask.plugin = this
        testTask.testVariantData = testVariantData
        testTask.flavorName = testVariantData.variantConfiguration.flavorName.capitalize()
        testTask.deviceProvider = deviceProvider

        testTask.conventionMapping.resultsDir = {
            String rootLocation = extension.testOptions.resultsDir != null ?
                extension.testOptions.resultsDir :
                "$project.buildDir/${FD_OUTPUTS}/$FD_ANDROID_RESULTS"

            String flavorFolder = testVariantData.variantConfiguration.flavorName
            if (!flavorFolder.isEmpty()) {
                flavorFolder = "$FD_FLAVORS/" + flavorFolder
            }

            project.file("$rootLocation/$subFolder/$flavorFolder")
        }

        testTask.conventionMapping.adbExec = {
            return getSdkInfo().getAdb()
        }

        testTask.conventionMapping.reportsDir = {
            String rootLocation = extension.testOptions.reportDir != null ?
                extension.testOptions.reportDir :
                "$project.buildDir/${FD_OUTPUTS}/$FD_REPORTS/$FD_ANDROID_TESTS"

            String flavorFolder = testVariantData.variantConfiguration.flavorName
            if (!flavorFolder.isEmpty()) {
                flavorFolder = "$FD_FLAVORS/" + flavorFolder
            }

            project.file("$rootLocation/$subFolder/$flavorFolder")
        }
        testTask.conventionMapping.coverageDir = {
            String rootLocation = "$project.buildDir/${FD_OUTPUTS}/code-coverage"

            String flavorFolder = testVariantData.variantConfiguration.flavorName
            if (!flavorFolder.isEmpty()) {
                flavorFolder = "$FD_FLAVORS/" + flavorFolder
            }

            project.file("$rootLocation/$subFolder/$flavorFolder")
        }

        return testTask
    }

    /**
     * Class to hold data to setup the many optional
     * post-compilation steps.
     */
    public static class PostCompilationData {
        List<Object> classGeneratingTask
        List<Object> libraryGeneratingTask

        Closure<Collection<File>> inputFiles
        Closure<File> inputDir
        Closure<Collection<File>> inputLibraries
    }

    /**
     * Creates the post-compilation tasks for the given Variant.
     *
     * These tasks create the dex file from the .class files, plus optional intermediary steps
     * like proguard and jacoco
     *
     * @param variantData the variant data.
     */
    public void createPostCompilationTasks(@NonNull ApkVariantData variantData) {
        GradleVariantConfiguration config = variantData.variantConfiguration

        boolean isMinifyEnabled = config.isMinifyEnabled()
        boolean isMultiDexEnabled = config.isMultiDexEnabled() && config.type != TEST
        boolean isLegacyMultiDexMode = config.isLegacyMultiDexMode()

        boolean isTestCoverageEnabled = config.buildType.isTestCoverageEnabled() &&
                config.type != TEST

        // common dex task configuration
        String dexTaskName = "dex${config.fullName.capitalize()}"
        Dex dexTask = project.tasks.create(dexTaskName, Dex)
        variantData.dexTask = dexTask
        dexTask.plugin = this
        dexTask.conventionMapping.outputFolder = {
            project.file("${project.buildDir}/${FD_INTERMEDIATES}/dex/${config.dirName}")
        }
        dexTask.tmpFolder = project.file("$project.buildDir/${FD_INTERMEDIATES}/tmp/dex/${config.dirName}")
        dexTask.dexOptions = extension.dexOptions
        dexTask.multiDexEnabled = isMultiDexEnabled

        // data holding dependencies and input for the dex. This gets updated as new
        // post-compilation steps are inserted between the compilation and dx.
        PostCompilationData pcData = new PostCompilationData()
        pcData.classGeneratingTask = Collections.singletonList(variantData.javaCompileTask)
        pcData.libraryGeneratingTask = Collections.singletonList(
                variantData.variantDependency.packageConfiguration.buildDependencies)
        pcData.inputFiles = {
            return variantData.javaCompileTask.outputs.files.files
        }
        pcData.inputDir = {
            return variantData.javaCompileTask.destinationDir
        }
        pcData.inputLibraries = {
            return androidBuilder.getPackagedJars(config)
        }

        // ---- Code Coverage first -----
        if (isTestCoverageEnabled) {
            pcData = createJacocoTask(config, variantData, pcData)
        }

        // ----- Minify next ----

        if (isMinifyEnabled) {
            // first proguard task.
            BaseVariantData<? extends BaseVariantOutputData> testedVariantData = variantData instanceof TestVariantData ? variantData.testedVariantData : null as BaseVariantData
            createProguardTasks(variantData, testedVariantData, pcData)

        } else if ((extension.dexOptions.preDexLibraries && !isMultiDexEnabled) ||
                (isMultiDexEnabled && !isLegacyMultiDexMode))  {
            def preDexTaskName = "preDex${config.fullName.capitalize()}"
            PreDex preDexTask = project.tasks.create(preDexTaskName, PreDex)

            variantData.preDexTask = preDexTask
            preDexTask.plugin = this
            preDexTask.dexOptions = extension.dexOptions
            preDexTask.multiDex = isMultiDexEnabled

            preDexTask.conventionMapping.inputFiles = pcData.inputLibraries
            preDexTask.conventionMapping.outputFolder = {
                project.file(
                        "${project.buildDir}/${FD_INTERMEDIATES}/pre-dexed/${config.dirName}")
            }

            // update dependency.
            optionalDependsOn(preDexTask, pcData.libraryGeneratingTask)
            pcData.libraryGeneratingTask = Collections.singletonList(preDexTask)

            // update inputs
            if (isMultiDexEnabled) {
                pcData.inputLibraries = {
                    return Collections.<File>emptyList()
                }

            } else {
                pcData.inputLibraries = {
                    return project.fileTree(preDexTask.outputFolder).files
                }
            }
        }

        // ----- Multi-Dex support
        if (isMultiDexEnabled && isLegacyMultiDexMode) {
            if (!isMinifyEnabled) {
                // create a task that will convert the output of the compilation
                // into a jar. This is needed by the multi-dex input.
                JarMergingTask jarMergingTask = project.tasks.create(
                        "packageAll${config.fullName.capitalize()}ClassesForMultiDex",
                        JarMergingTask)
                jarMergingTask.conventionMapping.inputJars = pcData.inputLibraries
                jarMergingTask.conventionMapping.inputDir = pcData.inputDir

                jarMergingTask.jarFile = project.file(
                        "$project.buildDir/${FD_INTERMEDIATES}/multi-dex/${config.dirName}/allclasses.jar")

                // update dependencies
                optionalDependsOn(jarMergingTask, pcData.classGeneratingTask)
                optionalDependsOn(jarMergingTask, pcData.libraryGeneratingTask)
                pcData.libraryGeneratingTask = pcData.classGeneratingTask =
                        Collections.singletonList(jarMergingTask)

                // Update the inputs
                pcData.inputFiles = {
                    return Collections.singletonList(jarMergingTask.jarFile)
                }
                pcData.inputDir = null
                pcData.inputLibraries = {
                    return Collections.emptyList()
                }
            }


            // ----------
            // Create a task to collect the list of manifest entry points which are
            // needed in the primary dex
            CreateManifestKeepList manifestKeepListTask = project.tasks.create(
                    "collect${config.fullName.capitalize()}MultiDexComponents",
                    CreateManifestKeepList)

            // since all the output have the same manifest, besides the versionCode,
            // we can take any of the output and use that.
            final BaseVariantOutputData output = variantData.outputs.get(0)
            manifestKeepListTask.dependsOn output.manifestProcessorTask
            manifestKeepListTask.conventionMapping.manifest = {
                output.manifestProcessorTask.manifestOutputFile
            }

            manifestKeepListTask.outputFile = project.file(
                    "${project.buildDir}/${FD_INTERMEDIATES}/multi-dex/${config.dirName}/manifest_keep.txt")

            //variant.ext.collectMultiDexComponents = manifestKeepListTask

            // ----------
            // Create a proguard task to shrink the classes to manifest components
            ProGuardTask proguardComponentsTask = createShrinkingProGuardTask(project,
                    "shrink${config.fullName.capitalize()}MultiDexComponents")

            proguardComponentsTask.configuration(manifestKeepListTask.outputFile)

            proguardComponentsTask.libraryjars( {
                ensureTargetSetup()
                File shrinkedAndroid = new File(getAndroidBuilder().getTargetInfo().buildTools.location, "lib${File.separatorChar}shrinkedAndroid.jar")

                // TODO remove in 1.0
                // STOPSHIP
                if (!shrinkedAndroid.isFile()) {
                    shrinkedAndroid = new File(getAndroidBuilder().getTargetInfo().buildTools.location, "multidex${File.separatorChar}shrinkedAndroid.jar")
                }
                return shrinkedAndroid
            })

            proguardComponentsTask.injars(pcData.inputFiles.call().iterator().next())

            File componentsJarFile = project.file(
                    "${project.buildDir}/${FD_INTERMEDIATES}/multi-dex/${config.dirName}/componentClasses.jar")
            proguardComponentsTask.outjars(componentsJarFile)

            proguardComponentsTask.printconfiguration(
                    "${project.buildDir}/${FD_INTERMEDIATES}/multi-dex/${config.dirName}/components.flags")

            // update dependencies
            proguardComponentsTask.dependsOn manifestKeepListTask
            optionalDependsOn(proguardComponentsTask, pcData.classGeneratingTask)
            optionalDependsOn(proguardComponentsTask, pcData.libraryGeneratingTask)

            // ----------
            // Compute the full list of classes for the main dex file
            CreateMainDexList createMainDexListTask = project.tasks.create(
                    "create${config.fullName.capitalize()}MainDexClassList",
                    CreateMainDexList)
            createMainDexListTask.plugin = this
            createMainDexListTask.dependsOn proguardComponentsTask
            //createMainDexListTask.dependsOn { proguardMainDexTask }

            createMainDexListTask.allClassesJarFile = pcData.inputFiles.call().iterator().next()
            createMainDexListTask.conventionMapping.componentsJarFile = { componentsJarFile }
            //createMainDexListTask.conventionMapping.includeInMainDexJarFile = { mainDexJarFile }
            createMainDexListTask.outputFile = project.file(
                    "${project.buildDir}/${FD_INTERMEDIATES}/multi-dex/${config.dirName}/maindexlist.txt")

            // update dependencies
            dexTask.dependsOn createMainDexListTask

            // ----------
            // If proguard is on create a de-obfuscated list to aid debugging.
            if (isMinifyEnabled) {
                RetraceMainDexList retraceTask = project.tasks.create(
                        "retrace${config.fullName.capitalize()}MainDexClassList",
                        RetraceMainDexList)
                retraceTask.dependsOn variantData.obfuscationTask, createMainDexListTask

                retraceTask.conventionMapping.mainDexListFile = { createMainDexListTask.outputFile }
                retraceTask.conventionMapping.mappingFile = { variantData.mappingFile }
                retraceTask.outputFile = project.file(
                        "${project.buildDir}/${FD_INTERMEDIATES}/multi-dex/${config.dirName}/maindexlist_deobfuscated.txt")
                dexTask.dependsOn retraceTask
            }

            // configure the dex task to receive the generated class list.
            dexTask.conventionMapping.mainDexListFile = { createMainDexListTask.outputFile }
        }

        // ----- Dex Task ----

        // dependencies, some of these could be null
        optionalDependsOn(dexTask, pcData.classGeneratingTask)
        optionalDependsOn(dexTask, pcData.libraryGeneratingTask,)

        // inputs
        if (pcData.inputDir != null) {
            dexTask.conventionMapping.inputDir = pcData.inputDir
        } else {
            dexTask.conventionMapping.inputFiles = pcData.inputFiles
        }
        dexTask.conventionMapping.libraries = pcData.inputLibraries
    }

    public PostCompilationData createJacocoTask(
            @NonNull GradleVariantConfiguration config,
            @NonNull BaseVariantData variantData,
            @NonNull final PostCompilationData pcData) {
        final JacocoInstrumentTask jacocoTask = project.tasks.create(
                "instrument${config.fullName.capitalize()}", JacocoInstrumentTask)
        jacocoTask.conventionMapping.jacocoClasspath =
                { project.configurations[JacocoPlugin.ANT_CONFIGURATION_NAME] }
        // can't directly use the existing inputFiles closure as we need the dir instead :\
        jacocoTask.conventionMapping.inputDir = pcData.inputDir
        jacocoTask.conventionMapping.outputDir = {
            project.file(
                    "${project.buildDir}/${FD_INTERMEDIATES}/coverage-instrumented-classes/${config.dirName}")
        }
        variantData.jacocoInstrumentTask = jacocoTask

        Copy agentTask = getJacocoAgentTask()
        jacocoTask.dependsOn agentTask

        // update dependency.
        PostCompilationData pcData2 = new PostCompilationData()
        optionalDependsOn(jacocoTask, pcData.classGeneratingTask)
        pcData2.classGeneratingTask = Collections.singletonList(jacocoTask)
        List<Object> libTasks = Lists.<Object> newArrayList(pcData.libraryGeneratingTask)
        libTasks.add(agentTask)
        pcData2.libraryGeneratingTask = libTasks

        // update inputs
        pcData2.inputFiles = {
            return project.files(jacocoTask.getOutputDir()).files
        }
        pcData2.inputDir = {
            return jacocoTask.getOutputDir()
        }
        pcData2.inputLibraries = {
            Set<File> set = Sets.newHashSet(pcData.inputLibraries.call())
            set.add(new File(agentTask.destinationDir, FILE_JACOCO_AGENT))

            return set
        }

        return pcData2
    }

    private static ProGuardTask createShrinkingProGuardTask(
            @NonNull Project project,
            @NonNull String name) {
        ProGuardTask task = project.tasks.create(name, ProGuardTask)

        task.dontobfuscate()
        task.dontoptimize()
        task.dontpreverify()
        task.dontwarn()
        task.forceprocessing()

        return task;
    }

    public void createJackTask(
            @NonNull BaseVariantData<? extends BaseVariantOutputData> variantData,
            @Nullable BaseVariantData<? extends BaseVariantOutputData> testedVariantData) {

        GradleVariantConfiguration config = variantData.variantConfiguration

        // ----- Create Jill tasks -----
        JillTask jillRuntimeTask = project.tasks.create(
                "jill${config.fullName.capitalize()}RuntimeLibraries",
                JillTask)

        jillRuntimeTask.plugin = this
        jillRuntimeTask.dexOptions = extension.dexOptions

        jillRuntimeTask.conventionMapping.inputLibs = {
            getBootClasspath()
        }
        jillRuntimeTask.conventionMapping.outputFolder = {
            project.file(
                    "${project.buildDir}/${FD_INTERMEDIATES}/jill/${config.dirName}/runtime")
        }

        // ----

        JillTask jillPackagedTask = project.tasks.create(
                "jill${config.fullName.capitalize()}PackagedLibraries",
                JillTask)

        jillPackagedTask.dependsOn variantData.variantDependency.packageConfiguration.buildDependencies
        jillPackagedTask.plugin = this
        jillPackagedTask.dexOptions = extension.dexOptions

        jillPackagedTask.conventionMapping.inputLibs = {
            androidBuilder.getPackagedJars(config)
        }
        jillPackagedTask.conventionMapping.outputFolder = {
            project.file(
                    "${project.buildDir}/${FD_INTERMEDIATES}/jill/${config.dirName}/packaged")
        }


        // ----- Create Jack Task -----
        JackTask compileTask = project.tasks.create(
                "compile${config.fullName.capitalize()}Java",
                JackTask)
        variantData.jackTask = compileTask
        variantData.jackTask.dependsOn variantData.sourceGenTask, jillRuntimeTask, jillPackagedTask
        variantData.compileTask.dependsOn variantData.jackTask
        // TODO - dependency information for the compile classpath is being lost.
        // Add a temporary approximation
        compileTask.dependsOn variantData.variantDependency.compileConfiguration.buildDependencies

        compileTask.plugin = this

        compileTask.source = variantData.getJavaSources()

        compileTask.multiDexEnabled = config.isMultiDexEnabled()
        compileTask.minSdkVersion = config.minSdkVersion.apiLevel

        // if the tested variant is an app, add its classpath. For the libraries,
        // it's done automatically since the classpath includes the library output as a normal
        // dependency.
        if (testedVariantData instanceof ApplicationVariantData) {
            compileTask.conventionMapping.classpath =  {
                project.fileTree(jillRuntimeTask.outputFolder) + testedVariantData.jackTask.classpath + project.fileTree(testedVariantData.jackTask.jackFile)
            }
        } else {
            compileTask.conventionMapping.classpath =  {
                project.fileTree(jillRuntimeTask.outputFolder)
            }
        }

        compileTask.conventionMapping.packagedLibraries = {
            project.fileTree(jillPackagedTask.outputFolder).files
        }

        compileTask.conventionMapping.destinationDir = {
            project.file("$project.buildDir/${FD_INTERMEDIATES}/dex/${config.dirName}")
        }

        compileTask.conventionMapping.jackFile = {
            project.file("$project.buildDir/${FD_INTERMEDIATES}/classes/${config.dirName}/classes.zip")
        }

        compileTask.conventionMapping.tempFolder = {
            project.file("$project.buildDir/${FD_INTERMEDIATES}/tmp/jack/${config.dirName}")
        }
        if (config.isMinifyEnabled()) {
            compileTask.conventionMapping.proguardFiles = {
                // since all the output use the same resources, we can use the first output
                // to query for a proguard file.
                BaseVariantOutputData variantOutputData = variantData.outputs.get(0)

                List<File> proguardFiles = config.getProguardFiles(true /*includeLibs*/)
                File proguardResFile = variantOutputData.processResourcesTask.proguardOutputFile
                if (proguardResFile != null) {
                    proguardFiles.add(proguardResFile)
                }
                // for tested app, we only care about their aapt config since the base
                // configs are the same files anyway.
                if (testedVariantData != null) {
                    // use single output for now.
                    proguardResFile = testedVariantData.outputs.get(0).processResourcesTask.proguardOutputFile
                    if (proguardResFile != null) {
                        proguardFiles.add(proguardResFile)
                    }
                }

                return proguardFiles
            }

            compileTask.mappingFile = variantData.mappingFile = project.file(
                    "${project.buildDir}/${FD_OUTPUTS}/mapping/${variantData.variantConfiguration.dirName}/mapping.txt")
        }

        // set source/target compatibility
        compileTask.conventionMapping.sourceCompatibility = {
            extension.compileOptions.sourceCompatibility.toString()
        }
        compileTask.conventionMapping.targetCompatibility = {
            extension.compileOptions.targetCompatibility.toString()
        }
    }

    /**
     * Creates the final packaging task, and optionally the zipalign task (if the variant is signed)
     * @param variantData
     * @param assembleTask an optional assembleTask to be used. If null a new one is created. The
     *                assembleTask is always set in the Variant.
     * @param publishApk if true the generated APK gets published.
     */
    public void createPackagingTask(
            @NonNull ApkVariantData variantData,
            Task assembleTask,
            boolean publishApk) {
        GradleVariantConfiguration config = variantData.variantConfiguration

        boolean signedApk = variantData.isSigned()
        String projectBaseName = project.archivesBaseName
        String defaultLocation = "$project.buildDir/${FD_OUTPUTS}/apk"
        String apkLocation = defaultLocation
        if (project.hasProperty(PROPERTY_APK_LOCATION)) {
            apkLocation = project.getProperties().get(PROPERTY_APK_LOCATION)
        }
        SigningConfigDsl sc = (SigningConfigDsl) config.signingConfig

        boolean multiOutput = variantData.outputs.size() > 1

        // loop on all outputs. The only difference will be the name of the task, and location
        // of the generated data.
        for (ApkVariantOutputData vod : variantData.outputs) {
            // create final var inside the loop to ensure the closures will work.
            final ApkVariantOutputData variantOutputData = vod

            String outputName = variantOutputData.fullName
            String outputBaseName = variantOutputData.baseName

            // Add a task to generate application package
            PackageApplication packageApp = project.tasks.
                    create("package${outputName.capitalize()}",
                            PackageApplication)
            variantOutputData.packageApplicationTask = packageApp
            packageApp.dependsOn variantOutputData.processResourcesTask, variantData.processJavaResourcesTask

            optionalDependsOn(packageApp, variantData.dexTask, variantData.jackTask)

            if (variantOutputData.packageSplitResourcesTask != null) {
                packageApp.dependsOn variantOutputData.packageSplitResourcesTask
            }

            // Add dependencies on NDK tasks if NDK plugin is applied.
            if (extension.getUseNewNativePlugin()) {
                NdkComponentModelPlugin ndkPlugin = project.plugins.getPlugin(NdkComponentModelPlugin.class)
                packageApp.dependsOn ndkPlugin.getBinaries(config)
            } else {
                packageApp.dependsOn variantData.ndkCompileTask
            }

            if (extension.ndkLib != null) {
                project.evaluationDependsOn(extension.ndkLib.targetProjectName)
                packageApp.dependsOn extension.ndkLib.getBinaries(config)
            }

            packageApp.plugin = this

            if (config.minifyEnabled && config.buildType.shrinkResources) {
                def shrinkTask = createShrinkResourcesTask(vod)

                // When shrinking resources, rather than having the packaging task
                // directly map to the packageOutputFile of ProcessAndroidResources,
                // we insert the ShrinkResources task into the chain, such that its
                // input is the ProcessAndroidResources packageOutputFile, and its
                // output is what the PackageApplication task reads.
                packageApp.dependsOn shrinkTask
                packageApp.conventionMapping.resourceFile = {
                    shrinkTask.compressedResources
                }
            } else {
                packageApp.conventionMapping.resourceFile = {
                    variantOutputData.processResourcesTask.packageOutputFile
                }
            }
            packageApp.conventionMapping.dexFolder = {
                if (variantData.dexTask != null) {
                    return variantData.dexTask.outputFolder
                }

                if (variantData.jackTask != null) {
                    return variantData.jackTask.getDestinationDir()
                }

                return null
            }
            packageApp.conventionMapping.dexedLibraries = {
                if (config.isMultiDexEnabled() &&
                        !config.isLegacyMultiDexMode() &&
                        variantData.preDexTask != null) {
                    return project.fileTree(variantData.preDexTask.outputFolder).files
                }

                return null
            }
            packageApp.conventionMapping.packagedJars =
                    { androidBuilder.getPackagedJars(config) }
            packageApp.conventionMapping.javaResourceDir = {
                getOptionalDir(variantData.processJavaResourcesTask.destinationDir)
            }
            packageApp.conventionMapping.jniFolders = {
                // for now only the project's compilation output.
                Set<File> set = Sets.newHashSet()
                if (extension.getUseNewNativePlugin()) {
                    NdkComponentModelPlugin ndkPlugin = project.plugins.getPlugin(NdkComponentModelPlugin.class)
                    set.addAll(ndkPlugin.getOutputDirectories(config))
                } else {
                    set.addAll(variantData.ndkCompileTask.soFolder)
                }
                set.addAll(variantData.renderscriptCompileTask.libOutputDir)
                set.addAll(config.libraryJniFolders)
                set.addAll(config.jniLibsList)
                if (extension.ndkLib != null) {
                    set.addAll(extension.ndkLib.getOutputDirectories(config))
                }

                if (config.mergedFlavor.renderscriptSupportModeEnabled) {
                    File rsLibs = androidBuilder.getSupportNativeLibFolder()
                    if (rsLibs != null && rsLibs.isDirectory()) {
                        set.add(rsLibs);
                    }
                }

                return set
            }
            packageApp.conventionMapping.abiFilters = {
                if (variantOutputData.mainOutputFile.getFilter(OutputFile.ABI) != null) {
                    return ImmutableSet.of(variantOutputData.mainOutputFile.getFilter(OutputFile.ABI))
                }
                return config.supportedAbis
            }
            packageApp.conventionMapping.jniDebugBuild = { config.buildType.jniDebuggable }

            packageApp.conventionMapping.signingConfig = { sc }
            if (sc != null) {
                ValidateSigningTask validateSigningTask = validateSigningTaskMap.get(sc)
                if (validateSigningTask == null) {
                    validateSigningTask =
                            project.tasks.create("validate${sc.name.capitalize()}Signing",
                                    ValidateSigningTask)
                    validateSigningTask.plugin = this
                    validateSigningTask.signingConfig = sc

                    validateSigningTaskMap.put(sc, validateSigningTask)
                }

                packageApp.dependsOn validateSigningTask
            }

            String apkName = signedApk ?
                    "$projectBaseName-${outputBaseName}-unaligned.apk" :
                    "$projectBaseName-${outputBaseName}-unsigned.apk"

            packageApp.conventionMapping.packagingOptions = { extension.packagingOptions }

            packageApp.conventionMapping.outputFile = {
                // if this is the final task then the location is
                // the potentially overridden one.
                if (!signedApk || !variantData.zipAlignEnabled) {
                    project.file("$apkLocation/${apkName}")
                } else {
                    // otherwise default one.
                    project.file("$defaultLocation/${apkName}")
                }
            }

            Task appTask = packageApp
            OutputFileTask outputFileTask = packageApp

            if (signedApk) {
                if (variantData.zipAlignEnabled) {
                    // Add a task to zip align application package
                    def zipAlignTask = project.tasks.create(
                            "zipalign${outputName.capitalize()}",
                            ZipAlign)
                    variantOutputData.zipAlignTask = zipAlignTask

                    zipAlignTask.dependsOn packageApp
                    zipAlignTask.conventionMapping.inputFile = { packageApp.outputFile }
                    zipAlignTask.conventionMapping.outputFile = {
                        project.file(
                                "$apkLocation/$projectBaseName-${outputBaseName}.apk")
                    }
                    zipAlignTask.conventionMapping.zipAlignExe = {
                        String path = androidBuilder.targetInfo?.buildTools?.getPath(ZIP_ALIGN)
                        if (path != null) {
                            return new File(path)
                        }

                        return null
                    }
                    if (variantOutputData.splitZipAlign != null) {
                        zipAlignTask.dependsOn variantOutputData.splitZipAlign
                    }

                    appTask = zipAlignTask

                    outputFileTask = zipAlignTask
                }

            }

            // Add an assemble task
            if (multiOutput) {
                // create a task for this output
                variantOutputData.assembleTask = createAssembleTask(variantOutputData)

                // figure out the variant assemble task if it's not present yet.
                if (variantData.assembleVariantTask == null) {
                    if (assembleTask != null) {
                        variantData.assembleVariantTask = assembleTask
                    } else {
                        variantData.assembleVariantTask = createAssembleTask(variantData)
                    }
                }

                // variant assemble task depends on each output assemble task.
                variantData.assembleVariantTask.dependsOn variantOutputData.assembleTask
            } else {
                // single output
                if (assembleTask != null) {
                    variantData.assembleVariantTask = variantOutputData.assembleTask = assembleTask
                } else {
                    variantData.assembleVariantTask =
                            variantOutputData.assembleTask = createAssembleTask(variantData)
                }
            }

            if (!signedApk && variantOutputData.packageSplitResourcesTask != null) {
                // in case we are not signing the resulting APKs and we have some pure splits
                // we should manually copy them from the intermediate location to the final
                // apk location unmodified.
                Copy copyTask = project.tasks.create(
                        "copySplit${outputName.capitalize()}",
                        Copy)
                copyTask.destinationDir = new File(apkLocation);
                copyTask.from(variantOutputData.packageSplitResourcesTask.getOutputDirectory())
                variantOutputData.assembleTask.dependsOn(copyTask)
                copyTask.mustRunAfter(appTask)
            }

            variantOutputData.assembleTask.dependsOn appTask

            if (publishApk) {
                if (extension.defaultPublishConfig.equals(outputName)) {
                    // add the artifact that will be published
                    project.artifacts.add("default", new ApkPublishArtifact(
                            projectBaseName,
                            null,
                            outputFileTask))
                }

                // also publish the artifact with its full config name
                if (extension.publishNonDefault) {
                    // classifier cannot just be the publishing config as we need
                    // to add the filters if needed.
                    String classifier = variantData.variantDependency.publishConfiguration.name
                    if (variantOutputData.mainOutputFile.getFilter(OutputFile.DENSITY) != null) {
                        classifier = classifier + '-'
                            + variantOutputData.mainOutputFile.getFilter(OutputFile.DENSITY)
                    }
                    if (variantOutputData.abiFilter != null) {
                        classifier = classifier + '-' + variantOutputData.abiFilter
                    }

                    project.artifacts.add(variantData.variantDependency.publishConfiguration.name,
                            new ApkPublishArtifact(
                                    projectBaseName,
                                    classifier,
                                    outputFileTask))
                }
            }
        }

        // create install task for the variant Data. This will deal with finding the
        // right output if there are more than one.
        // Add a task to install the application package
        if (signedApk) {
            InstallVariantTask installTask = project.tasks.
                    create("install${config.fullName.capitalize()}",
                            InstallVariantTask)
            installTask.description = "Installs the " + variantData.description
            installTask.group = INSTALL_GROUP
            installTask.plugin = this
            installTask.variantData = variantData
            installTask.conventionMapping.adbExe = { androidBuilder.sdkInfo?.adb }
            installTask.dependsOn variantData.assembleVariantTask
            variantData.installTask = installTask
        }


        if (extension.lintOptions.checkReleaseBuilds) {
            createLintVitalTask(variantData)
        }

        // add an uninstall task
        def uninstallTask = project.tasks.create(
                "uninstall${variantData.variantConfiguration.fullName.capitalize()}",
                UninstallTask)
        uninstallTask.description = "Uninstalls the " + variantData.description
        uninstallTask.group = INSTALL_GROUP
        uninstallTask.variant = variantData
        uninstallTask.conventionMapping.adbExe = { sdkHandler.sdkInfo?.adb }

        variantData.uninstallTask = uninstallTask
        uninstallAll.dependsOn uninstallTask
    }

    public Task createAssembleTask(
            @NonNull BaseVariantOutputData variantOutputData) {
        Task assembleTask = project.tasks.
                create("assemble${variantOutputData.fullName.capitalize()}")
        return assembleTask
    }

    public Task createAssembleTask(
            @NonNull BaseVariantData<? extends BaseVariantOutputData> variantData) {
        Task assembleTask = project.tasks.
                create("assemble${variantData.variantConfiguration.fullName.capitalize()}")
        assembleTask.description = "Assembles the " + variantData.description
        assembleTask.group = org.gradle.api.plugins.BasePlugin.BUILD_GROUP
        return assembleTask
    }

    public Copy getJacocoAgentTask() {
        if (jacocoAgentTask == null) {
            jacocoAgentTask = project.tasks.create("unzipJacocoAgent", Copy)
            jacocoAgentTask.from { project.configurations[JacocoPlugin.AGENT_CONFIGURATION_NAME].collect { project.zipTree(it) } }
            jacocoAgentTask.include FILE_JACOCO_AGENT
            jacocoAgentTask.into "$project.buildDir/${FD_INTERMEDIATES}/jacoco"
        }

        return jacocoAgentTask
    }

    /**
     * creates a zip align. This does not use convention mapping,
     * and is meant to let other plugin create zip align tasks.
     *
     * @param name the name of the task
     * @param inputFile the input file
     * @param outputFile the output file
     *
     * @return the task
     */
    @NonNull
    ZipAlign createZipAlignTask(
            @NonNull String name,
            @NonNull File inputFile,
            @NonNull File outputFile) {
        // Add a task to zip align application package
        def zipAlignTask = project.tasks.create(name, ZipAlign)

        zipAlignTask.inputFile = inputFile
        zipAlignTask.outputFile = outputFile
        zipAlignTask.conventionMapping.zipAlignExe = {
            String path = androidBuilder.targetInfo?.buildTools?.getPath(ZIP_ALIGN)
            if (path != null) {
                return new File(path)
            }

            return null
        }

        return zipAlignTask
    }

    /**
     * Creates the proguarding task for the given Variant.
     * @param variantData the variant data.
     * @param testedVariantData optional. variant data representing the tested variant, null if the
     *                          variant is not a test variant
     * @return outFile file outputted by proguard
     */
    @NonNull
    public void createProguardTasks(
            final @NonNull BaseVariantData<? extends BaseVariantOutputData> variantData,
            final @Nullable BaseVariantData<? extends BaseVariantOutputData> testedVariantData,
            final @NonNull PostCompilationData pcData) {
        final VariantConfiguration variantConfig = variantData.variantConfiguration

        // use single output for now.
        final BaseVariantOutputData variantOutputData = variantData.outputs.get(0)

        def proguardTask = project.tasks.create(
                "proguard${variantData.variantConfiguration.fullName.capitalize()}",
                ProGuardTask)

        if (testedVariantData != null) {
            proguardTask.dependsOn testedVariantData.obfuscationTask
        }

        variantData.obfuscationTask = proguardTask

        // --- Output File ---

        final File outFile = variantData instanceof LibraryVariantData ?
            project.file(
                    "${project.buildDir}/${FD_INTERMEDIATES}/$DIR_BUNDLES/${variantData.variantConfiguration.dirName}/classes.jar") :
            project.file(
                    "${project.buildDir}/${FD_INTERMEDIATES}/classes-proguard/${variantData.variantConfiguration.dirName}/classes.jar")
        variantData.obfuscatedClassesJar = outFile

        // --- Proguard Config ---

        if (testedVariantData != null) {

            // don't remove any code in tested app
            proguardTask.dontshrink()
            proguardTask.keepnames("class * extends junit.framework.TestCase")
            proguardTask.keepclassmembers("class * extends junit.framework.TestCase {\n" +
                    "    void test*(...);\n" +
                    "}")

            // input the mapping from the tested app so that we can deal with obfuscated code
            proguardTask.applymapping("${project.buildDir}/${FD_OUTPUTS}/mapping/${testedVariantData.variantConfiguration.dirName}/mapping.txt")
        }

        Closure configFiles = {
            List<File> proguardFiles = variantConfig.getProguardFiles(true /*includeLibs*/)
            proguardFiles.add(variantOutputData.processResourcesTask.proguardOutputFile)
            // for tested app, we only care about their aapt config since the base
            // configs are the same files anyway.
            if (testedVariantData != null) {
                // use single output for now.
                proguardFiles.add(testedVariantData.outputs.get(0).processResourcesTask.proguardOutputFile)
            }

            return proguardFiles
        }
        proguardTask.configuration(configFiles)

        // --- InJars / LibraryJars ---

        if (variantData instanceof LibraryVariantData) {
            String packageName = variantConfig.getPackageFromManifest()
            if (packageName == null) {
                throw new BuildException("Failed to read manifest", null)
            }
            packageName = packageName.replace('.', '/');

            // injar: the compilation output
            // exclude R files and such from output
            String exclude = '!' + packageName + "/R.class"
            exclude += (', !' + packageName + "/R\$*.class")
            if (!((LibraryExtension)extension).packageBuildConfig) {
                exclude += (', !' + packageName + "/Manifest.class")
                exclude += (', !' + packageName + "/Manifest\$*.class")
                exclude += (', !' + packageName + "/BuildConfig.class")
            }
            proguardTask.injars(pcData.inputDir, filter: exclude)

            // include R files and such for compilation
            String include = exclude.replace('!', '')
            proguardTask.libraryjars(pcData.inputDir, filter: include)

            // injar: the local dependencies
            Closure inJars = {
                Arrays.asList(getLocalJarFileList(variantData.variantDependency))
            }

            proguardTask.injars(inJars, filter: '!META-INF/MANIFEST.MF')

            // libjar: the library dependencies. In this case we take all the compile-scope
            // dependencies
            Closure libJars = {
                Set<File> compiledJars = androidBuilder.getCompileClasspath(variantConfig)
                Object[]  localJars    = getLocalJarFileList(variantData.variantDependency)

                compiledJars.findAll({ !localJars.contains(it) })
            }

            proguardTask.libraryjars(libJars, filter: '!META-INF/MANIFEST.MF')

            // ensure local jars keep their package names
            proguardTask.keeppackagenames()
        } else {
            // injar: the compilation output
            proguardTask.injars(pcData.inputDir)

            // injar: the packaged dependencies
            proguardTask.injars(pcData.inputLibraries, filter: '!META-INF/MANIFEST.MF')

            // the provided-only jars as libraries.
            Closure libJars = {
                variantData.variantConfiguration.providedOnlyJars
            }

            proguardTask.libraryjars(libJars)
        }

        // libraryJars: the runtime jars. Do this in doFirst since the boot classpath isn't
        // available until the SDK is loaded in the prebuild task
        proguardTask.doFirst {
            for (String runtimeJar : androidBuilder.getBootClasspathAsStrings()) {
                proguardTask.libraryjars(runtimeJar)
            }
        }

        if (testedVariantData != null) {
            // input the tested app as library
            proguardTask.libraryjars(testedVariantData.javaCompileTask.destinationDir)
            // including its dependencies
            Closure testedPackagedJars = {
                androidBuilder.getPackagedJars(testedVariantData.variantConfiguration)
            }

            proguardTask.libraryjars(testedPackagedJars, filter: '!META-INF/MANIFEST.MF')
        }

        // --- Out files ---

        proguardTask.outjars(outFile)

        final File proguardOut = project.file(
                "${project.buildDir}/${FD_OUTPUTS}/mapping/${variantData.variantConfiguration.dirName}")

        proguardTask.dump(new File(proguardOut, "dump.txt"))
        proguardTask.printseeds(new File(proguardOut, "seeds.txt"))
        proguardTask.printusage(new File(proguardOut, "usage.txt"))
        proguardTask.printmapping(variantData.mappingFile = new File(proguardOut, "mapping.txt"))

        // proguard doesn't verify that the seed/mapping/usage folders exist and will fail
        // if they don't so create them.
        proguardTask.doFirst {
            proguardOut.mkdirs()
        }

        // update dependency.
        optionalDependsOn(proguardTask, pcData.classGeneratingTask)
        optionalDependsOn(proguardTask, pcData.libraryGeneratingTask)
        pcData.libraryGeneratingTask = pcData.classGeneratingTask = Collections.singletonList(proguardTask)

        // Update the inputs
        pcData.inputFiles = {
            return Collections.singletonList(outFile)
        }
        pcData.inputDir = null
        pcData.inputLibraries = {
            return Collections.emptyList()
        }
    }

    private ShrinkResources createShrinkResourcesTask(ApkVariantOutputData variantOutputData) {
        def variantData = variantOutputData.variantData
        def task = project.tasks.create(
                "shrink${variantData.variantConfiguration.fullName.capitalize()}Resources",
                ShrinkResources)
        task.plugin = this
        task.variantOutputData = variantOutputData

        String outputBaseName = variantOutputData.baseName
        task.conventionMapping.compressedResources = {
            project.file(
                    "$project.buildDir/${FD_INTERMEDIATES}/res/resources-${outputBaseName}-stripped.ap_")
        }

        task.conventionMapping.uncompressedResources = {
            variantOutputData.processResourcesTask.packageOutputFile
        }

        task.dependsOn variantData.obfuscationTask, variantOutputData.manifestProcessorTask,
                variantOutputData.processResourcesTask

        return task
    }

    private void createReportTasks() {
        def dependencyReportTask = project.tasks.create("androidDependencies", DependencyReportTask)
        dependencyReportTask.setDescription("Displays the Android dependencies of the project")
        dependencyReportTask.setVariants(variantManager.getVariantDataList())
        dependencyReportTask.setGroup("Android")

        def signingReportTask = project.tasks.create("signingReport", SigningReportTask)
        signingReportTask.setDescription("Displays the signing info for each variant")
        signingReportTask.setVariants(variantManager.getVariantDataList())
        signingReportTask.setGroup("Android")
    }

    public void createAnchorTasks(
            @NonNull BaseVariantData<? extends BaseVariantOutputData> variantData) {
        variantData.preBuildTask = project.tasks.create(
                "pre${variantData.variantConfiguration.fullName.capitalize()}Build")
        variantData.preBuildTask.dependsOn mainPreBuild

        def prepareDependenciesTask = project.tasks.create(
                "prepare${variantData.variantConfiguration.fullName.capitalize()}Dependencies",
                PrepareDependenciesTask)

        variantData.prepareDependenciesTask = prepareDependenciesTask
        prepareDependenciesTask.dependsOn variantData.preBuildTask

        prepareDependenciesTask.plugin = this
        prepareDependenciesTask.variant = variantData

        // for all libraries required by the configurations of this variant, make this task
        // depend on all the tasks preparing these libraries.
        VariantDependencies configurationDependencies = variantData.variantDependency
        prepareDependenciesTask.addChecker(configurationDependencies.checker)

        for (LibraryDependencyImpl lib : configurationDependencies.libraries) {
            addDependencyToPrepareTask(variantData, prepareDependenciesTask, lib)
        }

        // also create sourceGenTask
        variantData.sourceGenTask = project.tasks.create(
                "generate${variantData.variantConfiguration.fullName.capitalize()}Sources")
        // and resGenTask
        variantData.resourceGenTask = project.tasks.create(
                "generate${variantData.variantConfiguration.fullName.capitalize()}Resources")
        variantData.assetGenTask = project.tasks.create(
                "generate${variantData.variantConfiguration.fullName.capitalize()}Assets")
        // and compile task
        variantData.compileTask = project.tasks.create(
                "compile${variantData.variantConfiguration.fullName.capitalize()}Sources")
    }

    public void createCheckManifestTask(
            @NonNull BaseVariantData<? extends BaseVariantOutputData> variantData) {
        String name = variantData.variantConfiguration.fullName
        variantData.checkManifestTask = project.tasks.create(
                "check${name.capitalize()}Manifest",
                CheckManifest)
        variantData.checkManifestTask.dependsOn variantData.preBuildTask

        variantData.prepareDependenciesTask.dependsOn variantData.checkManifestTask

        variantData.checkManifestTask.variantName = name
        variantData.checkManifestTask.conventionMapping.manifest = {
            variantData.variantConfiguration.getDefaultSourceSet().manifestFile
        }
    }

    private final Map<String, ArtifactMetaData> extraArtifactMap = Maps.newHashMap()
    private final ListMultimap<String, AndroidArtifact> extraAndroidArtifacts = ArrayListMultimap.create()
    private final ListMultimap<String, JavaArtifact> extraJavaArtifacts = ArrayListMultimap.create()
    private final ListMultimap<String, SourceProviderContainer> extraVariantSourceProviders = ArrayListMultimap.create()
    private final ListMultimap<String, SourceProviderContainer> extraBuildTypeSourceProviders = ArrayListMultimap.create()
    private final ListMultimap<String, SourceProviderContainer> extraProductFlavorSourceProviders = ArrayListMultimap.create()
    private final ListMultimap<String, SourceProviderContainer> extraMultiFlavorSourceProviders = ArrayListMultimap.create()


    public Collection<ArtifactMetaData> getExtraArtifacts() {
        return extraArtifactMap.values()
    }

    public Collection<AndroidArtifact> getExtraAndroidArtifacts(@NonNull String variantName) {
        return extraAndroidArtifacts.get(variantName)
    }

    public Collection<JavaArtifact> getExtraJavaArtifacts(@NonNull String variantName) {
        return extraJavaArtifacts.get(variantName)
    }

    public Collection<SourceProviderContainer> getExtraVariantSourceProviders(@NonNull String variantName) {
        return extraVariantSourceProviders.get(variantName)
    }

    public Collection<SourceProviderContainer> getExtraFlavorSourceProviders(@NonNull String flavorName) {
        return extraProductFlavorSourceProviders.get(flavorName)
    }

    public Collection<SourceProviderContainer> getExtraBuildTypeSourceProviders(@NonNull String buildTypeName) {
        return extraBuildTypeSourceProviders.get(buildTypeName)
    }

    public void registerArtifactType(@NonNull String name,
                                     boolean isTest,
                                     int artifactType) {

        if (extraArtifactMap.get(name) != null) {
            throw new IllegalArgumentException("Artifact with name $name already registered.")
        }

        extraArtifactMap.put(name, new ArtifactMetaDataImpl(name, isTest, artifactType))
    }

    public void registerBuildTypeSourceProvider(@NonNull String name,
                                                @NonNull BuildType buildType,
                                                @NonNull SourceProvider sourceProvider) {
        if (extraArtifactMap.get(name) == null) {
            throw new IllegalArgumentException(
                    "Artifact with name $name is not yet registered. Use registerArtifactType()")
        }

        extraBuildTypeSourceProviders.put(buildType.name,
                new DefaultSourceProviderContainer(name, sourceProvider))

    }

    public void registerProductFlavorSourceProvider(@NonNull String name,
                                                    @NonNull ProductFlavor productFlavor,
                                                    @NonNull SourceProvider sourceProvider) {
        if (extraArtifactMap.get(name) == null) {
            throw new IllegalArgumentException(
                    "Artifact with name $name is not yet registered. Use registerArtifactType()")
        }

        extraProductFlavorSourceProviders.put(productFlavor.name,
                new DefaultSourceProviderContainer(name, sourceProvider))

    }

    public void registerMultiFlavorSourceProvider(@NonNull String name,
                                                  @NonNull String flavorName,
                                                  @NonNull SourceProvider sourceProvider) {
        if (extraArtifactMap.get(name) == null) {
            throw new IllegalArgumentException(
                    "Artifact with name $name is not yet registered. Use registerArtifactType()")
        }

        extraMultiFlavorSourceProviders.put(flavorName,
                new DefaultSourceProviderContainer(name, sourceProvider))
    }

    public void registerJavaArtifact(
            @NonNull String name,
            @NonNull BaseVariant variant,
            @NonNull String assembleTaskName,
            @NonNull String javaCompileTaskName,
            @NonNull Configuration configuration,
            @NonNull File classesFolder,
            @Nullable SourceProvider sourceProvider) {
        ArtifactMetaData artifactMetaData = extraArtifactMap.get(name)
        if (artifactMetaData == null) {
            throw new IllegalArgumentException(
                    "Artifact with name $name is not yet registered. Use registerArtifactType()")
        }
        if (artifactMetaData.type != ArtifactMetaData.TYPE_JAVA) {
            throw new IllegalArgumentException(
                    "Artifact with name $name is not of type JAVA")
        }

        JavaArtifact artifact = new JavaArtifactImpl(
                name, assembleTaskName, javaCompileTaskName, classesFolder,
                new ConfigurationDependencies(configuration),
                sourceProvider, null)
        extraJavaArtifacts.put(variant.name, artifact)
    }

    public static Object[] getLocalJarFileList(DependencyContainer dependencyContainer) {
        Set<File> files = Sets.newHashSet()
        for (JarDependency jarDependency : dependencyContainer.localDependencies) {
            files.add(jarDependency.jarFile)
        }

        return files.toArray()
    }


    //----------------------------------------------------------------------------------------------
    //------------------------------ START DEPENDENCY STUFF ----------------------------------------
    //----------------------------------------------------------------------------------------------

    private void addDependencyToPrepareTask(
            @NonNull BaseVariantData<? extends BaseVariantOutputData> variantData,
            @NonNull PrepareDependenciesTask prepareDependenciesTask,
            @NonNull LibraryDependencyImpl lib) {
        PrepareLibraryTask prepareLibTask = prepareTaskMap.get(lib)
        if (prepareLibTask != null) {
            prepareDependenciesTask.dependsOn prepareLibTask
            prepareLibTask.dependsOn variantData.preBuildTask
        }

        for (LibraryDependencyImpl childLib : lib.dependencies) {
            addDependencyToPrepareTask(variantData, prepareDependenciesTask, childLib)
        }
    }

    public void resolveDependencies(VariantDependencies variantDeps) {
        Map<ModuleVersionIdentifier, List<LibraryDependencyImpl>> modules = [:]
        Map<ModuleVersionIdentifier, List<ResolvedArtifact>> artifacts = [:]
        Multimap<LibraryDependency, VariantDependencies> reverseMap = ArrayListMultimap.create()

        resolveDependencyForConfig(variantDeps, modules, artifacts, reverseMap)

        Set<Project> projects = project.rootProject.allprojects;

        modules.values().each { List list ->

            if (!list.isEmpty()) {
                // get the first item only
                LibraryDependencyImpl androidDependency = (LibraryDependencyImpl) list.get(0)
                Task task = handleLibrary(project, androidDependency)

                // Use the reverse map to find all the configurations that included this android
                // library so that we can make sure they are built.
                // TODO fix, this is not optimum as we bring in more dependencies than we should.
                List<VariantDependencies> configDepList = reverseMap.get(androidDependency)
                if (configDepList != null && !configDepList.isEmpty()) {
                    for (VariantDependencies configDependencies: configDepList) {
                        task.dependsOn configDependencies.compileConfiguration.buildDependencies
                    }
                }

                // check if this library is created by a parent (this is based on the
                // output file.
                // TODO Fix this as it's fragile
                /*
                This is a somewhat better way but it doesn't work in some project with
                weird setups...
                Project parentProject = DependenciesImpl.getProject(library.getBundle(), projects)
                if (parentProject != null) {
                    String configName = library.getProjectVariant();
                    if (configName == null) {
                        configName = "default"
                    }

                    prepareLibraryTask.dependsOn parentProject.getPath() + ":assemble${configName.capitalize()}"
                }
    */
            }
        }
    }

    /**
     * Handles the library and returns a task to "prepare" the library (ie unarchive it). The task
     * will be reused for all projects using the same library.
     *
     * @param project the project
     * @param library the library.
     * @return the prepare task.
     */
    protected PrepareLibraryTask handleLibrary(
            @NonNull Project project,
            @NonNull LibraryDependencyImpl library) {
        String bundleName = GUtil
                .toCamelCase(library.getName().replaceAll("\\:", " "))

        PrepareLibraryTask prepareLibraryTask = prepareTaskMap.get(library)

        if (prepareLibraryTask == null) {
            prepareLibraryTask = project.tasks.create(
                    "prepare" + bundleName + "Library", PrepareLibraryTask.class)

            prepareLibraryTask.setDescription("Prepare " + library.getName())
            prepareLibraryTask.conventionMapping.bundle =  { library.getBundle() }
            prepareLibraryTask.conventionMapping.explodedDir = { library.getBundleFolder() }

            prepareTaskMap.put(library, prepareLibraryTask)
        }

        return prepareLibraryTask;
    }

    private void resolveDependencyForConfig(
            VariantDependencies variantDeps,
            Map<ModuleVersionIdentifier, List<LibraryDependencyImpl>> modules,
            Map<ModuleVersionIdentifier, List<ResolvedArtifact>> artifacts,
            Multimap<LibraryDependency, VariantDependencies> reverseMap) {

        Configuration compileClasspath = variantDeps.compileConfiguration
        Configuration packageClasspath = variantDeps.packageConfiguration

        // TODO - shouldn't need to do this - fix this in Gradle
        ensureConfigured(compileClasspath)
        ensureConfigured(packageClasspath)

        variantDeps.checker = new DependencyChecker(variantDeps, logger)

        Set<String> currentUnresolvedDependencies = Sets.newHashSet()

        // TODO - defer downloading until required -- This is hard to do as we need the info to build the variant config.
        collectArtifacts(compileClasspath, artifacts)
        collectArtifacts(packageClasspath, artifacts)

        List<LibraryDependencyImpl> bundles = []
        Map<File, JarDependency> jars = [:]
        Map<File, JarDependency> localJars = [:]

        Set<DependencyResult> dependencies = compileClasspath.incoming.resolutionResult.root.dependencies
        dependencies.each { DependencyResult dep ->
            if (dep instanceof ResolvedDependencyResult) {
                addDependency(dep.selected, variantDeps, bundles, jars, modules, artifacts, reverseMap)
            } else if (dep instanceof UnresolvedDependencyResult) {
                def attempted = dep.attempted;
                if (attempted != null) {
                    currentUnresolvedDependencies.add(attempted.toString())
                }
            }
        }

        // also need to process local jar files, as they are not processed by the
        // resolvedConfiguration result. This only includes the local jar files for this project.
        compileClasspath.allDependencies.each { dep ->
            if (dep instanceof SelfResolvingDependency &&
                    !(dep instanceof ProjectDependency)) {
                Set<File> files = ((SelfResolvingDependency) dep).resolve()
                for (File f : files) {
                    localJars.put(f, new JarDependency(f, true /*compiled*/, false /*packaged*/,
                            null /*resolvedCoorinates*/))
                }
            }
        }

        if (!compileClasspath.resolvedConfiguration.hasError()) {
            // handle package dependencies. We'll refuse aar libs only in package but not
            // in compile and remove all dependencies already in compile to get package-only jar
            // files.

            Set<File> compileFiles = compileClasspath.files
            Set<File> packageFiles = packageClasspath.files

            for (File f : packageFiles) {
                if (compileFiles.contains(f)) {
                    // if also in compile
                    JarDependency jarDep = jars.get(f);
                    if (jarDep == null) {
                        jarDep = localJars.get(f);
                    }
                    if (jarDep != null) {
                        jarDep.setPackaged(true)
                    }
                    continue
                }

                if (f.getName().toLowerCase().endsWith(".jar")) {
                    jars.put(f, new JarDependency(f, false /*compiled*/, true /*packaged*/,
                            null /*resolveCoordinates*/))
                } else {
                    throw new RuntimeException("Package-only dependency '" +
                            f.absolutePath +
                            "' is not supported in project " + project.name)
                }
            }
        } else if (!currentUnresolvedDependencies.isEmpty()) {
            unresolvedDependencies.addAll(currentUnresolvedDependencies)
        }

        variantDeps.addLibraries(bundles)
        variantDeps.addJars(jars.values())
        variantDeps.addLocalJars(localJars.values())

        // TODO - filter bundles out of source set classpath

        configureBuild(variantDeps)
    }

    protected void ensureConfigured(Configuration config) {
        config.allDependencies.withType(ProjectDependency).each { dep ->
            project.evaluationDependsOn(dep.dependencyProject.path)
            ensureConfigured(dep.projectConfiguration)
        }
    }

    private void collectArtifacts(
            Configuration configuration,
            Map<ModuleVersionIdentifier,
            List<ResolvedArtifact>> artifacts) {

        // To keep backwards-compatibility, we check first if we have the JVM arg. If not, we look for
        // the project property.
        boolean buildModelOnly = false;
        String val = System.getProperty(PROPERTY_BUILD_MODEL_ONLY);
        if ("true".equalsIgnoreCase(val)) {
            buildModelOnly = true;
        } else if (project.hasProperty(PROPERTY_BUILD_MODEL_ONLY)) {
            Object value = project.getProperties().get(PROPERTY_BUILD_MODEL_ONLY);
            if (value instanceof String) {
                buildModelOnly = Boolean.parseBoolean(value);
            }
        }

        Set<ResolvedArtifact> allArtifacts
        if (buildModelOnly) {
            allArtifacts = configuration.resolvedConfiguration.lenientConfiguration.getArtifacts(Specs.satisfyAll())
        } else {
            allArtifacts = configuration.resolvedConfiguration.resolvedArtifacts
        }

        allArtifacts.each { ResolvedArtifact artifact ->
            ModuleVersionIdentifier id = artifact.moduleVersion.id
            List<ResolvedArtifact> moduleArtifacts = artifacts.get(id)

            if (moduleArtifacts == null) {
                moduleArtifacts = Lists.newArrayList()
                artifacts.put(id, moduleArtifacts)
            }

            if (!moduleArtifacts.contains(artifact)) {
                moduleArtifacts.add(artifact)
            }
        }
    }

    def addDependency(ResolvedComponentResult moduleVersion,
                      VariantDependencies configDependencies,
                      Collection<LibraryDependency> bundles,
                      Map<File, JarDependency> jars,
                      Map<ModuleVersionIdentifier, List<LibraryDependencyImpl>> modules,
                      Map<ModuleVersionIdentifier, List<ResolvedArtifact>> artifacts,
                      Multimap<LibraryDependency, VariantDependencies> reverseMap) {

        ModuleVersionIdentifier id = moduleVersion.moduleVersion
        if (configDependencies.checker.excluded(id)) {
            return
        }

        if (id.name.equals("support-annotations") && id.group.equals("com.android.support")) {
            configDependencies.annotationsPresent = true
        }

        List<LibraryDependencyImpl> bundlesForThisModule = modules.get(id)
        if (bundlesForThisModule == null) {
            bundlesForThisModule = Lists.newArrayList()
            modules.put(id, bundlesForThisModule)

            List<LibraryDependency> nestedBundles = Lists.newArrayList()

            Set<DependencyResult> dependencies = moduleVersion.dependencies
            dependencies.each { DependencyResult dep ->
                if (dep instanceof ResolvedDependencyResult) {
                    addDependency(dep.selected, configDependencies, nestedBundles,
                            jars, modules, artifacts, reverseMap)
                }
            }

            List<ResolvedArtifact> moduleArtifacts = artifacts.get(id)

            moduleArtifacts?.each { artifact ->
                if (artifact.type == EXT_LIB_ARCHIVE) {
                    String path = "$id.group/$id.name/$id.version"
                    String name = "$id.group:$id.name:$id.version"
                    if (artifact.classifier != null) {
                        path += "/$artifact.classifier"
                        name += ":$artifact.classifier"
                    }
                    //def explodedDir = project.file("$project.rootProject.buildDir/${FD_INTERMEDIATES}/exploded-aar/$path")
                    def explodedDir = project.file("$project.buildDir/${FD_INTERMEDIATES}/exploded-aar/$path")
                    LibraryDependencyImpl adep = new LibraryDependencyImpl(
                            artifact.file, explodedDir, nestedBundles, name, artifact.classifier,
                            null,
                            new MavenCoordinatesImpl(artifact))
                    bundlesForThisModule << adep
                    reverseMap.put(adep, configDependencies)
                } else {
                    jars.put(artifact.file,
                            new JarDependency(
                                    artifact.file,
                                    true /*compiled*/,
                                    false /*packaged*/,
                                    true /*proguarded*/,
                                    new MavenCoordinatesImpl(artifact)))
                }
            }

            if (bundlesForThisModule.empty && !nestedBundles.empty) {
                throw new GradleException("Module version $id depends on libraries but is not a library itself")
            }
        } else {
            for (LibraryDependency adep : bundlesForThisModule) {
                reverseMap.put(adep, configDependencies)
            }
        }

        bundles.addAll(bundlesForThisModule)
    }

    private void configureBuild(VariantDependencies configurationDependencies) {
        addDependsOnTaskInOtherProjects(
                project.getTasks().getByName(JavaBasePlugin.BUILD_NEEDED_TASK_NAME), true,
                JavaBasePlugin.BUILD_NEEDED_TASK_NAME, "compile");
        addDependsOnTaskInOtherProjects(
                project.getTasks().getByName(JavaBasePlugin.BUILD_DEPENDENTS_TASK_NAME), false,
                JavaBasePlugin.BUILD_DEPENDENTS_TASK_NAME, "compile");
    }

    /**
     * Adds a dependency on tasks with the specified name in other projects.  The other projects
     * are determined from project lib dependencies using the specified configuration name.
     * These may be projects this project depends on or projects that depend on this project
     * based on the useDependOn argument.
     *
     * @param task Task to add dependencies to
     * @param useDependedOn if true, add tasks from projects this project depends on, otherwise
     * use projects that depend on this one.
     * @param otherProjectTaskName name of task in other projects
     * @param configurationName name of configuration to use to find the other projects
     */
    private static void addDependsOnTaskInOtherProjects(final Task task, boolean useDependedOn,
                                                 String otherProjectTaskName,
                                                 String configurationName) {
        Project project = task.getProject();
        final Configuration configuration = project.getConfigurations().getByName(
                configurationName);
        task.dependsOn(configuration.getTaskDependencyFromProjectDependency(
                useDependedOn, otherProjectTaskName));
    }

    //----------------------------------------------------------------------------------------------
    //------------------------------- END DEPENDENCY STUFF -----------------------------------------
    //----------------------------------------------------------------------------------------------

    protected static File getOptionalDir(File dir) {
        if (dir.isDirectory()) {
            return dir
        }

        return null
    }

    @NonNull
    protected List<ManifestDependencyImpl> getManifestDependencies(
            List<LibraryDependency> libraries) {

        List<ManifestDependencyImpl> list = Lists.newArrayListWithCapacity(libraries.size())

        for (LibraryDependency lib : libraries) {
            // get the dependencies
            List<ManifestDependencyImpl> children = getManifestDependencies(lib.dependencies)
            list.add(new ManifestDependencyImpl(lib.getName(), lib.manifest, children))
        }

        return list
    }

    @NonNull
    protected static List<SymbolFileProviderImpl> getTextSymbolDependencies(
            List<LibraryDependency> libraries) {

        List<SymbolFileProviderImpl> list = Lists.newArrayListWithCapacity(libraries.size())

        for (LibraryDependency lib : libraries) {
            list.add(new SymbolFileProviderImpl(lib.manifest, lib.symbolFile))
        }

        return list
    }

    private static String getLocalVersion() {
        try {
            Class clazz = BasePlugin.class
            String className = clazz.getSimpleName() + ".class"
            String classPath = clazz.getResource(className).toString()
            if (!classPath.startsWith("jar")) {
                // Class not from JAR, unlikely
                return null
            }
            String manifestPath = classPath.substring(0, classPath.lastIndexOf("!") + 1) +
                    "/META-INF/MANIFEST.MF";
            Manifest manifest = new Manifest(new URL(manifestPath).openStream());
            Attributes attr = manifest.getMainAttributes();
            return attr.getValue("Plugin-Version");
        } catch (Throwable t) {
            return null;
        }
    }

    public Project getProject() {
        return project
    }

    public static void displayWarning(ILogger logger, Project project, String message) {
        logger.warning(createWarning(project.path, message))
    }

    public static void displayWarning(Logger logger, Project project, String message) {
        logger.warn(createWarning(project.path, message))
    }

    public void displayDeprecationWarning(String message) {
        displayWarning(logger, project, message)
    }

    public static void displayDeprecationWarning(Logger logger, Project project, String message) {
        displayWarning(logger, project, message)
    }

    private static String createWarning(String projectName, String message) {
        return "WARNING [Project: $projectName] $message"
    }

    /**
     * Returns a plugin that is an instance of BasePlugin.  Returns null if a BasePlugin cannot
     * be found.
     */
    public static BasePlugin findBasePlugin(Project project) {
        BasePlugin plugin = project.plugins.findPlugin(AppPlugin)
        if (plugin != null) {
            return plugin
<<<<<<< HEAD
        }
        plugin = project.plugins.findPlugin(LibraryPlugin)
        if (plugin != null) {
            return plugin
        }
        plugin = project.plugins.findPlugin(BaseComponentModelPlugin)
=======
        }
        plugin = project.plugins.findPlugin(LibraryPlugin)
>>>>>>> 228bb376
        return plugin
    }

    public static void optionalDependsOn(@NonNull Task main, Task... dependencies) {
        for (Task dependency : dependencies) {
            if (dependency != null) {
                main.dependsOn dependency
            }
        }
    }

    public static void optionalDependsOn(@NonNull Task main, @NonNull List<Object> dependencies) {
        for (Object dependency : dependencies) {
            if (dependency != null) {
                main.dependsOn dependency
            }
        }
    }
}<|MERGE_RESOLUTION|>--- conflicted
+++ resolved
@@ -3444,17 +3444,12 @@
         BasePlugin plugin = project.plugins.findPlugin(AppPlugin)
         if (plugin != null) {
             return plugin
-<<<<<<< HEAD
         }
         plugin = project.plugins.findPlugin(LibraryPlugin)
         if (plugin != null) {
             return plugin
         }
         plugin = project.plugins.findPlugin(BaseComponentModelPlugin)
-=======
-        }
-        plugin = project.plugins.findPlugin(LibraryPlugin)
->>>>>>> 228bb376
         return plugin
     }
 
