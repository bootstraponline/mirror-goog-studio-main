/*
 * Copyright (C) 2014 The Android Open Source Project
 *
 * Licensed under the Apache License, Version 2.0 (the "License");
 * you may not use this file except in compliance with the License.
 * You may obtain a copy of the License at
 *
 *      http://www.apache.org/licenses/LICENSE-2.0
 *
 * Unless required by applicable law or agreed to in writing, software
 * distributed under the License is distributed on an "AS IS" BASIS,
 * WITHOUT WARRANTIES OR CONDITIONS OF ANY KIND, either express or implied.
 * See the License for the specific language governing permissions and
 * limitations under the License.
 */

package com.android.build.gradle.internal;

import static com.android.build.OutputFile.NO_FILTER;
import static com.android.builder.core.BuilderConstants.DEBUG;
import static com.android.builder.core.BuilderConstants.LINT;
import static com.android.builder.core.VariantConfiguration.Type.ANDROID_TEST;
import static com.android.builder.core.VariantConfiguration.Type.UNIT_TEST;

import com.android.annotations.NonNull;
import com.android.annotations.Nullable;
import com.android.build.gradle.BaseExtension;
import com.android.build.gradle.BasePlugin;
import com.android.build.gradle.api.AndroidSourceSet;
import com.android.build.gradle.api.BaseVariant;
import com.android.build.gradle.internal.ProductFlavorData.ConfigurationProviderImpl;
import com.android.build.gradle.internal.api.DefaultAndroidSourceSet;
import com.android.build.gradle.internal.api.ReadOnlyObjectProvider;
import com.android.build.gradle.internal.api.TestVariantImpl;
import com.android.build.gradle.internal.api.TestedVariant;
import com.android.build.gradle.internal.api.VariantFilter;
import com.android.build.gradle.internal.core.GradleVariantConfiguration;
import com.android.build.gradle.internal.dependency.VariantDependencies;
import com.android.build.gradle.internal.dsl.BuildType;
import com.android.build.gradle.internal.dsl.GroupableProductFlavor;
import com.android.build.gradle.internal.dsl.ProductFlavor;
import com.android.build.gradle.internal.dsl.SigningConfig;
import com.android.build.gradle.internal.dsl.Splits;
import com.android.build.gradle.internal.variant.ApplicationVariantFactory;
import com.android.build.gradle.internal.variant.BaseVariantData;
import com.android.build.gradle.internal.variant.BaseVariantOutputData;
import com.android.build.gradle.internal.variant.TestVariantData;
import com.android.build.gradle.internal.variant.TestedVariantData;
import com.android.build.gradle.internal.variant.VariantFactory;
import com.android.builder.core.VariantConfiguration;
import com.google.common.base.Function;
import com.google.common.collect.Iterables;
import com.google.common.collect.Lists;
import com.google.common.collect.Maps;

import org.gradle.api.NamedDomainObjectContainer;
import org.gradle.api.Project;
import org.gradle.api.Task;
import org.gradle.api.tasks.TaskContainer;

import java.util.Collections;
import java.util.List;
import java.util.Map;
import java.util.Set;

import groovy.lang.Closure;

/**
 * Class to create, manage variants.
 */
public class VariantManager implements VariantModel {

    protected static final String COM_ANDROID_SUPPORT_MULTIDEX =
            "com.android.support:multidex:1.0.0";

    @NonNull
    private final Project project;
    @NonNull
    private final BasePlugin basePlugin;
    @NonNull
    private final BaseExtension extension;
    @NonNull
    private final VariantFactory variantFactory;

    @NonNull
    private final Map<String, BuildTypeData> buildTypes = Maps.newHashMap();
    @NonNull
    private final Map<String, ProductFlavorData<GroupableProductFlavor>> productFlavors = Maps.newHashMap();
    @NonNull
    private final Map<String, SigningConfig> signingConfigs = Maps.newHashMap();

    @NonNull
    private final ReadOnlyObjectProvider readOnlyObjectProvider = new ReadOnlyObjectProvider();
    @NonNull
    private final VariantFilter variantFilter = new VariantFilter(readOnlyObjectProvider);

    @NonNull
    private final List<BaseVariantData<? extends BaseVariantOutputData>> variantDataList = Lists.newArrayList();

    public VariantManager(
            @NonNull Project project,
            @NonNull BasePlugin basePlugin,
            @NonNull BaseExtension extension,
            @NonNull VariantFactory variantFactory) {
        this.extension = extension;
        this.basePlugin = basePlugin;
        this.project = project;
        this.variantFactory = variantFactory;
    }

    @NonNull
    @Override
    public ProductFlavorData<ProductFlavor> getDefaultConfig() {
        return basePlugin.getDefaultConfigData();
    }

    @Override
    @NonNull
    public Map<String, BuildTypeData> getBuildTypes() {
        return buildTypes;
    }

    @Override
    @NonNull
    public Map<String, ProductFlavorData<GroupableProductFlavor>> getProductFlavors() {
        return productFlavors;
    }

    @Override
    @NonNull
    public Map<String, SigningConfig> getSigningConfigs() {
        return signingConfigs;
    }

    public void addSigningConfig(@NonNull SigningConfig signingConfig) {
        signingConfigs.put(signingConfig.getName(), signingConfig);
    }

    /**
     * Adds new BuildType, creating a BuildTypeData, and the associated source set,
     * and adding it to the map.
     * @param buildType the build type.
     */
    public void addBuildType(@NonNull BuildType buildType) {
        buildType.init(signingConfigs.get(DEBUG));

        String name = buildType.getName();
        checkName(name, "BuildType");

        if (productFlavors.containsKey(name)) {
            throw new RuntimeException("BuildType names cannot collide with ProductFlavor names");
        }

        DefaultAndroidSourceSet sourceSet = (DefaultAndroidSourceSet) extension.getSourceSetsContainer().maybeCreate(name);
        // TODO: Create a unit test source set.

        BuildTypeData buildTypeData = new BuildTypeData(buildType, sourceSet, project);
        project.getTasks().getByName("assemble").dependsOn(buildTypeData.getAssembleTask());

        buildTypes.put(name, buildTypeData);
    }

    /**
     * Adds a new ProductFlavor, creating a ProductFlavorData and associated source sets,
     * and adding it to the map.
     *
     * @param productFlavor the product flavor
     */
    public void addProductFlavor(@NonNull GroupableProductFlavor productFlavor) {
        String name = productFlavor.getName();
        checkName(name, "ProductFlavor");

        if (buildTypes.containsKey(name)) {
            throw new RuntimeException("ProductFlavor names cannot collide with BuildType names");
        }

        DefaultAndroidSourceSet mainSourceSet = (DefaultAndroidSourceSet) extension.getSourceSetsContainer().maybeCreate(
                productFlavor.getName());
        DefaultAndroidSourceSet androidTestSourceSet = (DefaultAndroidSourceSet) extension.getSourceSetsContainer().maybeCreate(
                ANDROID_TEST.getPrefix() + StringHelper.capitalize(productFlavor.getName()));
        DefaultAndroidSourceSet unitTestSourceSet = (DefaultAndroidSourceSet) extension.getSourceSetsContainer().maybeCreate(
                UNIT_TEST.getPrefix() + StringHelper.capitalize(productFlavor.getName()));

        ProductFlavorData<GroupableProductFlavor> productFlavorData =
                new ProductFlavorData<GroupableProductFlavor>(
                        productFlavor, mainSourceSet, androidTestSourceSet,
                        unitTestSourceSet, project);

        productFlavors.put(productFlavor.getName(), productFlavorData);
    }

    /**
     * Return a list of all created VariantData.
     */
    @NonNull
    public List<BaseVariantData<? extends BaseVariantOutputData>> getVariantDataList() {
        return variantDataList;
    }

    /**
     * Task creation entry point.
     */
    public void createAndroidTasks(@Nullable com.android.builder.model.SigningConfig signingOverride) {
        variantFactory.validateModel(this);

        if (!productFlavors.isEmpty()) {
<<<<<<< HEAD
            // there'll be more than one test app, so we need a top level assembleTest
            Task assembleTest = project.getTasks().create("assembleTest");

=======
            // there'll be more than one test app, so we need a top level assembleAndroidTest
            Task assembleTest = project.getTasks().create("assembleAndroidTest");
>>>>>>> 2eaf47b1
            assembleTest.setGroup(org.gradle.api.plugins.BasePlugin.BUILD_GROUP);
            assembleTest.setDescription("Assembles all the Test applications");
            basePlugin.setAssembleAndroidTest(assembleTest);
        }

        if (variantDataList.isEmpty()) {
            populateVariantDataList(signingOverride);
        }

        for (BaseVariantData variantData : variantDataList) {
            createTasksForVariantData(project.getTasks(), variantData);
        }

        // create the lint tasks.
        basePlugin.createLintTasks();

        // create the test tasks.
        basePlugin.createConnectedCheckTasks(!productFlavors.isEmpty(), false /*isLibrary*/);
        basePlugin.createUnitTestTasks();

        // Create the variant API objects after the tasks have been created!
        createApiObjects();
    }

    /**
     * Create tasks for the specified variantData.
     */
    public void createTasksForVariantData(TaskContainer tasks, BaseVariantData variantData) {
        VariantConfiguration.Type variantType = variantData.getVariantConfiguration().getType();

        if (variantType.isForTesting()) {
            GradleVariantConfiguration testVariantConfig = variantData.getVariantConfiguration();
            BaseVariantData testedVariantData = (BaseVariantData) ((TestVariantData) variantData)
                    .getTestedVariantData();

            /// add the container of dependencies
            // the order of the libraries is important. In descending order:
            // flavors, defaultConfig. No build type for tests
            List<ConfigurationProvider> testVariantProviders = Lists.newArrayListWithExpectedSize(
                    2 + testVariantConfig.getProductFlavors().size());

            for (com.android.build.gradle.api.GroupableProductFlavor productFlavor :
                    testVariantConfig.getProductFlavors()) {
                ProductFlavorData<GroupableProductFlavor> data =
                        productFlavors.get(productFlavor.getName());
                testVariantProviders.add(data.getTestConfigurationProvider(variantType));
            }

            // now add the default config
            testVariantProviders.add(
                    basePlugin.getDefaultConfigData().getTestConfigurationProvider(variantType));

            assert(testVariantConfig.getTestedConfig() != null);
            if (testVariantConfig.getTestedConfig().getType()
                    == VariantConfiguration.Type.LIBRARY) {
                testVariantProviders.add(testedVariantData.getVariantDependency());
            }

            // If the variant being tested is a library variant, VariantDependencies must be
            // computed the tasks for the tested variant is created.  Therefore, the
            // VariantDependencies is computed here instead of when the VariantData was created.
            VariantDependencies variantDep = VariantDependencies.compute(
                    project, testVariantConfig.getFullName(),
                    false /*publishVariant*/,
                    variantFactory.isLibrary(),
                    testVariantProviders.toArray(
                            new ConfigurationProvider[testVariantProviders.size()]));
            variantData.setVariantDependency(variantDep);

            basePlugin.resolveDependencies(variantDep);
            testVariantConfig.setDependencies(variantDep);
<<<<<<< HEAD
            basePlugin.createTestApkTasks((TestVariantData)variantData);
=======
            basePlugin.createTestVariantTasks((TestVariantData) variantData);
>>>>>>> 2eaf47b1
        } else {
            if (productFlavors.isEmpty()) {
                variantFactory.createTasks(
                        variantData,
                        buildTypes.get(
                                variantData.getVariantConfiguration().getBuildType().getName())
                                .getAssembleTask());
            } else {
                variantFactory.createTasks(variantData, null);

                // setup the task dependencies
                // build type
                buildTypes.get(variantData.getVariantConfiguration().getBuildType().getName())
                        .getAssembleTask().dependsOn(variantData.assembleVariantTask);

                // each flavor
                GradleVariantConfiguration variantConfig = variantData.getVariantConfiguration();
                for (GroupableProductFlavor flavor : variantConfig.getProductFlavors()) {
                    productFlavors.get(flavor.getName()).getAssembleTask()
                            .dependsOn(variantData.assembleVariantTask);
                }

                Task assembleTask = null;
                // assembleTask for this flavor(dimension), created on demand if needed.
                if (variantConfig.getProductFlavors().size() > 1) {
                    String name = StringHelper.capitalize(variantConfig.getFlavorName());
                    assembleTask = tasks.findByName("assemble" + name);
                    if (assembleTask == null) {
                        assembleTask = tasks.create("assemble" + name);
                        assembleTask.setDescription(
                                "Assembles all builds for flavor combination: " + name);
                        assembleTask.setGroup("Build");

                        tasks.getByName("assemble").dependsOn(assembleTask);
                    }
                }
                // flavor combo
                if (assembleTask != null) {
                    assembleTask.dependsOn(variantData.assembleVariantTask);
                }
            }
        }
    }

    /**
     * Create all variants.
     *
     * @param signingOverride a signing override. Generally driven through the IDE.
     */
    public void populateVariantDataList(@Nullable com.android.builder.model.SigningConfig signingOverride) {
        // Add a compile lint task
        basePlugin.createLintCompileTask();

        if (productFlavors.isEmpty()) {
            createVariantDataForProductFlavors(signingOverride,
                    Collections.<com.android.build.gradle.api.GroupableProductFlavor>emptyList());
        } else {
            List<String> flavorDimensionList = extension.getFlavorDimensionList();

            // Create iterable to get GroupableProductFlavor from ProductFlavorData.
            Iterable<GroupableProductFlavor> flavorDsl =
                    Iterables.transform(
                            productFlavors.values(),
                            new Function<ProductFlavorData<GroupableProductFlavor>, GroupableProductFlavor>() {
                                @Override
                                public GroupableProductFlavor apply(
                                        ProductFlavorData<GroupableProductFlavor> data) {
                                    return data.getProductFlavor();
                                }
                            });

            // Get a list of all combinations of product flavors.
            List<ProductFlavorCombo> flavorComboList = ProductFlavorCombo.createCombinations(
                    flavorDimensionList,
                    flavorDsl);

            for (ProductFlavorCombo flavorCombo : flavorComboList) {
                createVariantDataForProductFlavors(signingOverride, flavorCombo.getFlavorList());
            }
        }
    }

    /**
     * Create a VariantData for a specific combination of BuildType and GroupableProductFlavor list.
     */
    public BaseVariantData<? extends BaseVariantOutputData> createVariantData(
            @NonNull com.android.builder.model.BuildType buildType,
            @NonNull List<? extends com.android.build.gradle.api.GroupableProductFlavor> productFlavorList,
            @Nullable com.android.builder.model.SigningConfig signingOverride) {
        Splits splits = basePlugin.getExtension().getSplits();
        Set<String> densities = splits.getDensityFilters();
        Set<String> abis = splits.getAbiFilters();

        // check against potentially empty lists. We always need to generate at least one output
        densities = densities.isEmpty() ? Collections.singleton(NO_FILTER) : densities;
        abis = abis.isEmpty() ? Collections.singleton(NO_FILTER) : abis;

        ProductFlavorData<ProductFlavor> defaultConfigData = basePlugin.getDefaultConfigData();

        ProductFlavor defaultConfig = defaultConfigData.getProductFlavor();
        DefaultAndroidSourceSet defaultConfigSourceSet = defaultConfigData.getSourceSet();

        BuildTypeData buildTypeData = buildTypes.get(buildType.getName());

        Set<String> compatibleScreens = basePlugin.getExtension().getSplits().getDensity()
                .getCompatibleScreens();

        GradleVariantConfiguration variantConfig = new GradleVariantConfiguration(
                defaultConfig,
                defaultConfigSourceSet,
                buildTypeData.getBuildType(),
                buildTypeData.getSourceSet(),
                variantFactory.getVariantConfigurationType(),
                signingOverride);

        // sourceSetContainer in case we are creating variant specific sourceSets.
        NamedDomainObjectContainer<AndroidSourceSet> sourceSetsContainer = extension
                .getSourceSetsContainer();

        // We must first add the flavors to the variant config, in order to get the proper
        // variant-specific and multi-flavor name as we add/create the variant providers later.
        for (com.android.build.gradle.api.GroupableProductFlavor productFlavor : productFlavorList) {
            ProductFlavorData<GroupableProductFlavor> data = productFlavors.get(
                    productFlavor.getName());

            String dimensionName = productFlavor.getFlavorDimension();
            if (dimensionName == null) {
                dimensionName = "";
            }

            variantConfig.addProductFlavor(
                    data.getProductFlavor(),
                    data.getSourceSet(),
                    dimensionName);
        }

        // Add the container of dependencies.
        // The order of the libraries is important, in descending order:
        // variant-specific, build type, multi-flavor, flavor1, flavor2, ..., defaultConfig.
        // variant-specific if the full combo of flavors+build type. Does not exist if no flavors.
        // multi-flavor is the combination of all flavor dimensions. Does not exist if <2 dimension.

        final List<ConfigurationProvider> variantProviders =
                Lists.newArrayListWithExpectedSize(productFlavorList.size() + 4);

        // 1. add the variant-specific if applicable.
        if (!productFlavorList.isEmpty()) {
            DefaultAndroidSourceSet variantSourceSet =
                    (DefaultAndroidSourceSet) sourceSetsContainer.maybeCreate(
                            variantConfig.getFullName());
            variantConfig.setVariantSourceProvider(variantSourceSet);
            variantProviders.add(new ConfigurationProviderImpl(project, variantSourceSet));
        }

        // 2. the build type.
        variantProviders.add(buildTypeData);

        // 3. the multi-flavor combination
        if (productFlavorList.size() > 1) {
            DefaultAndroidSourceSet multiFlavorSourceSet =
                    (DefaultAndroidSourceSet) sourceSetsContainer.maybeCreate(
                            variantConfig.getFlavorName());
            variantConfig.setMultiFlavorSourceProvider(multiFlavorSourceSet);
            variantProviders.add(new ConfigurationProviderImpl(project, multiFlavorSourceSet));
        }

        // 4. the flavors.
        for (com.android.build.gradle.api.GroupableProductFlavor productFlavor : productFlavorList) {
            variantProviders.add(productFlavors.get(productFlavor.getName()).getMainProvider());
        }

        // 5. The defaultConfig
        variantProviders.add(defaultConfigData.getMainProvider());

        // Done. Create the variant and get its internal storage object.
        BaseVariantData<?> variantData = variantFactory.createVariantData(variantConfig,
                densities, abis, compatibleScreens);

        VariantDependencies variantDep = VariantDependencies.compute(
                project, variantConfig.getFullName(),
                isVariantPublished(),
                variantFactory.isLibrary(),
                variantProviders.toArray(new ConfigurationProvider[variantProviders.size()]));
        variantData.setVariantDependency(variantDep);

        if (variantConfig.isMultiDexEnabled() && variantConfig.isLegacyMultiDexMode()) {
            project.getDependencies().add(
                    variantDep.getCompileConfiguration().getName(), COM_ANDROID_SUPPORT_MULTIDEX);
            project.getDependencies().add(
                    variantDep.getPackageConfiguration().getName(), COM_ANDROID_SUPPORT_MULTIDEX);
        }

        basePlugin.resolveDependencies(variantDep);
        variantConfig.setDependencies(variantDep);

        return variantData;
    }

    /**
     * Create a TestVariantData for the specified testedVariantData.
     */
    public TestVariantData createTestVariantData(
            BaseVariantData testedVariantData,
            BuildTypeData buildTypeData,
            com.android.builder.model.SigningConfig signingOverride,
            VariantConfiguration.Type type) {
        ProductFlavorData<ProductFlavor> defaultConfigData = basePlugin.getDefaultConfigData();
        ProductFlavor defaultConfig = defaultConfigData.getProductFlavor();

        GradleVariantConfiguration testedConfig = testedVariantData.getVariantConfiguration();
        List<? extends com.android.build.gradle.api.GroupableProductFlavor> productFlavorList = testedConfig.getProductFlavors();

        // handle test variant
        GradleVariantConfiguration testVariantConfig = new GradleVariantConfiguration(
                defaultConfig,
                defaultConfigData.getTestSourceSet(type),
                buildTypeData.getBuildType(),
                null,
                type,
                testedVariantData.getVariantConfiguration(),
                signingOverride);

        for (com.android.build.gradle.api.GroupableProductFlavor productFlavor : productFlavorList) {
            ProductFlavorData<GroupableProductFlavor> data = productFlavors
                    .get(productFlavor.getName());

            String dimensionName = productFlavor.getFlavorDimension();
            if (dimensionName == null) {
                dimensionName = "";
            }
            testVariantConfig.addProductFlavor(
                    data.getProductFlavor(),
                    data.getTestSourceSet(type),
                    dimensionName);
        }

        // create the internal storage for this variant.
        TestVariantData testVariantData = new TestVariantData(
                basePlugin, testVariantConfig, (TestedVariantData) testedVariantData);
        // link the testVariant to the tested variant in the other direction
        ((TestedVariantData) testedVariantData).setTestVariantData(testVariantData, type);

        return testVariantData;
    }

    /**
     * Creates VariantData for a specified list of product flavor.
     *
     * This will create VariantData for all build types of the given flavors.
     *
     * @param signingOverride a signing override. Generally driven through the IDE.
     * @param productFlavorList the flavor(s) to build.
     */
    private void createVariantDataForProductFlavors(
            @Nullable com.android.builder.model.SigningConfig signingOverride,
            @NonNull List<com.android.build.gradle.api.GroupableProductFlavor> productFlavorList) {
        BuildTypeData testBuildTypeData = buildTypes.get(extension.getTestBuildType());
        if (testBuildTypeData == null) {
            throw new RuntimeException(String.format(
                    "Test Build Type '%1$s' does not exist.", extension.getTestBuildType()));
        }

        BaseVariantData variantForAndroidTest = null;

        ProductFlavorData<ProductFlavor> defaultConfigData = basePlugin.getDefaultConfigData();
        ProductFlavor defaultConfig = defaultConfigData.getProductFlavor();

        Closure<Void> variantFilterClosure = basePlugin.getExtension().getVariantFilter();

        for (BuildTypeData buildTypeData : buildTypes.values()) {
            boolean ignore = false;
            if (variantFilterClosure != null) {
                variantFilter.reset(defaultConfig, buildTypeData.getBuildType(), productFlavorList);
                variantFilterClosure.call(variantFilter);
                ignore = variantFilter.isIgnore();
            }

            if (!ignore) {
                BaseVariantData<?> variantData = createVariantData(
                        buildTypeData.getBuildType(),
                        productFlavorList,
                        signingOverride);
                variantDataList.add(variantData);

                TestVariantData unitTestVariantData = createTestVariantData(
                        variantData,
                        buildTypeData,
                        signingOverride,
                        UNIT_TEST);
                variantDataList.add(unitTestVariantData);

                if (buildTypeData == testBuildTypeData) {
                    GradleVariantConfiguration variantConfig = variantData.getVariantConfiguration();
                    if (variantConfig.isMinifyEnabled() && variantConfig.getUseJack()) {
                        throw new RuntimeException("Cannot test obfuscated variants when compiling with jack.");
                    }
                    variantForAndroidTest = variantData;
                }
            }
        }

        if (variantForAndroidTest != null) {
            TestVariantData androidTestVariantData = createTestVariantData(
                    variantForAndroidTest,
                    testBuildTypeData,
                    signingOverride,
                    ANDROID_TEST);
            variantDataList.add(androidTestVariantData);
        }
    }

<<<<<<< HEAD
    public void createApiObjects() {
        // we always want to have the test/tested objects created at the same time
        // so that dynamic closure call on add can have referenced objects created.
        // This means some objects are created before they are processed from the loop,
        // so we store whether we have processed them or not.
        Map<BaseVariantData, BaseVariant> map = Maps.newHashMap();
        for (BaseVariantData variantData : variantDataList) {
            if (map.get(variantData) != null) {
=======
    private void createApiObjects() {
        for (BaseVariantData<?> variantData : variantDataList) {
            if (variantData.getVariantConfiguration().getType().isForTesting()) {
                // Testing variants are handled together with their "owners".
>>>>>>> 2eaf47b1
                continue;
            }

            BaseVariant variantApi =
                    variantFactory.createVariantApi(variantData, readOnlyObjectProvider);
            extension.addVariant(variantApi);

            // TODO: Handle UNIT_TEST variants as well.
            TestVariantData androidTestVariantData =
                    ((TestedVariantData) variantData).getTestVariantData(ANDROID_TEST);

            if (androidTestVariantData != null) {
                TestVariantImpl androidTestVariant = basePlugin.getInstantiator().newInstance(
                        TestVariantImpl.class,
                        androidTestVariantData,
                        basePlugin,
                        readOnlyObjectProvider);

                // add the test output.
                ApplicationVariantFactory.createApkOutputApiObjects(
                        basePlugin,
                        androidTestVariantData,
                        androidTestVariant);

                extension.addTestVariant(androidTestVariant);
                ((TestedVariant) variantApi).setTestVariant(androidTestVariant);

                androidTestVariant.setTestedVariant(variantApi);
            }
        }
    }

    private boolean isVariantPublished() {
        return extension.getPublishNonDefault();
    }

    private static void checkName(@NonNull String name, @NonNull String displayName) {
        checkPrefix(name, displayName, ANDROID_TEST.getPrefix());
        checkPrefix(name, displayName, UNIT_TEST.getPrefix());

        if (LINT.equals(name)) {
            throw new RuntimeException(String.format(
                    "%1$s names cannot be %2$s", displayName, LINT));
        }
    }

    private static void checkPrefix(String name, String displayName, String prefix) {
        if (name.startsWith(prefix)) {
            throw new RuntimeException(String.format(
                    "%1$s names cannot start with '%2$s'", displayName, prefix));
        }
    }
}<|MERGE_RESOLUTION|>--- conflicted
+++ resolved
@@ -204,14 +204,8 @@
         variantFactory.validateModel(this);
 
         if (!productFlavors.isEmpty()) {
-<<<<<<< HEAD
-            // there'll be more than one test app, so we need a top level assembleTest
-            Task assembleTest = project.getTasks().create("assembleTest");
-
-=======
             // there'll be more than one test app, so we need a top level assembleAndroidTest
             Task assembleTest = project.getTasks().create("assembleAndroidTest");
->>>>>>> 2eaf47b1
             assembleTest.setGroup(org.gradle.api.plugins.BasePlugin.BUILD_GROUP);
             assembleTest.setDescription("Assembles all the Test applications");
             basePlugin.setAssembleAndroidTest(assembleTest);
@@ -283,11 +277,7 @@
 
             basePlugin.resolveDependencies(variantDep);
             testVariantConfig.setDependencies(variantDep);
-<<<<<<< HEAD
-            basePlugin.createTestApkTasks((TestVariantData)variantData);
-=======
             basePlugin.createTestVariantTasks((TestVariantData) variantData);
->>>>>>> 2eaf47b1
         } else {
             if (productFlavors.isEmpty()) {
                 variantFactory.createTasks(
@@ -599,21 +589,10 @@
         }
     }
 
-<<<<<<< HEAD
-    public void createApiObjects() {
-        // we always want to have the test/tested objects created at the same time
-        // so that dynamic closure call on add can have referenced objects created.
-        // This means some objects are created before they are processed from the loop,
-        // so we store whether we have processed them or not.
-        Map<BaseVariantData, BaseVariant> map = Maps.newHashMap();
-        for (BaseVariantData variantData : variantDataList) {
-            if (map.get(variantData) != null) {
-=======
     private void createApiObjects() {
         for (BaseVariantData<?> variantData : variantDataList) {
             if (variantData.getVariantConfiguration().getType().isForTesting()) {
                 // Testing variants are handled together with their "owners".
->>>>>>> 2eaf47b1
                 continue;
             }
 
