/*
 * Copyright (C) 2014 The Android Open Source Project
 *
 * Licensed under the Apache License, Version 2.0 (the "License");
 * you may not use this file except in compliance with the License.
 * You may obtain a copy of the License at
 *
 *      http://www.apache.org/licenses/LICENSE-2.0
 *
 * Unless required by applicable law or agreed to in writing, software
 * distributed under the License is distributed on an "AS IS" BASIS,
 * WITHOUT WARRANTIES OR CONDITIONS OF ANY KIND, either express or implied.
 * See the License for the specific language governing permissions and
 * limitations under the License.
 */

package com.android.build.gradle.internal;

import static com.android.build.OutputFile.NO_FILTER;
import static com.android.builder.core.BuilderConstants.ANDROID_TEST;
import static com.android.builder.core.BuilderConstants.DEBUG;
import static com.android.builder.core.BuilderConstants.LINT;
import static com.android.builder.core.BuilderConstants.UI_TEST;

import com.android.annotations.NonNull;
import com.android.annotations.Nullable;
import com.android.build.gradle.BaseExtension;
import com.android.build.gradle.BasePlugin;
import com.android.build.gradle.api.AndroidSourceSet;
import com.android.build.gradle.api.BaseVariant;
import com.android.build.gradle.api.GroupableProductFlavor;
import com.android.build.gradle.internal.api.DefaultAndroidSourceSet;
import com.android.build.gradle.internal.api.ReadOnlyObjectProvider;
import com.android.build.gradle.internal.api.TestVariantImpl;
import com.android.build.gradle.internal.api.TestedVariant;
import com.android.build.gradle.internal.api.VariantFilterImpl;
import com.android.build.gradle.internal.core.GradleVariantConfiguration;
import com.android.build.gradle.internal.dependency.VariantDependencies;
import com.android.build.gradle.internal.dsl.BuildTypeDsl;
import com.android.build.gradle.internal.dsl.GroupableProductFlavorDsl;
import com.android.build.gradle.internal.dsl.ProductFlavorDsl;
import com.android.build.gradle.internal.dsl.SigningConfigDsl;
import com.android.build.gradle.internal.dsl.Splits;
import com.android.build.gradle.internal.variant.ApplicationVariantFactory;
import com.android.build.gradle.internal.variant.BaseVariantData;
import com.android.build.gradle.internal.variant.BaseVariantOutputData;
import com.android.build.gradle.internal.variant.TestVariantData;
import com.android.build.gradle.internal.variant.TestedVariantData;
import com.android.build.gradle.internal.variant.VariantFactory;
import com.android.builder.core.VariantConfiguration;
import com.android.builder.model.BuildType;
import com.android.builder.model.SigningConfig;
import com.google.common.base.Function;
import com.google.common.collect.Iterables;
import com.google.common.collect.Lists;
import com.google.common.collect.Maps;

import org.gradle.api.NamedDomainObjectContainer;
import org.gradle.api.Project;
import org.gradle.api.Task;
import org.gradle.api.tasks.TaskContainer;

import java.util.Collections;
import java.util.List;
import java.util.Map;
import java.util.Set;

import groovy.lang.Closure;

/**
 * Class to create, manage variants.
 */
public class VariantManager implements VariantModel {

    protected static final String COM_ANDROID_SUPPORT_MULTIDEX
            = "com.android.support:multidex:1.0.0";

    @NonNull
    private final Project project;
    @NonNull
    private final BasePlugin basePlugin;
    @NonNull
    private final BaseExtension extension;
    @NonNull
    private final VariantFactory variantFactory;

    @NonNull
    private final Map<String, BuildTypeData> buildTypes = Maps.newHashMap();
    @NonNull
    private final Map<String, ProductFlavorData<GroupableProductFlavorDsl>> productFlavors = Maps.newHashMap();
    @NonNull
    private final Map<String, SigningConfig> signingConfigs = Maps.newHashMap();

    @NonNull
    private final ReadOnlyObjectProvider readOnlyObjectProvider = new ReadOnlyObjectProvider();
    @NonNull
    private final VariantFilterImpl variantFilter = new VariantFilterImpl(readOnlyObjectProvider);

    @NonNull
    private final List<BaseVariantData<? extends BaseVariantOutputData>> variantDataList = Lists.newArrayList();

    public VariantManager(
            @NonNull Project project,
            @NonNull BasePlugin basePlugin,
            @NonNull BaseExtension extension,
            @NonNull VariantFactory variantFactory) {
        this.extension = extension;
        this.basePlugin = basePlugin;
        this.project = project;
        this.variantFactory = variantFactory;
    }

    @Override
    @NonNull
    public Map<String, BuildTypeData> getBuildTypes() {
        return buildTypes;
    }

    @Override
    @NonNull
    public Map<String, ProductFlavorData<GroupableProductFlavorDsl>> getProductFlavors() {
        return productFlavors;
    }

    @Override
    @NonNull
    public Map<String, SigningConfig> getSigningConfigs() {
        return signingConfigs;
    }

    public void addSigningConfig(@NonNull SigningConfigDsl signingConfigDsl) {
        signingConfigs.put(signingConfigDsl.getName(), signingConfigDsl);
    }

    /**
     * Adds new BuildType, creating a BuildTypeData, and the associated source set,
     * and adding it to the map.
     * @param buildType the build type.
     */
    public void addBuildType(@NonNull BuildTypeDsl buildType) {
        buildType.init(signingConfigs.get(DEBUG));

        String name = buildType.getName();
        checkName(name, "BuildType");

        if (productFlavors.containsKey(name)) {
            throw new RuntimeException("BuildType names cannot collide with ProductFlavor names");
        }

        DefaultAndroidSourceSet sourceSet = (DefaultAndroidSourceSet) extension.getSourceSetsContainer().maybeCreate(name);

        BuildTypeData buildTypeData = new BuildTypeData(buildType, sourceSet, project);
        project.getTasks().getByName("assemble").dependsOn(buildTypeData.getAssembleTask());

        buildTypes.put(name, buildTypeData);
    }

    /**
     * Adds a new ProductFlavor, creating a ProductFlavorData and associated source sets,
     * and adding it to the map.
     *
     * @param productFlavor the product flavor
     */
    public void addProductFlavor(@NonNull GroupableProductFlavorDsl productFlavor) {
        String name = productFlavor.getName();
        checkName(name, "ProductFlavor");

        if (buildTypes.containsKey(name)) {
            throw new RuntimeException("ProductFlavor names cannot collide with BuildType names");
        }

        DefaultAndroidSourceSet mainSourceSet = (DefaultAndroidSourceSet) extension.getSourceSetsContainer().maybeCreate(
                productFlavor.getName());
        String testName = ANDROID_TEST + StringHelper.capitalize(productFlavor.getName());
        DefaultAndroidSourceSet testSourceSet = (DefaultAndroidSourceSet) extension.getSourceSetsContainer().maybeCreate(
                testName);

        ProductFlavorData<GroupableProductFlavorDsl> productFlavorData =
                new ProductFlavorData<GroupableProductFlavorDsl>(
                        productFlavor, mainSourceSet, testSourceSet, project);

        productFlavors.put(productFlavor.getName(), productFlavorData);
    }

    /**
     * Return a list of all created VariantData.
     */
    @NonNull
    public List<BaseVariantData<? extends BaseVariantOutputData>> getVariantDataList() {
        return variantDataList;
    }

    /**
     * Task creation entry point.
     */
    public void createAndroidTasks(@Nullable SigningConfig signingOverride) {
        variantFactory.validateModel(this);

        if (!productFlavors.isEmpty()) {
            // there'll be more than one test app, so we need a top level assembleTest
            Task assembleTest = project.getTasks().create("assembleTest");

            assembleTest.setGroup(org.gradle.api.plugins.BasePlugin.BUILD_GROUP);
            assembleTest.setDescription("Assembles all the Test applications");
            basePlugin.setAssembleTest(assembleTest);
        }

        if (variantDataList.isEmpty()) {
            populateVariantDataList(signingOverride);
        }

        for (BaseVariantData variantData : variantDataList) {
            createTasksForVariantData(project.getTasks(), variantData);
        }

        // create the lint tasks.
        basePlugin.createLintTasks();

        // create the test tasks.
        basePlugin.createCheckTasks(!productFlavors.isEmpty(), false /*isLibrary*/);

        // Create the variant API objects after the tasks have been created!
        createApiObjects();
    }

    /**
     * Create tasks for the specified variantData.
     */
    public void createTasksForVariantData(TaskContainer tasks, BaseVariantData variantData) {
        if (variantData.getVariantConfiguration().getType() ==
                GradleVariantConfiguration.Type.TEST) {
            GradleVariantConfiguration testVariantConfig = variantData.getVariantConfiguration();
            BaseVariantData testedVariantData = (BaseVariantData) ((TestVariantData) variantData)
                    .getTestedVariantData();

            /// add the container of dependencies
            // the order of the libraries is important. In descending order:
            // flavors, defaultConfig. No build type for tests
            List<ConfigurationProvider> testVariantProviders = Lists.newArrayListWithExpectedSize(
                    2 + testVariantConfig.getProductFlavors().size());

            for (GroupableProductFlavor productFlavor : testVariantConfig.getProductFlavors()) {
                ProductFlavorData<GroupableProductFlavorDsl> data = productFlavors.get(productFlavor.getName());
                testVariantProviders.add(data.getTestProvider());
            }

            // now add the default config
            testVariantProviders.add(basePlugin.getDefaultConfigData().getTestProvider());

            assert(testVariantConfig.getTestedConfig() != null);
            if (testVariantConfig.getTestedConfig().getType() == VariantConfiguration.Type.LIBRARY) {
                testVariantProviders.add(testedVariantData.getVariantDependency());
            }

            // If the variant being tested is a library variant, VariantDependencies must be
            // computed the tasks for the tested variant is created.  Therefore, the
            // VariantDependencies is computed here instead of when the VariantData was created.
            VariantDependencies variantDep = VariantDependencies.compute(
                    project, testVariantConfig.getFullName(),
                    false /*publishVariant*/,
                    variantFactory.isLibrary(),
                    testVariantProviders.toArray(
                            new ConfigurationProvider[testVariantProviders.size()]));
            variantData.setVariantDependency(variantDep);

            basePlugin.resolveDependencies(variantDep);
            testVariantConfig.setDependencies(variantDep);
            basePlugin.createTestApkTasks((TestVariantData)variantData);
        } else {
            if (productFlavors.isEmpty()) {
                variantFactory.createTasks(
                        variantData,
                        buildTypes.get(
                                variantData.getVariantConfiguration().getBuildType().getName())
                                .getAssembleTask());
            } else {
                variantFactory.createTasks(variantData, null);

                // setup the task dependencies
                // build type
                buildTypes.get(variantData.getVariantConfiguration().getBuildType().getName())
                        .getAssembleTask().dependsOn(variantData.assembleVariantTask);

                // each flavor
                GradleVariantConfiguration variantConfig = variantData.getVariantConfiguration();
                for (GroupableProductFlavorDsl flavor : variantConfig.getProductFlavors()) {
                    productFlavors.get(flavor.getName()).getAssembleTask()
                            .dependsOn(variantData.assembleVariantTask);
                }

                Task assembleTask = null;
                // assembleTask for this flavor(dimension), created on demand if needed.
                if (variantConfig.getProductFlavors().size() > 1) {
                    String name = StringHelper.capitalize(variantConfig.getFlavorName());
                    assembleTask = tasks.findByName("assemble" + name);
                    if (assembleTask == null) {
                        assembleTask = tasks.create("assemble" + name);
                        assembleTask.setDescription(
                                "Assembles all builds for flavor combination: " + name);
                        assembleTask.setGroup("Build");

                        tasks.getByName("assemble").dependsOn(assembleTask);
                    }
                }
                // flavor combo
                if (assembleTask != null) {
                    assembleTask.dependsOn(variantData.assembleVariantTask);
                }
            }
        }
    }

    /**
     * Create all variants.
     *
     * @param signingOverride a signing override. Generally driven through the IDE.
     */
    public void populateVariantDataList(@Nullable SigningConfig signingOverride) {
        // Add a compile lint task
        basePlugin.createLintCompileTask();

        if (productFlavors.isEmpty()) {
            createVariantDataForProductFlavors(signingOverride,
                    Collections.<GroupableProductFlavor>emptyList());
        } else {
            List<String> flavorDimensionList = extension.getFlavorDimensionList();

            // Create iterable to get GroupableProductFlavorDsl from ProductFlavorData.
            Iterable<GroupableProductFlavorDsl> flavorDsl =
                    Iterables.transform(
                            productFlavors.values(),
                            new Function<ProductFlavorData<GroupableProductFlavorDsl>, GroupableProductFlavorDsl>() {
                                @Override
                                public GroupableProductFlavorDsl apply(
                                        ProductFlavorData<GroupableProductFlavorDsl> data) {
                                    return data.getProductFlavor();
                                }
                            });

            // Get a list of all combinations of product flavors.
            List<ProductFlavorCombo> flavorComboList = ProductFlavorCombo.createCombinations(
                    flavorDimensionList,
                    flavorDsl);

            for (ProductFlavorCombo flavorCombo : flavorComboList) {
                createVariantDataForProductFlavors(signingOverride, flavorCombo.getFlavorList());
            }
        }
    }

    /**
     * Create a VariantData for a specific combination of BuildType and GroupableProductFlavor list.
     */
    public BaseVariantData<? extends BaseVariantOutputData> createVariantData(
            @NonNull BuildType buildType,
            @NonNull List<GroupableProductFlavor> productFlavorList,
            @Nullable SigningConfig signingOverride) {
        Splits splits = basePlugin.getExtension().getSplits();
        Set<String> densities = splits.getDensityFilters();
        Set<String> abis = splits.getAbiFilters();

        // check against potentially empty lists. We always need to generate at least one output
        densities = densities.isEmpty() ? Collections.singleton(NO_FILTER) : densities;
        abis = abis.isEmpty() ? Collections.singleton(NO_FILTER) : abis;

        ProductFlavorData<ProductFlavorDsl> defaultConfigData = basePlugin.getDefaultConfigData();

        ProductFlavorDsl defaultConfig = defaultConfigData.getProductFlavor();
        DefaultAndroidSourceSet defaultConfigSourceSet = defaultConfigData.getSourceSet();

        BuildTypeData buildTypeData = buildTypes.get(buildType.getName());

        Set<String> compatibleScreens = basePlugin.getExtension().getSplits().getDensity()
                .getCompatibleScreens();

        GradleVariantConfiguration variantConfig = new GradleVariantConfiguration(
                defaultConfig,
                defaultConfigSourceSet,
                buildTypeData.getBuildType(),
                buildTypeData.getSourceSet(),
                variantFactory.getVariantConfigurationType(),
                signingOverride);

        // Add the container of dependencies.
        // The order of the libraries is important, in descending order:
        // build types, flavors, defaultConfig.
        final List<ConfigurationProvider> variantProviders =
                Lists.newArrayListWithCapacity(productFlavorList.size() + 2);

        variantProviders.add(buildTypeData);

        for (GroupableProductFlavor productFlavor : productFlavorList) {
            ProductFlavorData<GroupableProductFlavorDsl> data = productFlavors.get(productFlavor.getName());

            String dimensionName = productFlavor.getFlavorDimension();
            if (dimensionName == null) {
                dimensionName = "";
            }

            variantConfig.addProductFlavor(
                    data.getProductFlavor(),
                    data.getSourceSet(),
                    dimensionName);
            variantProviders.add(data.getMainProvider());
        }

        // now add the defaultConfig
        variantProviders.add(defaultConfigData.getMainProvider());

        // Create variant source sets if necessary.
        NamedDomainObjectContainer<AndroidSourceSet> sourceSetsContainer = extension
                .getSourceSetsContainer();

        if (!productFlavorList.isEmpty()) {
            DefaultAndroidSourceSet variantSourceSet =
                    (DefaultAndroidSourceSet) sourceSetsContainer.maybeCreate(
                            variantConfig.getFullName());
            variantConfig.setVariantSourceProvider(variantSourceSet);
            // TODO: hmm this won't work
            //variantProviders.add(new ConfigurationProviderImpl(project, variantSourceSet))
        }

        if (productFlavorList.size() > 1) {
            DefaultAndroidSourceSet multiFlavorSourceSet =
                    (DefaultAndroidSourceSet) sourceSetsContainer.maybeCreate(
                            variantConfig.getFlavorName());
            variantConfig.setMultiFlavorSourceProvider(multiFlavorSourceSet);
            // TODO: hmm this won't work
            //variantProviders.add(new ConfigurationProviderImpl(project, multiFlavorSourceSet))
        }

        // create the variant and get its internal storage object.
        BaseVariantData<?> variantData = variantFactory.createVariantData(variantConfig,
                densities, abis, compatibleScreens);

        VariantDependencies variantDep = VariantDependencies.compute(
                project, variantConfig.getFullName(),
                isVariantPublished(),
                variantFactory.isLibrary(),
                variantProviders.toArray(new ConfigurationProvider[variantProviders.size()]));
        variantData.setVariantDependency(variantDep);

        if (variantConfig.isMultiDexEnabled() && variantConfig.isLegacyMultiDexMode()) {
            project.getDependencies().add(
                    variantDep.getCompileConfiguration().getName(), COM_ANDROID_SUPPORT_MULTIDEX);
            project.getDependencies().add(
                    variantDep.getPackageConfiguration().getName(), COM_ANDROID_SUPPORT_MULTIDEX);
        }

        basePlugin.resolveDependencies(variantDep);
        variantConfig.setDependencies(variantDep);

        return variantData;
    }

    /**
     * Create a TestVariantData for the specified testedVariantData.
     */
    public TestVariantData createTestVariantData(
            BaseVariantData testedVariantData,
            SigningConfig signingOverride) {
        BuildTypeData testData = buildTypes.get(extension.getTestBuildType());

        ProductFlavorData<ProductFlavorDsl> defaultConfigData = basePlugin.getDefaultConfigData();
        ProductFlavorDsl defaultConfig = defaultConfigData.getProductFlavor();

        GradleVariantConfiguration testedConfig = testedVariantData.getVariantConfiguration();
        List<? extends GroupableProductFlavor> productFlavorList = testedConfig.getProductFlavors();

        // handle test variant
        GradleVariantConfiguration testVariantConfig = new GradleVariantConfiguration(
                defaultConfig,
                defaultConfigData.getTestSourceSet(),
                testData.getBuildType(),
                null,
                VariantConfiguration.Type.TEST,
                testedVariantData.getVariantConfiguration(),
                signingOverride);

        for (GroupableProductFlavor productFlavor : productFlavorList) {
            ProductFlavorData<GroupableProductFlavorDsl> data = productFlavors
                    .get(productFlavor.getName());

            String dimensionName = productFlavor.getFlavorDimension();
            if (dimensionName == null) {
                dimensionName = "";
            }
            testVariantConfig.addProductFlavor(
                    data.getProductFlavor(),
                    data.getTestSourceSet(),
                    dimensionName);
        }

        // create the internal storage for this variant.
        TestVariantData testVariantData = new TestVariantData(
                basePlugin, testVariantConfig, (TestedVariantData) testedVariantData);
        // link the testVariant to the tested variant in the other direction
        ((TestedVariantData) testedVariantData).setTestVariantData(testVariantData);

        return testVariantData;
    }

    /**
<<<<<<< HEAD
     * Creates VariantData for non-flavored build. This means assembleDebug, assembleRelease, and
     * other assemble<Type> are directly building the <type> build instead of all build of the given
     * <type>.
=======
     * Creates VariantData for a specified list of product flavor.
>>>>>>> 228bb376
     *
     * This will create VariantData for all build types of the given flavors.
     *
     * @param signingOverride a signing override. Generally driven through the IDE.
     * @param productFlavorList the flavor(s) to build.
     */
    private void createVariantDataForProductFlavors(
            @Nullable SigningConfig signingOverride,
            @NonNull List<GroupableProductFlavor> productFlavorList) {
        BuildTypeData testData = buildTypes.get(extension.getTestBuildType());
        if (testData == null) {
            throw new RuntimeException(String.format(
                    "Test Build Type '%1$s' does not exist.", extension.getTestBuildType()));
        }

        BaseVariantData testedVariantData = null;

        ProductFlavorData<ProductFlavorDsl> defaultConfigData = basePlugin.getDefaultConfigData();
        ProductFlavorDsl defaultConfig = defaultConfigData.getProductFlavor();

        Closure<Void> variantFilterClosure = basePlugin.getExtension().getVariantFilter();

        for (BuildTypeData buildTypeData : buildTypes.values()) {
            boolean ignore = false;
            if (variantFilterClosure != null) {
                variantFilter.reset(defaultConfig, buildTypeData.getBuildType(), productFlavorList);
                variantFilterClosure.call(variantFilter);
                ignore = variantFilter.isIgnore();
            }

            if (!ignore) {
                BaseVariantData<?> variantData = createVariantData(
                        buildTypeData.getBuildType(),
                        productFlavorList,
                        signingOverride);
                variantDataList.add(variantData);

                if (buildTypeData == testData) {
                    GradleVariantConfiguration variantConfig = variantData.getVariantConfiguration();
                    if (variantConfig.isMinifyEnabled() && variantConfig.getUseJack()) {
                        throw new RuntimeException("Cannot test obfuscated variants when compiling with jack.");
                    }
                    testedVariantData = variantData;
                }
            }
        }

        if (testedVariantData != null) {
            TestVariantData testVariantData =
                    createTestVariantData(testedVariantData, signingOverride);
            variantDataList.add(testVariantData);
        }
    }

    public void createApiObjects() {
        // we always want to have the test/tested objects created at the same time
        // so that dynamic closure call on add can have referenced objects created.
        // This means some objects are created before they are processed from the loop,
        // so we store whether we have processed them or not.
        Map<BaseVariantData, BaseVariant> map = Maps.newHashMap();
        for (BaseVariantData variantData : variantDataList) {
            if (map.get(variantData) != null) {
                continue;
            }

            if (variantData instanceof TestVariantData) {
                TestVariantData testVariantData = (TestVariantData) variantData;
                createVariantApiObjects(
                        map,
                        (BaseVariantData) testVariantData.getTestedVariantData(),
                        testVariantData);
            } else {
                createVariantApiObjects(
                        map,
                        variantData,
                        ((TestedVariantData) variantData).getTestVariantData());
            }
        }
    }

    private boolean isVariantPublished() {
        return extension.getPublishNonDefault();
    }

    private void createVariantApiObjects(
            @NonNull Map<BaseVariantData, BaseVariant> map,
            @NonNull BaseVariantData<?> variantData,
            @Nullable TestVariantData testVariantData) {
        BaseVariant variantApi = variantFactory.createVariantApi(variantData,
                readOnlyObjectProvider);

        TestVariantImpl testVariant = null;
        if (testVariantData != null) {
            testVariant = basePlugin.getInstantiator().newInstance(
                    TestVariantImpl.class, testVariantData, basePlugin, readOnlyObjectProvider);

            // add the test output.
            ApplicationVariantFactory.createApkOutputApiObjects(basePlugin, testVariantData, testVariant);
        }

        if (testVariant != null) {
            ((TestedVariant) variantApi).setTestVariant(testVariant);
            testVariant.setTestedVariant(variantApi);
        }

        extension.addVariant(variantApi);
        map.put(variantData, variantApi);

        if (testVariant != null) {
            extension.addTestVariant(testVariant);
            map.put(testVariantData, testVariant);
        }
    }

    private static void checkName(@NonNull String name, @NonNull String displayName) {
        if (name.startsWith(ANDROID_TEST)) {
            throw new RuntimeException(String.format(
                    "%1$s names cannot start with '%2$s'", displayName, ANDROID_TEST));
        }

        if (name.startsWith(UI_TEST)) {
            throw new RuntimeException(String.format(
                    "%1$s names cannot start with %2$s", displayName, UI_TEST));
        }

        if (LINT.equals(name)) {
            throw new RuntimeException(String.format(
                    "%1$s names cannot be %2$s", displayName, LINT));
        }
    }
}<|MERGE_RESOLUTION|>--- conflicted
+++ resolved
@@ -501,13 +501,7 @@
     }
 
     /**
-<<<<<<< HEAD
-     * Creates VariantData for non-flavored build. This means assembleDebug, assembleRelease, and
-     * other assemble<Type> are directly building the <type> build instead of all build of the given
-     * <type>.
-=======
      * Creates VariantData for a specified list of product flavor.
->>>>>>> 228bb376
      *
      * This will create VariantData for all build types of the given flavors.
      *
