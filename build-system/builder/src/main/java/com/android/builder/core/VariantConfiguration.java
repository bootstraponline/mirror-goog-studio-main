--- conflicted
+++ resolved
@@ -1133,59 +1133,6 @@
     }
 
     /**
-<<<<<<< HEAD
-=======
-     * returns all the resource folders from all the dependencies.
-     * @return
-     */
-    @NonNull
-    public Set<File> getResourceFoldersForDependencies() {
-        Set<File> files = Sets.newHashSet();
-        for (AndroidDependency dependency : getPackageDependencies().getAllAndroidDependencies()) {
-            File resFolder = dependency.getResFolder();
-            if (resFolder.isDirectory()) {
-                files.add(resFolder);
-            }
-        }
-
-        return files;
-    }
-
-    /**
-     * Returns the dynamic list of {@link ResourceSet} for the dependencies only.
-     *
-     * The list is ordered in ascending order of importance, meaning the first set is meant to be
-     * overridden by the 2nd one and so on. This is meant to facilitate usage of the list in a
-     * {@link com.android.ide.common.res2.ResourceMerger}.
-     *
-     * @return a list ResourceSet.
-     */
-    @NonNull
-    public List<ResourceSet> getResourceSetsForDependencies(boolean validateEnabled) {
-        List<ResourceSet> resourceSets = Lists.newArrayList();
-
-        // the list of dependency must be reversed to use the right overlay order.
-        // use the package one to ignore the optional libs.
-        for (AndroidDependency dependency : getPackageDependencies().getAllAndroidDependencies().reverse()) {
-            File resFolder = dependency.getResFolder();
-            if (resFolder.isDirectory()) {
-                ResourceSet resourceSet =
-                        new ResourceSet(
-                                dependency.getExtractedFolder().getName(),
-                                null,
-                                dependency.getName(),
-                                validateEnabled);
-                resourceSet.addSource(resFolder);
-                resourceSet.setFromDependency(true);
-                resourceSets.add(resourceSet);
-            }
-        }
-
-        return resourceSets;
-    }
-
-    /**
->>>>>>> cbf5c6e3
      * Returns the dynamic list of {@link ResourceSet} for the source folders only.
      *
      * The list is ordered in ascending order of importance, meaning the first set is meant to be
