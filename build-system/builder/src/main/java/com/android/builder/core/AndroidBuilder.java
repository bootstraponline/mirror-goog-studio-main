/*
 * Copyright (C) 2012 The Android Open Source Project
 *
 * Licensed under the Apache License, Version 2.0 (the "License");
 * you may not use this file except in compliance with the License.
 * You may obtain a copy of the License at
 *
 *      http://www.apache.org/licenses/LICENSE-2.0
 *
 * Unless required by applicable law or agreed to in writing, software
 * distributed under the License is distributed on an "AS IS" BASIS,
 * WITHOUT WARRANTIES OR CONDITIONS OF ANY KIND, either express or implied.
 * See the License for the specific language governing permissions and
 * limitations under the License.
 */

package com.android.builder.core;

import static com.android.SdkConstants.DOT_CLASS;
import static com.android.SdkConstants.DOT_DEX;
import static com.android.SdkConstants.DOT_XML;
import static com.android.SdkConstants.FD_RES_XML;
import static com.android.builder.core.BuilderConstants.ANDROID_WEAR;
import static com.android.builder.core.BuilderConstants.ANDROID_WEAR_MICRO_APK;
import static com.android.manifmerger.ManifestMerger2.Invoker;
import static com.google.common.base.Preconditions.checkNotNull;
import static com.google.common.base.Preconditions.checkState;

import com.android.SdkConstants;
import com.android.annotations.NonNull;
import com.android.annotations.Nullable;
import com.android.apkzlib.zfile.ApkCreatorFactory;
import com.android.apkzlib.zfile.NativeLibrariesPackagingMode;
import com.android.builder.compiling.DependencyFileProcessor;
import com.android.builder.files.IncrementalRelativeFileSets;
import com.android.builder.files.RelativeFile;
import com.android.builder.internal.TestManifestGenerator;
import com.android.builder.internal.aapt.Aapt;
import com.android.builder.internal.aapt.AaptPackageConfig;
import com.android.builder.internal.compiler.AidlProcessor;
import com.android.builder.internal.compiler.LeafFolderGatherer;
import com.android.builder.internal.compiler.PreDexCache;
import com.android.builder.internal.compiler.RenderScriptProcessor;
import com.android.builder.internal.compiler.ShaderProcessor;
import com.android.builder.internal.compiler.SourceSearcher;
import com.android.builder.internal.packaging.IncrementalPackager;
import com.android.builder.model.SigningConfig;
import com.android.builder.model.SyncIssue;
import com.android.builder.packaging.PackagerException;
import com.android.builder.sdk.SdkInfo;
import com.android.builder.sdk.TargetInfo;
import com.android.builder.symbols.RGeneration;
import com.android.builder.symbols.SymbolIo;
import com.android.builder.symbols.SymbolTable;
import com.android.builder.symbols.SymbolUtils;
import com.android.ide.common.process.CachedProcessOutputHandler;
import com.android.ide.common.process.JavaProcessExecutor;
import com.android.ide.common.process.JavaProcessInfo;
import com.android.ide.common.process.LoggedProcessOutputHandler;
import com.android.ide.common.process.ProcessException;
import com.android.ide.common.process.ProcessExecutor;
import com.android.ide.common.process.ProcessInfo;
import com.android.ide.common.process.ProcessInfoBuilder;
import com.android.ide.common.process.ProcessOutputHandler;
import com.android.ide.common.process.ProcessResult;
import com.android.ide.common.res2.FileStatus;
import com.android.ide.common.signing.CertificateInfo;
import com.android.ide.common.signing.KeystoreHelper;
import com.android.ide.common.signing.KeytoolException;
import com.android.manifmerger.ManifestMerger2;
import com.android.manifmerger.ManifestProvider;
import com.android.manifmerger.ManifestSystemProperty;
import com.android.manifmerger.MergingReport;
import com.android.manifmerger.PlaceholderHandler;
import com.android.repository.Revision;
import com.android.sdklib.BuildToolInfo;
import com.android.sdklib.IAndroidTarget;
import com.android.utils.FileUtils;
import com.android.utils.ILogger;
import com.android.utils.LineCollector;
import com.google.common.base.Charsets;
import com.google.common.base.Preconditions;
import com.google.common.base.Strings;
import com.google.common.collect.ImmutableList;
import com.google.common.collect.ImmutableMap;
import com.google.common.collect.ImmutableSet;
import com.google.common.collect.Lists;
import com.google.common.collect.Sets;
import com.google.common.io.Files;
import java.io.File;
import java.io.IOException;
import java.security.PrivateKey;
import java.security.cert.X509Certificate;
import java.util.Collection;
import java.util.EnumSet;
import java.util.Enumeration;
import java.util.HashSet;
import java.util.List;
import java.util.Map;
import java.util.Set;
import java.util.zip.ZipEntry;
import java.util.zip.ZipFile;

/**
 * This is the main builder class. It is given all the data to process the build (such as {@link
 * DefaultProductFlavor}s, {@link DefaultBuildType} and dependencies) and use them when doing
 * specific build steps.
 *
 * <p>To use: create a builder with {@link #AndroidBuilder(String, String, ProcessExecutor,
 * JavaProcessExecutor, ErrorReporter, ILogger, boolean)}
 *
 * <p>then build steps can be done with:
 *
 * <ol>
 *   <li>{@link #mergeManifestsForApplication(File, List, List, String, int, String, String, String,
 *       Integer, String, String, String, ManifestMerger2.MergeType, Map, List, File)}
 *   <li>{@link #mergeManifestsForTestVariant(String, String, String, String, String, Boolean,
 *       Boolean, String, File, List, Map, File, File)}
 *   <li>{@link #processResources(Aapt, AaptPackageConfig.Builder, boolean)}
 *   <li>{@link #compileAllAidlFiles(Collection, File, File, Collection, Collection,
 *       DependencyFileProcessor, ProcessOutputHandler)}
 *   <li>{@link #getDexByteCodeConverter()}
 * </ol>
 *
 * <p>Java compilation is not handled but the builder provides the boot classpath with {@link
 * #getBootClasspath(boolean)}.
 */
public class AndroidBuilder {

    /**
     * Minimal supported version of build tools.
     */
    public static final Revision MIN_BUILD_TOOLS_REV = new Revision(25, 0, 0);

    /**
     * API level for split APKs.
     */
    private static final int API_LEVEL_SPLIT_APK = 21;

    @NonNull
    private final String mProjectId;
    @NonNull
    private final ILogger mLogger;

    @NonNull
    private final ProcessExecutor mProcessExecutor;
    @NonNull
    private final JavaProcessExecutor mJavaProcessExecutor;
    @NonNull
    private final ErrorReporter mErrorReporter;

    private final boolean mVerboseExec;

    @Nullable private String mCreatedBy;


    private SdkInfo mSdkInfo;
    private TargetInfo mTargetInfo;

    private List<File> mBootClasspathFiltered;
    private List<File> mBootClasspathAll;
    @NonNull
    private List<LibraryRequest> mLibraryRequests = ImmutableList.of();

    private DexByteCodeConverter mDexByteCodeConverter = null;

    /**
     * Creates an AndroidBuilder.
     * <p>
     * <var>verboseExec</var> is needed on top of the ILogger due to remote exec tools not being
     * able to output info and verbose messages separately.
     *
     * @param createdBy the createdBy String for the apk manifest.
     * @param logger the Logger
     * @param verboseExec whether external tools are launched in verbose mode
     */
    public AndroidBuilder(
            @NonNull String projectId,
            @Nullable String createdBy,
            @NonNull ProcessExecutor processExecutor,
            @NonNull JavaProcessExecutor javaProcessExecutor,
            @NonNull ErrorReporter errorReporter,
            @NonNull ILogger logger,
            boolean verboseExec) {
        mProjectId = checkNotNull(projectId);
        mCreatedBy = createdBy;
        mProcessExecutor = checkNotNull(processExecutor);
        mJavaProcessExecutor = checkNotNull(javaProcessExecutor);
        mErrorReporter = checkNotNull(errorReporter);
        mLogger = checkNotNull(logger);
        mVerboseExec = verboseExec;
    }

    /**
     * Sets the SdkInfo and the targetInfo on the builder. This is required to actually
     * build (some of the steps).
     *
     * @see com.android.builder.sdk.SdkLoader
     */
    public void setTargetInfo(@NonNull TargetInfo targetInfo) {
        mTargetInfo = targetInfo;
        mDexByteCodeConverter = new DexByteCodeConverter(
                getLogger(), mTargetInfo, mJavaProcessExecutor, mVerboseExec);

        if (mTargetInfo.getBuildTools().getRevision().compareTo(MIN_BUILD_TOOLS_REV) < 0) {
            mErrorReporter.handleSyncError(
                    MIN_BUILD_TOOLS_REV.toString(),
                    SyncIssue.TYPE_BUILD_TOOLS_TOO_LOW,
                    String.format(
                            "The SDK Build Tools revision (%1$s) is too low for project '%2$s'. "
                                    + "Minimum required is %3$s",
                            mTargetInfo.getBuildTools().getRevision(),
                            mProjectId,
                            MIN_BUILD_TOOLS_REV));
        }
    }

    public void setSdkInfo(@NonNull SdkInfo sdkInfo) {
        mSdkInfo = sdkInfo;
    }

    public void setLibraryRequests(@NonNull Collection<LibraryRequest> libraryRequests) {
        mLibraryRequests = ImmutableList.copyOf(libraryRequests);
    }

    /**
     * Returns the SdkInfo, if set.
     */
    @Nullable
    public SdkInfo getSdkInfo() {
        return mSdkInfo;
    }

    /**
     * Returns the TargetInfo, if set.
     */
    @Nullable
    public TargetInfo getTargetInfo() {
        return mTargetInfo;
    }

    /** Returns the build tools for this builder. */
    @NonNull
    public BuildToolInfo getBuildToolInfo() {
        checkNotNull(
                mTargetInfo, "Cannot call getBuildToolInfo() before setTargetInfo() is called.");
        return mTargetInfo.getBuildTools();
    }

    @NonNull
    public ILogger getLogger() {
        return mLogger;
    }

    @NonNull
    public ErrorReporter getErrorReporter() {
        return mErrorReporter;
    }

    /** Returns the compilation target, if set. */
    @NonNull
    public IAndroidTarget getTarget() {
        checkState(mTargetInfo != null,
                "Cannot call getTarget() before setTargetInfo() is called.");
        return mTargetInfo.getTarget();
    }

    /**
     * Returns whether the compilation target is a preview.
     */
    public boolean isPreviewTarget() {
        checkState(mTargetInfo != null,
                "Cannot call isTargetAPreview() before setTargetInfo() is called.");
        return mTargetInfo.getTarget().getVersion().isPreview();
    }

    public String getTargetCodename() {
        checkState(mTargetInfo != null,
                "Cannot call getTargetCodename() before setTargetInfo() is called.");
        return mTargetInfo.getTarget().getVersion().getCodename();
    }

    /**
     * Helper method to get the boot classpath to be used during compilation.
     *
     * @param includeOptionalLibraries if true, optional libraries are included even if not
     *                                 required by the project setup.
     */
    @NonNull
    public List<File> getBootClasspath(boolean includeOptionalLibraries) {
        if (includeOptionalLibraries) {
            return computeFullBootClasspath();
        }

        return computeFilteredBootClasspath();
    }

    private List<File> computeFilteredBootClasspath() {
        // computes and caches the filtered boot classpath.
        // Changes here should be applied to #computeFullClasspath()

        if (mBootClasspathFiltered == null) {
            checkState(mTargetInfo != null,
                    "Cannot call getBootClasspath() before setTargetInfo() is called.");

            mBootClasspathFiltered = BootClasspathBuilder.computeFilteredClasspath(
                    mTargetInfo.getTarget(),
                    mLibraryRequests,
                    mErrorReporter,
                    mSdkInfo.getAnnotationsJar());
        }

        return mBootClasspathFiltered;
    }

    @NonNull
    private List<File> computeFullBootClasspath() {
        // computes and caches the full boot classpath.
        // Changes here should be applied to #computeFilteredClasspath()

        if (mBootClasspathAll == null) {
            checkState(mTargetInfo != null,
                    "Cannot call getBootClasspath() before setTargetInfo() is called.");

            mBootClasspathAll = BootClasspathBuilder.computeFullBootClasspath(
                    mTargetInfo.getTarget(),
                    mSdkInfo.getAnnotationsJar());
        }

        return mBootClasspathAll;
    }

    /**
     * Helper method to get the boot classpath to be used during compilation.
     *
     * @param includeOptionalLibraries if true, optional libraries are included even if not
     *                                 required by the project setup.
     */
    @NonNull
    public List<String> getBootClasspathAsStrings(boolean includeOptionalLibraries) {
        List<File> classpath = getBootClasspath(includeOptionalLibraries);

        // convert to Strings.
        List<String> results = Lists.newArrayListWithCapacity(classpath.size());
        for (File f : classpath) {
            results.add(f.getAbsolutePath());
        }

        return results;
    }

    /**
     * Returns the jar file for the renderscript mode.
     *
     * This may return null if the SDK has not been loaded yet.
     *
     * @return the jar file, or null.
     *
     * @see #setTargetInfo(TargetInfo)
     */
    @Nullable
    public File getRenderScriptSupportJar() {
        if (mTargetInfo != null) {
            return RenderScriptProcessor.getSupportJar(
                    mTargetInfo.getBuildTools().getLocation().getAbsolutePath());
        }

        return null;
    }

    /**
     * Returns the list of packaged jars for this config. If the config tests a library, this
     * will include the jars of the tested config
     *
     * If the SDK was loaded, this may include the renderscript support jar.
     *
     * @return a non null, but possibly empty list.
     */
    @NonNull
    public Set<File> getAllPackagedJars(@NonNull VariantConfiguration<?,?,?> variantConfiguration) {
        Set<File> packagedJars = Sets.newHashSet(variantConfiguration.getAllPackagedJars());

        if (variantConfiguration.getRenderscriptSupportModeEnabled()) {
            File renderScriptSupportJar = getRenderScriptSupportJar();

            if (renderScriptSupportJar != null) {
                packagedJars.add(renderScriptSupportJar);
            }
        }

        return packagedJars;
    }

    /**
     * Returns the list of packaged jars for this config. If the config tests a library, this
     * will include the jars of the tested config
     *
     * If the SDK was loaded, this may include the renderscript support jar.
     *
     * @return a non null, but possibly empty list.
     */
    @NonNull
    public Set<File> getAdditionalPackagedJars(@NonNull VariantConfiguration<?,?,?> variantConfiguration) {

        if (variantConfiguration.getRenderscriptSupportModeEnabled()) {
            File renderScriptSupportJar = getRenderScriptSupportJar();

            if (renderScriptSupportJar != null) {
                return ImmutableSet.of(renderScriptSupportJar);
            }
        }

        return ImmutableSet.of();
    }

    /**
     * Returns the native lib folder for the renderscript mode.
     *
     * This may return null if the SDK has not been loaded yet.
     *
     * @return the folder, or null.
     *
     * @see #setTargetInfo(TargetInfo)
     */
    @Nullable
    public File getSupportNativeLibFolder() {
        if (mTargetInfo != null) {
            return RenderScriptProcessor.getSupportNativeLibFolder(
                    mTargetInfo.getBuildTools().getLocation().getAbsolutePath());
        }

        return null;
    }

    /**
     * Returns the BLAS lib folder for renderscript support mode.
     *
     * This may return null if the SDK has not been loaded yet.
     *
     * @return the folder, or null.
     *
     * @see #setTargetInfo(TargetInfo)
     */
    @Nullable
    public File getSupportBlasLibFolder() {
        if (mTargetInfo != null) {
            return RenderScriptProcessor.getSupportBlasLibFolder(
                    mTargetInfo.getBuildTools().getLocation().getAbsolutePath());
        }

        return null;
    }

    @NonNull
    public ProcessExecutor getProcessExecutor() {
        return mProcessExecutor;
    }

    @NonNull
    public JavaProcessExecutor getJavaProcessExecutor() {
        return mJavaProcessExecutor;
    }

    @NonNull
    public ProcessResult executeProcess(@NonNull ProcessInfo processInfo,
            @NonNull ProcessOutputHandler handler) {
        return mProcessExecutor.execute(processInfo, handler);
    }

    /**
     * Invoke the Manifest Merger version 2.
     */
    public MergingReport mergeManifestsForApplication(
            @NonNull File mainManifest,
            @NonNull List<File> manifestOverlays,
            @NonNull List<? extends ManifestProvider> dependencies,
            String packageOverride,
            int versionCode,
            String versionName,
            @Nullable String minSdkVersion,
            @Nullable String targetSdkVersion,
            @Nullable Integer maxSdkVersion,
            @NonNull String outManifestLocation,
            @Nullable String outAaptSafeManifestLocation,
            @Nullable String outInstantRunManifestLocation,
            ManifestMerger2.MergeType mergeType,
            Map<String, Object> placeHolders,
            @NonNull List<Invoker.Feature> optionalFeatures,
            @Nullable File reportFile) {

        try {

            Invoker manifestMergerInvoker =
                    ManifestMerger2.newMerger(mainManifest, mLogger, mergeType)
                    .setPlaceHolderValues(placeHolders)
                    .addFlavorAndBuildTypeManifests(
                            manifestOverlays.toArray(new File[manifestOverlays.size()]))
                    .addManifestProviders(dependencies)
                    .withFeatures(optionalFeatures.toArray(
                            new Invoker.Feature[optionalFeatures.size()]))
                    .setMergeReportFile(reportFile);

            if (mergeType == ManifestMerger2.MergeType.APPLICATION) {
                manifestMergerInvoker.withFeatures(Invoker.Feature.REMOVE_TOOLS_DECLARATIONS);
            }

            //noinspection VariableNotUsedInsideIf
            if (outAaptSafeManifestLocation != null) {
                manifestMergerInvoker.withFeatures(Invoker.Feature.MAKE_AAPT_SAFE);
            }

            setInjectableValues(manifestMergerInvoker,
                    packageOverride, versionCode, versionName,
                    minSdkVersion, targetSdkVersion, maxSdkVersion);

            MergingReport mergingReport = manifestMergerInvoker.merge();
            mLogger.verbose("Merging result: %1$s", mergingReport.getResult());
            switch (mergingReport.getResult()) {
                case WARNING:
                    mergingReport.log(mLogger);
                    // fall through since these are just warnings.
                case SUCCESS:
                    String xmlDocument = mergingReport.getMergedDocument(
                            MergingReport.MergedManifestKind.MERGED);
                    String annotatedDocument = mergingReport.getMergedDocument(
                            MergingReport.MergedManifestKind.BLAME);
                    if (annotatedDocument != null) {
                        mLogger.verbose(annotatedDocument);
                    }
                    save(xmlDocument, new File(outManifestLocation));
                    mLogger.verbose("Merged manifest saved to " + outManifestLocation);

                    if (outAaptSafeManifestLocation != null) {
                        save(mergingReport.getMergedDocument(MergingReport.MergedManifestKind.AAPT_SAFE),
                                new File(outAaptSafeManifestLocation));
                    }

                    if (outInstantRunManifestLocation != null) {
                        String instantRunMergedManifest = mergingReport.getMergedDocument(
                                MergingReport.MergedManifestKind.INSTANT_RUN);
                        if (instantRunMergedManifest != null) {
                            save(instantRunMergedManifest, new File(outInstantRunManifestLocation));
                        }
                    }
                    break;
                case ERROR:
                    mergingReport.log(mLogger);
                    throw new RuntimeException(mergingReport.getReportString());
                default:
                    throw new RuntimeException("Unhandled result type : "
                            + mergingReport.getResult());
            }
            return mergingReport;
        } catch (ManifestMerger2.MergeFailureException e) {
            // TODO: unacceptable.
            throw new RuntimeException(e);
        }
    }

    /**
     * Sets the {@link ManifestSystemProperty} that can be injected
     * in the manifest file.
     */
    private static void setInjectableValues(
            ManifestMerger2.Invoker<?> invoker,
            String packageOverride,
            int versionCode,
            String versionName,
            @Nullable String minSdkVersion,
            @Nullable String targetSdkVersion,
            @Nullable Integer maxSdkVersion) {

        if (!Strings.isNullOrEmpty(packageOverride)) {
            invoker.setOverride(ManifestSystemProperty.PACKAGE, packageOverride);
        }
        if (versionCode > 0) {
            invoker.setOverride(ManifestSystemProperty.VERSION_CODE,
                    String.valueOf(versionCode));
        }
        if (!Strings.isNullOrEmpty(versionName)) {
            invoker.setOverride(ManifestSystemProperty.VERSION_NAME, versionName);
        }
        if (!Strings.isNullOrEmpty(minSdkVersion)) {
            invoker.setOverride(ManifestSystemProperty.MIN_SDK_VERSION, minSdkVersion);
        }
        if (!Strings.isNullOrEmpty(targetSdkVersion)) {
            invoker.setOverride(ManifestSystemProperty.TARGET_SDK_VERSION, targetSdkVersion);
        }
        if (maxSdkVersion != null) {
            invoker.setOverride(ManifestSystemProperty.MAX_SDK_VERSION, maxSdkVersion.toString());
        }
    }

    /**
     * Saves the {@link com.android.manifmerger.XmlDocument} to a file in UTF-8 encoding.
     * @param xmlDocument xml document to save.
     * @param out file to save to.
     */
    private static void save(String xmlDocument, File out) {
        try {
            Files.createParentDirs(out);
            Files.write(xmlDocument, out, Charsets.UTF_8);
        } catch(IOException e) {
            throw new RuntimeException(e);
        }
    }

    /**
     * Creates the manifest for a test variant
     *
     * @param testApplicationId the application id of the test application
     * @param minSdkVersion the minSdkVersion of the test application
     * @param targetSdkVersion the targetSdkVersion of the test application
     * @param testedApplicationId the application id of the tested application
     * @param instrumentationRunner the name of the instrumentation runner
     * @param handleProfiling whether or not the Instrumentation object will turn profiling on and off
     * @param functionalTest whether or not the Instrumentation class should run as a functional test
     * @param testLabel the label for the tests
     * @param testManifestFile optionally user provided AndroidManifest.xml for testing application
     * @param manifestProviders the manifest providers
     * @param manifestPlaceholders used placeholders in the manifest
     * @param outManifest the output location for the merged manifest
     * @param tmpDir temporary dir used for processing
     *
     * @see VariantConfiguration#getApplicationId()
     * @see VariantConfiguration#getTestedConfig()
     * @see VariantConfiguration#getMinSdkVersion()
     * @see VariantConfiguration#getTestedApplicationId()
     * @see VariantConfiguration#getInstrumentationRunner()
     * @see VariantConfiguration#getHandleProfiling()
     * @see VariantConfiguration#getFunctionalTest()
     * @see VariantConfiguration#getTestLabel()
     * @see VariantConfiguration#getFlatCompileAndroidLibraries() ()
     */
    public void mergeManifestsForTestVariant(
            @NonNull String testApplicationId,
            @NonNull String minSdkVersion,
            @NonNull String targetSdkVersion,
            @NonNull String testedApplicationId,
            @NonNull String instrumentationRunner,
            @NonNull Boolean handleProfiling,
            @NonNull Boolean functionalTest,
            @Nullable String testLabel,
            @Nullable File testManifestFile,
            @NonNull List<? extends ManifestProvider> manifestProviders,
            @NonNull Map<String, Object> manifestPlaceholders,
            @NonNull File outManifest,
            @NonNull File tmpDir) throws IOException {
        checkNotNull(testApplicationId, "testApplicationId cannot be null.");
        checkNotNull(testedApplicationId, "testedApplicationId cannot be null.");
        checkNotNull(instrumentationRunner, "instrumentationRunner cannot be null.");
        checkNotNull(handleProfiling, "handleProfiling cannot be null.");
        checkNotNull(functionalTest, "functionalTest cannot be null.");
        checkNotNull(manifestProviders, "manifestProviders cannot be null.");
        checkNotNull(outManifest, "outManifestLocation cannot be null.");

        // These temp files are only need in the middle of processing manifests; delete
        // them when they're done. We're not relying on File#deleteOnExit for this
        // since in the Gradle daemon for example that would leave the files around much
        // longer than we want.
        File tempFile1 = null;
        File tempFile2 = null;
        try {
            FileUtils.mkdirs(tmpDir);
            File generatedTestManifest = manifestProviders.isEmpty() && testManifestFile == null
                    ? outManifest
                    : (tempFile1 = File.createTempFile("manifestMerger", ".xml", tmpDir));

            // we are generating the manifest and if there is an existing one,
            // it will be overlaid with the generated one
            mLogger.verbose("Generating in %1$s", generatedTestManifest.getAbsolutePath());
            generateTestManifest(
                    testApplicationId,
                    minSdkVersion,
                    targetSdkVersion.equals("-1") ? null : targetSdkVersion,
                    testedApplicationId,
                    instrumentationRunner,
                    handleProfiling,
                    functionalTest,
                    generatedTestManifest);

            if (testManifestFile != null && testManifestFile.exists()) {
                Invoker invoker = ManifestMerger2.newMerger(
                        testManifestFile, mLogger, ManifestMerger2.MergeType.APPLICATION)
                        .setPlaceHolderValues(manifestPlaceholders)
                        .setPlaceHolderValue(PlaceholderHandler.INSTRUMENTATION_RUNNER,
                                instrumentationRunner)
                        .addLibraryManifest(generatedTestManifest);

                // we override these properties
                invoker.setOverride(ManifestSystemProperty.PACKAGE, testApplicationId);
                invoker.setOverride(ManifestSystemProperty.MIN_SDK_VERSION, minSdkVersion);
                invoker.setOverride(ManifestSystemProperty.NAME, instrumentationRunner);
                invoker.setOverride(ManifestSystemProperty.TARGET_PACKAGE, testedApplicationId);
                invoker.setOverride(ManifestSystemProperty.FUNCTIONAL_TEST, functionalTest.toString());
                invoker.setOverride(ManifestSystemProperty.HANDLE_PROFILING, handleProfiling.toString());
                if (testLabel != null) {
                    invoker.setOverride(ManifestSystemProperty.LABEL, testLabel);
                }

                if (!targetSdkVersion.equals("-1")) {
                    invoker.setOverride(ManifestSystemProperty.TARGET_SDK_VERSION, targetSdkVersion);
                }

                MergingReport mergingReport = invoker.merge();
                if (manifestProviders.isEmpty()) {
                    handleMergingResult(mergingReport, outManifest);
                } else {
                    tempFile2 = File.createTempFile("manifestMerger", ".xml", tmpDir);
                    handleMergingResult(mergingReport, tempFile2);
                    generatedTestManifest = tempFile2;
                }
            }

            if (!manifestProviders.isEmpty()) {
                MergingReport mergingReport = ManifestMerger2.newMerger(
                        generatedTestManifest, mLogger, ManifestMerger2.MergeType.APPLICATION)
                        .withFeatures(Invoker.Feature.REMOVE_TOOLS_DECLARATIONS)
                        .setOverride(ManifestSystemProperty.PACKAGE, testApplicationId)
                        .addManifestProviders(manifestProviders)
                        .setPlaceHolderValues(manifestPlaceholders)
                        .merge();

                handleMergingResult(mergingReport, outManifest);
            }
        } catch(IOException e) {
            throw new RuntimeException("Unable to create the temporary file", e);
        } catch (ManifestMerger2.MergeFailureException e) {
            throw new RuntimeException("Manifest merging exception", e);
        } finally {
            try {
                if (tempFile1 != null) {
                    FileUtils.delete(tempFile1);
                }
                if (tempFile2 != null) {
                    FileUtils.delete(tempFile2);
                }
            } catch (IOException e){
                // just log this, so we do not mask the initial exception if there is any
                mLogger.error(e, "Unable to clean up the temporary files.");
            }
        }
    }

    private void handleMergingResult(@NonNull MergingReport mergingReport, @NonNull File outFile) {
        switch (mergingReport.getResult()) {
            case WARNING:
                mergingReport.log(mLogger);
                // fall through since these are just warnings.
            case SUCCESS:
                try {
                    String annotatedDocument = mergingReport.getMergedDocument(
                            MergingReport.MergedManifestKind.BLAME);
                    if (annotatedDocument != null) {
                        mLogger.verbose(annotatedDocument);
                    } else {
                        mLogger.verbose("No blaming records from manifest merger");
                    }
                } catch (Exception e) {
                    mLogger.error(e, "cannot print resulting xml");
                }
                String finalMergedDocument = mergingReport
                        .getMergedDocument(MergingReport.MergedManifestKind.MERGED);
                if (finalMergedDocument == null) {
                    throw new RuntimeException("No result from manifest merger");
                }
                try {
                    Files.write(finalMergedDocument, outFile, Charsets.UTF_8);
                } catch (IOException e) {
                    mLogger.error(e, "Cannot write resulting xml");
                    throw new RuntimeException(e);
                }
                mLogger.verbose("Merged manifest saved to " + outFile);
                break;
            case ERROR:
                mergingReport.log(mLogger);
                throw new RuntimeException(mergingReport.getReportString());
            default:
                throw new RuntimeException("Unhandled result type : "
                        + mergingReport.getResult());
        }
    }

    private static void generateTestManifest(
            @NonNull String testApplicationId,
            @Nullable String minSdkVersion,
            @Nullable String targetSdkVersion,
            @NonNull String testedApplicationId,
            @NonNull String instrumentationRunner,
            @NonNull Boolean handleProfiling,
            @NonNull Boolean functionalTest,
            @NonNull File outManifestLocation) {
        TestManifestGenerator generator = new TestManifestGenerator(
                outManifestLocation,
                testApplicationId,
                minSdkVersion,
                targetSdkVersion,
                testedApplicationId,
                instrumentationRunner,
                handleProfiling,
                functionalTest);
        try {
            generator.generate();
        } catch (IOException e) {
            throw new RuntimeException(e);
        }
    }

    /**
     * Process the resources and generate R.java and/or the packaged resources.
     *
     * @param aapt the interface to the {@code aapt} tool
     * @param aaptConfigBuilder aapt command invocation parameters; this will receive some additional
     * data (build tools, Android target and logger) and will be used to request package invocation
     * in {@code aapt} (see {@link Aapt#link(AaptPackageConfig)})
     * @param enforceUniquePackageName if {@code true} method will fail if some libraries share the
     * same package name
     * @throws IOException failed
     * @throws InterruptedException failed
     * @throws ProcessException failed
     */
    public void processResources(
            @NonNull Aapt aapt,
            @NonNull AaptPackageConfig.Builder aaptConfigBuilder,
            boolean enforceUniquePackageName)
            throws IOException, InterruptedException, ProcessException {

        checkState(mTargetInfo != null,
                "Cannot call processResources() before setTargetInfo() is called.");

        aaptConfigBuilder.setBuildToolInfo(mTargetInfo.getBuildTools());
        aaptConfigBuilder.setAndroidTarget(mTargetInfo.getTarget());
        aaptConfigBuilder.setLogger(mLogger);

        AaptPackageConfig aaptConfig = aaptConfigBuilder.build();

        try {
            aapt.link(aaptConfig).get();
        } catch (Exception e) {
            throw new ProcessException("Failed to execute aapt", e);
        }

        File sourceOut = aaptConfig.getSourceOutputDir();
        if (sourceOut != null) {
            // Figure out what the main symbol file's package is.
            String mainPackageName = aaptConfig.getCustomPackageForR();
            if (mainPackageName == null) {
                mainPackageName =
                        SymbolUtils.getPackageNameFromManifest(aaptConfig.getManifestFile());
            }

            // Load the main symbol file.
            File mainRTxt = new File(aaptConfig.getSymbolOutputDir(), "R.txt");
            SymbolTable mainSymbols =
                    mainRTxt.isFile()? SymbolIo.read(mainRTxt) : SymbolTable.builder().build();
            mainSymbols = mainSymbols.rename(mainPackageName);

            // For each dependency, load its symbol file.
<<<<<<< HEAD
            Set<SymbolTable> depSymbolTables = new HashSet<>();
            for (AaptPackageConfig.LibraryInfo dependency : aaptConfig.getLibraries()) {
                File depMan = dependency.getManifest();
                String depPackageName;

                try {
                    depPackageName = AndroidManifest.getPackage(new FileWrapper(depMan));
                } catch (StreamException e) {
                    throw new IOException("Failed to read manifest " + depMan.getAbsolutePath(), e);
                }

                if (mainPackageName.equals(depPackageName) && enforceUniquePackageName) {
                    throw new RuntimeException(
                            String.format(
                                    "Error: A library uses the same package as this project: %s",
                                    depPackageName));
                }

                File rFile = dependency.getSymbolFile();
                SymbolTable depSymbols =
                        (rFile != null && rFile.exists())
                                ? SymbolIo.read(rFile)
                                : SymbolTable.builder().build();
                depSymbols = depSymbols.rename(depPackageName);
                depSymbolTables.add(depSymbols);
            }
=======
            Set<SymbolTable> depSymbolTables =
                    SymbolUtils.loadDependenciesSymbolTables(
                            aaptConfig.getLibraries(), enforceUniquePackageName, mainPackageName);
>>>>>>> 89a678b1

            boolean finalIds = true;
            if (aaptConfig.getVariantType() == VariantType.LIBRARY) {
                finalIds = false;
            } else if (aaptConfig.getVariantType() == VariantType.ATOM
                    && aaptConfig.getBaseFeature() != null) {
                finalIds = false;
            }

            RGeneration.generateRForLibraries(mainSymbols, depSymbolTables, sourceOut, finalIds);
        }
    }

    public void generateApkData(
            @NonNull File apkFile,
            @NonNull File outResFolder,
            @NonNull String mainPkgName,
            @NonNull String resName) throws ProcessException, IOException {

        // need to run aapt to get apk information
        BuildToolInfo buildToolInfo = mTargetInfo.getBuildTools();

        String aapt = buildToolInfo.getPath(BuildToolInfo.PathId.AAPT);
        if (aapt == null) {
            throw new IllegalStateException(
                    "Unable to get aapt location from Build Tools " + buildToolInfo.getRevision());
        }

        ApkInfoParser parser = new ApkInfoParser(new File(aapt), mProcessExecutor);
        ApkInfoParser.ApkInfo apkInfo = parser.parseApk(apkFile);

        if (!apkInfo.getPackageName().equals(mainPkgName)) {
            throw new RuntimeException("The main and the micro apps do not have the same package name.");
        }

        String content = String.format(
                "<?xml version=\"1.0\" encoding=\"utf-8\"?>\n" +
                        "<wearableApp package=\"%1$s\">\n" +
                        "    <versionCode>%2$s</versionCode>\n" +
                        "    <versionName>%3$s</versionName>\n" +
                        "    <rawPathResId>%4$s</rawPathResId>\n" +
                        "</wearableApp>",
                apkInfo.getPackageName(),
                apkInfo.getVersionCode(),
                apkInfo.getVersionName(),
                resName);

        // xml folder
        File resXmlFile = new File(outResFolder, FD_RES_XML);
        FileUtils.mkdirs(resXmlFile);

        Files.write(content,
                new File(resXmlFile, ANDROID_WEAR_MICRO_APK + DOT_XML),
                Charsets.UTF_8);
    }

    public void generateUnbundledWearApkData(
            @NonNull File outResFolder,
            @NonNull String mainPkgName) throws ProcessException, IOException {

        String content = String.format(
                "<?xml version=\"1.0\" encoding=\"utf-8\"?>\n" +
                        "<wearableApp package=\"%1$s\">\n" +
                        "    <unbundled />\n" +
                        "</wearableApp>",
                mainPkgName);

        // xml folder
        File resXmlFile = new File(outResFolder, FD_RES_XML);
        FileUtils.mkdirs(resXmlFile);

        Files.write(
                content,
                new File(resXmlFile, ANDROID_WEAR_MICRO_APK + DOT_XML),
                Charsets.UTF_8);
    }

    public static void generateApkDataEntryInManifest(
            int minSdkVersion, int targetSdkVersion, @NonNull File manifestFile)
            throws InterruptedException, IOException {

        StringBuilder content = new StringBuilder();
        content.append("<?xml version=\"1.0\" encoding=\"utf-8\"?>\n")
                .append("<manifest package=\"\" xmlns:android=\"http://schemas.android.com/apk/res/android\">\n")
                .append("            <uses-sdk android:minSdkVersion=\"")
                .append(minSdkVersion).append("\"");
        if (targetSdkVersion != -1) {
            content.append(" android:targetSdkVersion=\"").append(targetSdkVersion).append("\"");
        }
        content.append("/>\n");
        content.append("    <application>\n")
                .append("        <meta-data android:name=\"" + ANDROID_WEAR + "\"\n")
                .append("                   android:resource=\"@xml/" + ANDROID_WEAR_MICRO_APK)
                .append("\" />\n")
                .append("   </application>\n")
                .append("</manifest>\n");

        Files.write(content, manifestFile, Charsets.UTF_8);
    }

    /**
     * Compiles all the aidl files found in the given source folders.
     *
     * @param sourceFolders all the source folders to find files to compile
     * @param sourceOutputDir the output dir in which to generate the source code
     * @param packagedOutputDir the output dir for the AIDL files that will be packaged in an aar
     * @param packageWhiteList a list of AIDL FQCNs that are not parcelable that should also be
     *     packaged in an aar
     * @param importFolders import folders
     * @param dependencyFileProcessor the dependencyFileProcessor to record the dependencies of the
     *     compilation.
     * @throws IOException failed
     * @throws InterruptedException failed
     */
    public void compileAllAidlFiles(
            @NonNull Collection<File> sourceFolders,
            @NonNull File sourceOutputDir,
            @Nullable File packagedOutputDir,
            @Nullable Collection<String> packageWhiteList,
            @NonNull Collection<File> importFolders,
            @Nullable DependencyFileProcessor dependencyFileProcessor,
            @NonNull ProcessOutputHandler processOutputHandler)
            throws IOException, InterruptedException, ProcessException {
        checkNotNull(sourceFolders, "sourceFolders cannot be null.");
        checkNotNull(sourceOutputDir, "sourceOutputDir cannot be null.");
        checkNotNull(importFolders, "importFolders cannot be null.");
        checkState(mTargetInfo != null,
                "Cannot call compileAllAidlFiles() before setTargetInfo() is called.");

        IAndroidTarget target = mTargetInfo.getTarget();
        BuildToolInfo buildToolInfo = mTargetInfo.getBuildTools();

        String aidl = buildToolInfo.getPath(BuildToolInfo.PathId.AIDL);
        if (aidl == null || !new File(aidl).isFile()) {
            throw new IllegalStateException("aidl is missing");
        }

        List<File> fullImportList = Lists.newArrayListWithCapacity(
                sourceFolders.size() + importFolders.size());
        fullImportList.addAll(sourceFolders);
        fullImportList.addAll(importFolders);

        AidlProcessor processor = new AidlProcessor(
                aidl,
                target.getPath(IAndroidTarget.ANDROID_AIDL),
                fullImportList,
                sourceOutputDir,
                packagedOutputDir,
                packageWhiteList,
                dependencyFileProcessor != null ?
                        dependencyFileProcessor : DependencyFileProcessor.NO_OP,
                mProcessExecutor,
                processOutputHandler);

        SourceSearcher searcher = new SourceSearcher(sourceFolders, "aidl");
        searcher.setUseExecutor(true);
        searcher.search(processor);
    }

    /**
     * Compiles the given aidl file.
     *
     * @param aidlFile the AIDL file to compile
     * @param sourceOutputDir the output dir in which to generate the source code
     * @param importFolders all the import folders, including the source folders.
     * @param dependencyFileProcessor the dependencyFileProcessor to record the dependencies of the
     *     compilation.
     * @throws IOException failed
     * @throws InterruptedException failed
     */
    public void compileAidlFile(
            @NonNull File sourceFolder,
            @NonNull File aidlFile,
            @NonNull File sourceOutputDir,
            @Nullable File packagedOutputDir,
            @Nullable Collection<String> packageWhitelist,
            @NonNull List<File> importFolders,
            @Nullable DependencyFileProcessor dependencyFileProcessor,
            @NonNull ProcessOutputHandler processOutputHandler)
            throws IOException, InterruptedException, ProcessException {
        checkNotNull(aidlFile, "aidlFile cannot be null.");
        checkNotNull(sourceOutputDir, "sourceOutputDir cannot be null.");
        checkNotNull(importFolders, "importFolders cannot be null.");
        checkState(mTargetInfo != null,
                "Cannot call compileAidlFile() before setTargetInfo() is called.");

        IAndroidTarget target = mTargetInfo.getTarget();
        BuildToolInfo buildToolInfo = mTargetInfo.getBuildTools();

        String aidl = buildToolInfo.getPath(BuildToolInfo.PathId.AIDL);
        if (aidl == null || !new File(aidl).isFile()) {
            throw new IllegalStateException("aidl is missing");
        }

        AidlProcessor processor = new AidlProcessor(
                aidl,
                target.getPath(IAndroidTarget.ANDROID_AIDL),
                importFolders,
                sourceOutputDir,
                packagedOutputDir,
                packageWhitelist,
                dependencyFileProcessor != null ?
                        dependencyFileProcessor : DependencyFileProcessor.NO_OP,
                mProcessExecutor,
                processOutputHandler);

        processor.processFile(sourceFolder, aidlFile);
    }

    /**
     * Compiles all the shader files found in the given source folders.
     *
     * @param sourceFolder the source folder with the merged shaders
     * @param outputDir the output dir in which to generate the output
     * @throws IOException failed
     * @throws InterruptedException failed
     */
    public void compileAllShaderFiles(
            @NonNull File sourceFolder,
            @NonNull File outputDir,
            @NonNull List<String> defaultArgs,
            @NonNull Map<String, List<String>> scopedArgs,
            @Nullable File nkdLocation,
            @NonNull ProcessOutputHandler processOutputHandler)
            throws IOException, InterruptedException, ProcessException {
        checkNotNull(sourceFolder, "sourceFolder cannot be null.");
        checkNotNull(outputDir, "outputDir cannot be null.");
        checkState(mTargetInfo != null,
                "Cannot call compileAllShaderFiles() before setTargetInfo() is called.");

        ShaderProcessor processor = new ShaderProcessor(
                nkdLocation,
                sourceFolder,
                outputDir,
                defaultArgs,
                scopedArgs,
                mProcessExecutor,
                processOutputHandler);

        SourceSearcher searcher = new SourceSearcher(
                sourceFolder,
                ShaderProcessor.EXT_VERT,
                ShaderProcessor.EXT_TESC,
                ShaderProcessor.EXT_TESE,
                ShaderProcessor.EXT_GEOM,
                ShaderProcessor.EXT_FRAG,
                ShaderProcessor.EXT_COMP);
        searcher.setUseExecutor(true);
        searcher.search(processor);
    }

    /**
     * Compiles the given aidl file.
     *
     * @param sourceFolder the source folder containing the file
     * @param shaderFile the shader file to compile
     * @param outputDir the output dir
     * @throws IOException failed
     * @throws InterruptedException failed
     */
    public void compileShaderFile(
            @NonNull File sourceFolder,
            @NonNull File shaderFile,
            @NonNull File outputDir,
            @NonNull List<String> defaultArgs,
            @NonNull Map<String, List<String>> scopedArgs,
            @Nullable File nkdLocation,
            @NonNull ProcessOutputHandler processOutputHandler)
            throws IOException, InterruptedException, ProcessException {
        checkNotNull(sourceFolder, "sourceFolder cannot be null.");
        checkNotNull(shaderFile, "aidlFile cannot be null.");
        checkNotNull(outputDir, "outputDir cannot be null.");
        checkState(mTargetInfo != null,
                "Cannot call compileAidlFile() before setTargetInfo() is called.");

        ShaderProcessor processor = new ShaderProcessor(
                nkdLocation,
                sourceFolder,
                outputDir,
                defaultArgs,
                scopedArgs,
                mProcessExecutor,
                processOutputHandler);
        processor.processFile(sourceFolder, shaderFile);
    }

    /**
     * Compiles all the renderscript files found in the given source folders.
     *
     * <p>Right now this is the only way to compile them as the renderscript compiler requires all
     * renderscript files to be passed for all compilation.
     *
     * <p>Therefore whenever a renderscript file or header changes, all must be recompiled.
     *
     * @param sourceFolders all the source folders to find files to compile
     * @param importFolders all the import folders.
     * @param sourceOutputDir the output dir in which to generate the source code
     * @param resOutputDir the output dir in which to generate the bitcode file
     * @param targetApi the target api
     * @param debugBuild whether the build is debug
     * @param optimLevel the optimization level
     * @param ndkMode whether the renderscript code should be compiled to generate C/C++ bindings
     * @param supportMode support mode flag to generate .so files.
     * @param abiFilters ABI filters in case of support mode
     * @throws IOException failed
     * @throws InterruptedException failed
     */
    public void compileAllRenderscriptFiles(
            @NonNull List<File> sourceFolders,
            @NonNull List<File> importFolders,
            @NonNull File sourceOutputDir,
            @NonNull File resOutputDir,
            @NonNull File objOutputDir,
            @NonNull File libOutputDir,
            int targetApi,
            boolean debugBuild,
            int optimLevel,
            boolean ndkMode,
            boolean supportMode,
            @Nullable Set<String> abiFilters,
            @NonNull ProcessOutputHandler processOutputHandler)
            throws InterruptedException, ProcessException, IOException {
        checkNotNull(sourceFolders, "sourceFolders cannot be null.");
        checkNotNull(importFolders, "importFolders cannot be null.");
        checkNotNull(sourceOutputDir, "sourceOutputDir cannot be null.");
        checkNotNull(resOutputDir, "resOutputDir cannot be null.");
        checkState(mTargetInfo != null,
                "Cannot call compileAllRenderscriptFiles() before setTargetInfo() is called.");

        BuildToolInfo buildToolInfo = mTargetInfo.getBuildTools();

        String renderscript = buildToolInfo.getPath(BuildToolInfo.PathId.LLVM_RS_CC);
        if (renderscript == null || !new File(renderscript).isFile()) {
            throw new IllegalStateException("llvm-rs-cc is missing");
        }

        RenderScriptProcessor processor = new RenderScriptProcessor(
                sourceFolders,
                importFolders,
                sourceOutputDir,
                resOutputDir,
                objOutputDir,
                libOutputDir,
                buildToolInfo,
                targetApi,
                debugBuild,
                optimLevel,
                ndkMode,
                supportMode,
                abiFilters,
                mLogger);
        processor.build(mProcessExecutor, processOutputHandler);
    }

    /**
     * Computes and returns the leaf folders based on a given file extension.
     *
     * This looks through all the given root import folders, and recursively search for leaf
     * folders containing files matching the given extensions. All the leaf folders are gathered
     * and returned in the list.
     *
     * @param extension the extension to search for.
     * @param importFolders an array of list of root folders.
     * @return a list of leaf folder, never null.
     */
    @NonNull
    @SafeVarargs
    public static List<File> getLeafFolders(@NonNull String extension, Collection<File>... importFolders) {
        List<File> results = Lists.newArrayList();

        if (importFolders != null) {
            for (Collection<File> folders : importFolders) {
                SourceSearcher searcher = new SourceSearcher(folders, extension);
                searcher.setUseExecutor(false);
                LeafFolderGatherer processor = new LeafFolderGatherer();
                try {
                    searcher.search(processor);
                } catch (InterruptedException | IOException | ProcessException e) {
                    // wont happen as we're not using the executor, and our processor
                    // doesn't throw those.
                }

                results.addAll(processor.getFolders());
            }
        }

        return results;
    }

    @NonNull
    public DexByteCodeConverter getDexByteCodeConverter() {
        checkState(
                mDexByteCodeConverter != null,
                "Cannot call getDexByteCodeConverter() before setTargetInfo() is called.");
        return mDexByteCodeConverter;
    }

    public enum MainDexListOption {
        DISABLE_ANNOTATION_RESOLUTION_WORKAROUND,
    }

    public Set<String> createMainDexList(
            @NonNull File allClassesJarFile,
            @NonNull File jarOfRoots,
            @NonNull EnumSet<MainDexListOption> options) throws ProcessException {

        BuildToolInfo buildToolInfo = mTargetInfo.getBuildTools();
        ProcessInfoBuilder builder = new ProcessInfoBuilder();

        String dx = buildToolInfo.getPath(BuildToolInfo.PathId.DX_JAR);
        if (dx == null || !new File(dx).isFile()) {
            throw new IllegalStateException("dx.jar is missing");
        }

        builder.setClasspath(dx);
        builder.setMain("com.android.multidex.ClassReferenceListBuilder");

        if (options.contains(MainDexListOption.DISABLE_ANNOTATION_RESOLUTION_WORKAROUND)) {
            builder.addArgs("--disable-annotation-resolution-workaround");
        }

        builder.addArgs(jarOfRoots.getAbsolutePath());
        builder.addArgs(allClassesJarFile.getAbsolutePath());

        CachedProcessOutputHandler processOutputHandler = new CachedProcessOutputHandler();

        mJavaProcessExecutor.execute(builder.createJavaProcess(), processOutputHandler)
                .rethrowFailure()
                .assertNormalExitValue();

        LineCollector lineCollector = new LineCollector();
        processOutputHandler.getProcessOutput().processStandardOutputLines(lineCollector);
        return ImmutableSet.copyOf(lineCollector.getResult());
    }

    /**
     * Converts the bytecode to Dalvik format, using the {@link PreDexCache} layer.
     *
     * @param inputFile the input file
     * @param outFile the output file or folder if multi-dex is enabled
     * @param multiDex whether multidex is enabled
     * @param dexOptions dex options
     * @param processOutputHandler output handler to use
     * @throws IOException failed
     * @throws InterruptedException failed
     * @throws ProcessException failed
     */
    public void preDexLibrary(
            @NonNull File inputFile,
            @NonNull File outFile,
            boolean multiDex,
            @NonNull DexOptions dexOptions,
            @NonNull ProcessOutputHandler processOutputHandler)
            throws IOException, InterruptedException, ProcessException {
        checkState(mTargetInfo != null,
                "Cannot call preDexLibrary() before setTargetInfo() is called.");

        getLogger().verbose("AndroidBuilder::preDexLibrary %1$s", inputFile.getAbsolutePath());
        if (inputFile.isFile()) {
            PreDexCache.getCache().preDexLibrary(
                    this,
                    inputFile,
                    outFile,
                    multiDex,
                    dexOptions,
                    processOutputHandler);
        } else {
            preDexLibraryNoCache(
                    inputFile, outFile, multiDex, dexOptions, processOutputHandler);
        }
    }

    /**
     * Converts the bytecode to Dalvik format, ignoring the {@link PreDexCache} layer.
     *
     * @param inputFile the input file
     * @param outFile the output file or folder if multi-dex is enabled.
     * @param multiDex whether multidex is enabled.
     * @param dexOptions the dex options
     * @return the list of generated files.
     * @throws ProcessException failed
     */
    @NonNull
    public ImmutableList<File> preDexLibraryNoCache(
            @NonNull File inputFile,
            @NonNull File outFile,
            boolean multiDex,
            @NonNull DexOptions dexOptions,
            @NonNull ProcessOutputHandler processOutputHandler)
            throws ProcessException, IOException, InterruptedException {
        checkNotNull(inputFile, "inputFile cannot be null.");
        checkNotNull(outFile, "outFile cannot be null.");
        checkNotNull(dexOptions, "dexOptions cannot be null.");
        getLogger().verbose("AndroidBuilder::preDexLibraryNoCache %1$s", inputFile.getAbsolutePath());

        try {
            if (!checkLibraryClassesJar(inputFile)) {
                return ImmutableList.of();
            }
        } catch(IOException e) {
            throw new RuntimeException("Exception while checking library jar", e);
        }
        DexProcessBuilder builder = new DexProcessBuilder(outFile);

        builder.setVerbose(mVerboseExec)
                .setMultiDex(multiDex)
                .addInput(inputFile);

        getDexByteCodeConverter().runDexer(builder, dexOptions, processOutputHandler);

        if (multiDex) {
            File[] files = outFile.listFiles((file, name) -> name.endsWith(DOT_DEX));

            if (files == null || files.length == 0) {
                throw new RuntimeException("No dex files created at " + outFile.getAbsolutePath());
            }

            return ImmutableList.copyOf(files);
        } else {
            return ImmutableList.of(outFile);
        }
    }

    /**
     * Returns true if the library (jar or folder) contains class files, false otherwise.
     */
    private static boolean checkLibraryClassesJar(@NonNull File input) throws IOException {

        if (!input.exists()) {
            return false;
        }

        if (input.isDirectory()) {
            return checkFolder(input);
        }

        try (ZipFile zipFile = new ZipFile(input)) {
            Enumeration<? extends ZipEntry> entries = zipFile.entries();
            while (entries.hasMoreElements()) {
                String name = entries.nextElement().getName();
                if (name.endsWith(DOT_CLASS) || name.endsWith(DOT_DEX)) {
                    return true;
                }
            }
            return false;
        }
    }

    /**
     * Returns true if this folder or one of its subfolder contains a class file, false otherwise.
     */
    private static boolean checkFolder(@NonNull File folder) {
        File[] subFolders = folder.listFiles();
        if (subFolders != null) {
            for (File childFolder : subFolders) {
                if (childFolder.isFile()) {
                    String name = childFolder.getName();
                    if (name.endsWith(DOT_CLASS) || name.endsWith(DOT_DEX)) {
                        return true;
                    }
                }
                if (childFolder.isDirectory()) {
                    // if childFolder returns false, continue search otherwise return success.
                    if (checkFolder(childFolder)) {
                        return true;
                    }
                }
            }
        }
        return false;
    }

    public void createJacocoReportWithJackReporter(
            @NonNull File coverageFile,
            @NonNull File reportDir,
            @NonNull Collection<File> sourceDirs,
            @NonNull String reportName,
            @NonNull File metadataFile) throws ProcessException {

        checkNotNull(coverageFile, "coverageFile cannot be null.");
        checkNotNull(reportDir, "reportDir cannot be null.");
        checkNotNull(sourceDirs, "sourceDir cannot be null.");
        checkNotNull(reportName, "reportName cannot be null.");
        checkNotNull(metadataFile, "metadataFile cannot be null.");

        ProcessInfoBuilder builder = new ProcessInfoBuilder();

        BuildToolInfo buildToolInfo = mTargetInfo.getBuildTools();
        String jackLocation = System.getenv("USE_JACK_LOCATION");
        String reporter = jackLocation != null
                ? jackLocation + File.separator + SdkConstants.FN_JACK_JACOCO_REPORTER
                : buildToolInfo.getPath(BuildToolInfo.PathId.JACK_JACOCO_REPORTER);
        if (reporter == null || !new File(reporter).isFile()) {
            throw new IllegalStateException("jack-jacoco-reporter.jar is missing: " + reporter);
        }

        builder.setClasspath(reporter);
        builder.setMain("com.android.jack.tools.jacoco.Main");

        builder.addArgs("--coverage-file", coverageFile.getAbsolutePath());
        builder.addArgs("--metadata-file", metadataFile.getAbsolutePath());
        builder.addArgs("--report-dir", reportDir.getAbsolutePath());
        builder.addArgs("--report-name", reportName);
        for (File sourceDir : sourceDirs) {
            builder.addArgs("--source-dir", sourceDir.getAbsolutePath());
        }
        JavaProcessInfo javaProcessInfo = builder.createJavaProcess();
        ProcessResult result = mJavaProcessExecutor.execute(
                javaProcessInfo,
                new LoggedProcessOutputHandler(getLogger()));
        result.rethrowFailure().assertNormalExitValue();
    }

    /**
     * Creates a new split APK containing only code.
     *
     * <p>This is used for instant run cold swaps on N and above.
     */
    public void packageCodeSplitApk(
            @NonNull File androidResPkg,
            @NonNull Set<File> dexFiles,
            @Nullable SigningConfig signingConfig,
            @NonNull File outApkLocation,
            @NonNull File incrementalDir,
            @NonNull ApkCreatorFactory apkCreatorFactory)
            throws KeytoolException, PackagerException, IOException {

        PrivateKey key;
        X509Certificate certificate;
        boolean v1SigningEnabled;
        boolean v2SigningEnabled;

        if (signingConfig != null && signingConfig.isSigningReady()) {
            CertificateInfo certificateInfo = KeystoreHelper.getCertificateInfo(
                    signingConfig.getStoreType(),
                    Preconditions.checkNotNull(signingConfig.getStoreFile()),
                    Preconditions.checkNotNull(signingConfig.getStorePassword()),
                    Preconditions.checkNotNull(signingConfig.getKeyPassword()),
                    Preconditions.checkNotNull(signingConfig.getKeyAlias()));
            key = certificateInfo.getKey();
            certificate = certificateInfo.getCertificate();
            v1SigningEnabled = signingConfig.isV1SigningEnabled();
            v2SigningEnabled = signingConfig.isV2SigningEnabled();
        } else {
            key = null;
            certificate = null;
            v1SigningEnabled = false;
            v2SigningEnabled = false;
        }

        ApkCreatorFactory.CreationData creationData =
                new ApkCreatorFactory.CreationData(
                        outApkLocation,
                        key,
                        certificate,
                        v1SigningEnabled,
                        v2SigningEnabled,
                        null,
                        mCreatedBy,
                        API_LEVEL_SPLIT_APK,
                        NativeLibrariesPackagingMode.COMPRESSED,
                        s -> false);

        try (IncrementalPackager packager = new IncrementalPackager(
                creationData,
                incrementalDir,
                apkCreatorFactory,
                new HashSet<>(),
                true)) {
            ImmutableMap<RelativeFile, FileStatus> androidResources =
                    IncrementalRelativeFileSets.fromZip(androidResPkg);
            packager.updateAndroidResources(androidResources);
            for (File dexFile : dexFiles) {
                RelativeFile dex = new RelativeFile(dexFile.getParentFile(), dexFile);
                packager.updateDex(ImmutableMap.of(dex, FileStatus.NEW));
            }
        }
    }

    /**
     * Obtains the "created by" tag for the packaged manifest.
     *
     * @return the "created by" tag or {@code null} if no tag was defined
     */
    @Nullable
    public String getCreatedBy() {
        return mCreatedBy;
    }
}<|MERGE_RESOLUTION|>--- conflicted
+++ resolved
@@ -856,38 +856,9 @@
             mainSymbols = mainSymbols.rename(mainPackageName);
 
             // For each dependency, load its symbol file.
-<<<<<<< HEAD
-            Set<SymbolTable> depSymbolTables = new HashSet<>();
-            for (AaptPackageConfig.LibraryInfo dependency : aaptConfig.getLibraries()) {
-                File depMan = dependency.getManifest();
-                String depPackageName;
-
-                try {
-                    depPackageName = AndroidManifest.getPackage(new FileWrapper(depMan));
-                } catch (StreamException e) {
-                    throw new IOException("Failed to read manifest " + depMan.getAbsolutePath(), e);
-                }
-
-                if (mainPackageName.equals(depPackageName) && enforceUniquePackageName) {
-                    throw new RuntimeException(
-                            String.format(
-                                    "Error: A library uses the same package as this project: %s",
-                                    depPackageName));
-                }
-
-                File rFile = dependency.getSymbolFile();
-                SymbolTable depSymbols =
-                        (rFile != null && rFile.exists())
-                                ? SymbolIo.read(rFile)
-                                : SymbolTable.builder().build();
-                depSymbols = depSymbols.rename(depPackageName);
-                depSymbolTables.add(depSymbols);
-            }
-=======
             Set<SymbolTable> depSymbolTables =
                     SymbolUtils.loadDependenciesSymbolTables(
                             aaptConfig.getLibraries(), enforceUniquePackageName, mainPackageName);
->>>>>>> 89a678b1
 
             boolean finalIds = true;
             if (aaptConfig.getVariantType() == VariantType.LIBRARY) {
