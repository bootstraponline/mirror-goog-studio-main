--- conflicted
+++ resolved
@@ -39,11 +39,7 @@
     <orderEntry type="module-library" exported="">
       <library>
         <CLASSES>
-<<<<<<< HEAD
           <root url="jar://$MODULE_DIR$/../../../external/gradle/gradle-api-3.3-20161119000048+0000.jar!/" />
-=======
-          <root url="jar://$MODULE_DIR$/../../../external/gradle/gradle-api-3.1.jar!/" />
->>>>>>> eebdb039
         </CLASSES>
         <JAVADOC />
         <SOURCES />
