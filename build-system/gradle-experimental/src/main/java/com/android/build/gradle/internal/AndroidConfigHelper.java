/*
 * Copyright (C) 2015 The Android Open Source Project
 *
 * Licensed under the Apache License, Version 2.0 (the "License");
 * you may not use this file except in compliance with the License.
 * You may obtain a copy of the License at
 *
 *      http://www.apache.org/licenses/LICENSE-2.0
 *
 * Unless required by applicable law or agreed to in writing, software
 * distributed under the License is distributed on an "AS IS" BASIS,
 * WITHOUT WARRANTIES OR CONDITIONS OF ANY KIND, either express or implied.
 * See the License for the specific language governing permissions and
 * limitations under the License.
 */

package com.android.build.gradle.internal;

import static com.android.build.gradle.AndroidConfig.CONFIG_DESC;
import static com.android.build.gradle.AndroidConfig.CONFIG_DESC_OLD;

import com.android.annotations.NonNull;
import com.android.build.gradle.AndroidConfig.DeprecatedConfigurationAction;
import com.android.build.gradle.api.AndroidSourceSet;
import com.android.build.gradle.internal.coverage.JacocoOptions;
import com.android.build.gradle.internal.dsl.AaptOptions;
import com.android.build.gradle.internal.dsl.AdbOptions;
import com.android.build.gradle.internal.dsl.AndroidSourceSetFactory;
import com.android.build.gradle.internal.dsl.DexOptions;
import com.android.build.gradle.internal.dsl.LintOptions;
import com.android.build.gradle.internal.dsl.PackagingOptions;
import com.android.build.gradle.internal.dsl.Splits;
import com.android.build.gradle.internal.dsl.TestOptions;
import com.android.build.gradle.managed.AndroidConfig;
import com.android.builder.core.AndroidBuilder;
import com.android.builder.core.BuilderConstants;
import com.google.common.collect.Lists;
import com.google.common.collect.Maps;
import org.gradle.api.NamedDomainObjectContainer;
import org.gradle.api.Project;
import org.gradle.api.artifacts.Configuration;
import org.gradle.api.artifacts.ConfigurationContainer;
import org.gradle.internal.reflect.Instantiator;

/**
 * Utility functions for initializing an AndroidConfig.
 */
public class AndroidConfigHelper {
    public static void configure(
            @NonNull AndroidConfig model,
            @NonNull ExtraModelInfo extraModelInfo,
            @NonNull Instantiator instantiator) {
        model.setDefaultPublishConfig(BuilderConstants.RELEASE);
        model.setGeneratePureSplits(false);
        model.setDeviceProviders(Lists.newArrayList());
        model.setTestServers(Lists.newArrayList());
        model.setAaptOptions(instantiator.newInstance(AaptOptions.class));
        model.setDexOptions(instantiator.newInstance(DexOptions.class, extraModelInfo));
        model.setLintOptions(instantiator.newInstance(LintOptions.class));
        model.setTestOptions(instantiator.newInstance(TestOptions.class, instantiator));
        model.setCompileOptions(instantiator.newInstance(CompileOptions.class));
        model.setPackagingOptions(instantiator.newInstance(PackagingOptions.class));
        model.setJacoco(instantiator.newInstance(JacocoOptions.class));
        model.setAdbOptions(instantiator.newInstance(AdbOptions.class));
        model.setSplits(instantiator.newInstance(Splits.class, instantiator));
<<<<<<< HEAD
        model.setLibraryRequests(Lists.newArrayList());
        model.setFlavorSelection(Maps.newHashMap());
=======
        model.setLibraryRequests(Lists.<LibraryRequest>newArrayList());
        model.setBuildToolsRevision(AndroidBuilder.DEFAULT_BUILD_TOOLS_REVISION);
>>>>>>> 61b926ae
    }


    public static NamedDomainObjectContainer<AndroidSourceSet> createSourceSetsContainer(
            @NonNull final Project project,
            @NonNull Instantiator instantiator,
            final boolean publishPackage) {
        NamedDomainObjectContainer<AndroidSourceSet> sourceSetsContainer =
                project.container(
                        AndroidSourceSet.class,
                        new AndroidSourceSetFactory(instantiator, project, publishPackage));

        sourceSetsContainer.whenObjectAdded(
                sourceSet -> {
                    ConfigurationContainer configurations = project.getConfigurations();

                    final String implementationName = sourceSet.getImplementationConfigurationName();
                    final String runtimeOnlyName = sourceSet.getRuntimeOnlyConfigurationName();
                    final String compileOnlyName = sourceSet.getCompileOnlyConfigurationName();

                    // deprecated configurations first.
                    final String compileName = sourceSet.getCompileConfigurationName();
                    // due to compatibility with other plugins and with Gradle sync,
                    // we have to keep 'compile' as resolvable.
                    // TODO Fix this in gradle sync.
                    Configuration compile = createConfiguration(
                            configurations,
                            compileName,
                            String.format(CONFIG_DESC_OLD, "Compile", sourceSet.getName(), implementationName),
                            "compile".equals(compileName) || "testCompile".equals(compileName) /*canBeResolved*/);
                    compile.getAllDependencies().whenObjectAdded(
                            new DeprecatedConfigurationAction(project, compile, implementationName));

                    String packageConfigDescription;
                    if (publishPackage) {
                        packageConfigDescription = String.format(CONFIG_DESC_OLD, "Publish", sourceSet.getName(), runtimeOnlyName);
                    } else {
                        packageConfigDescription = String.format(CONFIG_DESC_OLD, "Apk", sourceSet.getName(), runtimeOnlyName);
                    }

                    Configuration apk = createConfiguration(
                            configurations,
                            sourceSet.getPackageConfigurationName(),
                            packageConfigDescription);
                    apk.getAllDependencies().whenObjectAdded(
                            new DeprecatedConfigurationAction(project, apk, runtimeOnlyName));

                    Configuration provided = createConfiguration(
                            configurations,
                            sourceSet.getProvidedConfigurationName(),
                            String.format(CONFIG_DESC_OLD, "Provided", sourceSet.getName(), compileOnlyName));
                    provided.getAllDependencies().whenObjectAdded(
                            new DeprecatedConfigurationAction(project, provided, compileOnlyName));

                    // then the new configurations.
                    String apiName = sourceSet.getApiConfigurationName();
                    Configuration api = null;
                    if (apiName != null) {
                        api = createConfiguration(
                                configurations,
                                apiName,
                                String.format(CONFIG_DESC, "API", sourceSet.getName()));
                        api.extendsFrom(compile);
                    }

                    Configuration implementation = createConfiguration(
                            configurations,
                            implementationName,
                            String.format(CONFIG_DESC, "Implementation only", sourceSet.getName()));
                    if (api != null) {
                        implementation.extendsFrom(api);
                    }

                    Configuration runtimeOnly = createConfiguration(
                            configurations,
                            runtimeOnlyName,
                            String.format(CONFIG_DESC, "Runtime only", sourceSet.getName()));
                    runtimeOnly.extendsFrom(apk);

                    Configuration compileOnly = createConfiguration(
                            configurations,
                            compileOnlyName,
                            String.format(CONFIG_DESC, "Compile only", sourceSet.getName()));
                    compileOnly.extendsFrom(provided);

                    // then the secondary configurations.
                    Configuration wearConfig = createConfiguration(
                            configurations,
                            sourceSet.getWearAppConfigurationName(),
                            "Link to a wear app to embed for object '"
                                    + sourceSet.getName()
                                    + "'.");

                    createConfiguration(
                            configurations,
                            sourceSet.getAnnotationProcessorConfigurationName(),
                            "Classpath for the annotation processor for '"
                                    + sourceSet.getName()
                                    + "'.");

                    createConfiguration(
                            configurations,
                            sourceSet.getJackPluginConfigurationName(),
                            String.format(
                                    "Classpath for the '%s' Jack plugins.",
                                    sourceSet.getName()));
                    sourceSet.setRoot(String.format("src/%s", sourceSet.getName()));
                });
        return sourceSetsContainer;
    }

    /**
     * Creates a Configuration for a given source set.
     *
     * The configuration cannot be resolved
     *
     * @param configurations the configuration container to create the new configuration
     * @param name the name of the configuration to create.
     * @param description the configuration description.
     * @return the configuration
     *
     * @see Configuration#isCanBeResolved()
     */
    private static Configuration createConfiguration(
            @NonNull ConfigurationContainer configurations,
            @NonNull String name,
            @NonNull String description) {
        return createConfiguration(configurations, name, description, false);
    }

    /**
     * Creates a Configuration for a given source set.
     *
     * @param configurations the configuration container to create the new configuration
     * @param name the name of the configuration to create.
     * @param description the configuration description.
     * @param canBeResolved Whether the configuration can be resolved directly.
     * @return the configuration
     *
     * @see Configuration#isCanBeResolved()
     */
    private static Configuration createConfiguration(
            @NonNull ConfigurationContainer configurations,
            @NonNull String name,
            @NonNull String description,
            boolean canBeResolved) {
        Configuration configuration = configurations.findByName(name);
        if (configuration == null) {
            configuration = configurations.create(name);
        }
        // Disable modification to configurations as this causes issues when accessed through the
        // tooling-api.  Check that it works with Studio's ImportProjectAction before re-enabling
        // them.
        //configuration.setVisible(false);
        //configuration.setDescription(description);
        configuration.setCanBeConsumed(false);
        configuration.setCanBeResolved(canBeResolved);

        return configuration;
    }
}<|MERGE_RESOLUTION|>--- conflicted
+++ resolved
@@ -35,7 +35,8 @@
 import com.android.builder.core.AndroidBuilder;
 import com.android.builder.core.BuilderConstants;
 import com.google.common.collect.Lists;
-import com.google.common.collect.Maps;
+import java.util.ArrayList;
+import java.util.HashMap;
 import org.gradle.api.NamedDomainObjectContainer;
 import org.gradle.api.Project;
 import org.gradle.api.artifacts.Configuration;
@@ -63,13 +64,9 @@
         model.setJacoco(instantiator.newInstance(JacocoOptions.class));
         model.setAdbOptions(instantiator.newInstance(AdbOptions.class));
         model.setSplits(instantiator.newInstance(Splits.class, instantiator));
-<<<<<<< HEAD
-        model.setLibraryRequests(Lists.newArrayList());
-        model.setFlavorSelection(Maps.newHashMap());
-=======
-        model.setLibraryRequests(Lists.<LibraryRequest>newArrayList());
+        model.setLibraryRequests(new ArrayList<>());
+        model.setFlavorSelection(new HashMap<>());
         model.setBuildToolsRevision(AndroidBuilder.DEFAULT_BUILD_TOOLS_REVISION);
->>>>>>> 61b926ae
     }
 
 
