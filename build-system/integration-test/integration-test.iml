--- conflicted
+++ resolved
@@ -19,15 +19,11 @@
               </K2JVMCompilerArguments>
             </option>
             <option name="_commonCompilerArguments">
-<<<<<<< HEAD
-              <DummyImpl />
-=======
               <DummyImpl>
                 <option name="languageVersion" value="1.1" />
                 <option name="apiVersion" value="1.1" />
                 <option name="coroutinesWarn" value="true" />
               </DummyImpl>
->>>>>>> 620e14d4
             </option>
           </KotlinCompilerInfo>
         </option>
