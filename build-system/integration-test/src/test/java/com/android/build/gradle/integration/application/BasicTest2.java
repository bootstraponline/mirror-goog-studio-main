/*
 * Copyright (C) 2014 The Android Open Source Project
 *
 * Licensed under the Apache License, Version 2.0 (the "License");
 * you may not use this file except in compliance with the License.
 * You may obtain a copy of the License at
 *
 *      http://www.apache.org/licenses/LICENSE-2.0
 *
 * Unless required by applicable law or agreed to in writing, software
 * distributed under the License is distributed on an "AS IS" BASIS,
 * WITHOUT WARRANTIES OR CONDITIONS OF ANY KIND, either express or implied.
 * See the License for the specific language governing permissions and
 * limitations under the License.
 */

package com.android.build.gradle.integration.application;

import static com.android.build.gradle.integration.common.fixture.GradleTestProject.PLAY_SERVICES_VERSION;
import static com.android.build.gradle.integration.common.fixture.GradleTestProject.SUPPORT_LIB_VERSION;
import static com.android.build.gradle.integration.common.truth.TruthHelper.assertThat;
import static com.android.build.gradle.integration.common.utils.LibraryGraphHelper.Property.COORDINATES;
import static com.android.build.gradle.integration.common.utils.LibraryGraphHelper.Type.ANDROID;
import static com.android.build.gradle.integration.common.utils.LibraryGraphHelper.Type.JAVA;

import com.android.annotations.NonNull;
import com.android.build.gradle.integration.common.category.DeviceTests;
import com.android.build.gradle.integration.common.category.DeviceTestsQuarantine;
import com.android.build.gradle.integration.common.fixture.Adb;
import com.android.build.gradle.integration.common.fixture.GetAndroidModelAction.ModelContainer;
import com.android.build.gradle.integration.common.fixture.GradleTestProject;
import com.android.build.gradle.integration.common.utils.LibraryGraphHelper;
import com.android.build.gradle.integration.common.utils.ModelHelper;
import com.android.build.gradle.integration.common.utils.ProductFlavorHelper;
import com.android.builder.core.BuilderConstants;
import com.android.builder.model.AndroidArtifact;
import com.android.builder.model.AndroidArtifactOutput;
import com.android.builder.model.AndroidProject;
import com.android.builder.model.BuildTypeContainer;
import com.android.builder.model.ClassField;
import com.android.builder.model.ProductFlavor;
import com.android.builder.model.SyncIssue;
import com.android.builder.model.Variant;
import com.android.builder.model.level2.DependencyGraphs;
import com.android.builder.model.level2.Library;
import com.google.common.collect.ImmutableSet;
import com.google.common.collect.Iterables;
import com.google.common.collect.Sets;
import com.google.common.truth.Truth;
import java.io.File;
import java.util.Collection;
import java.util.Map;
import java.util.Set;
import java.util.function.Function;
import java.util.regex.Pattern;
import org.junit.AfterClass;
import org.junit.BeforeClass;
import org.junit.ClassRule;
import org.junit.Rule;
import org.junit.Test;
import org.junit.experimental.categories.Category;

/**
 * Assemble tests for basic that loads the model but doesn't build.
 */
public class BasicTest2 {
    @ClassRule
    public static GradleTestProject project = GradleTestProject.builder()
            .fromTestProject("basic")
            .create();

    private static final Set<String> coordinates =
            ImmutableSet.of(
                    "com.google.android.gms:play-services-base:" + PLAY_SERVICES_VERSION + "@aar",
                    "com.android.support:support-v13:" + SUPPORT_LIB_VERSION + "@aar",
                    "com.android.support:support-v4:" + SUPPORT_LIB_VERSION + "@aar",
                    "com.google.android.gms:play-services-tasks:" + PLAY_SERVICES_VERSION + "@aar",
                    "com.google.android.gms:play-services-basement:"
                            + PLAY_SERVICES_VERSION
                            + "@aar",
                    "com.google.android.gms:play-services-basement:"
                            + PLAY_SERVICES_VERSION
                            + "@aar",
                    "com.android.support:support-fragment:" + SUPPORT_LIB_VERSION + "@aar",
                    "com.android.support:support-media-compat:" + SUPPORT_LIB_VERSION + "@aar",
                    "com.android.support:support-core-ui:" + SUPPORT_LIB_VERSION + "@aar",
                    "com.android.support:support-core-utils:" + SUPPORT_LIB_VERSION + "@aar",
                    "com.android.support:support-compat:" + SUPPORT_LIB_VERSION + "@aar");


    @Rule
    public Adb adb = new Adb();

    public static ModelContainer<AndroidProject> modelContainer;

    @BeforeClass
    public static void getModel() throws Exception {
<<<<<<< HEAD
        modelContainer = project.executeAndReturnModel("clean", "assemble", "assembleAndroidTest");
=======
        project.execute("clean", "assembleDebug");
        // basic project overwrites buildConfigField which emits a sync warning
        modelContainer = project.model().ignoreSyncIssues().getSingle();
        modelContainer
                .getOnlyModel()
                .getSyncIssues()
                .forEach(
                        issue -> {
                            Truth.assertThat(issue.getSeverity())
                                    .isEqualTo(SyncIssue.SEVERITY_WARNING);
                            Truth.assertThat(issue.getMessage())
                                    .containsMatch(Pattern.compile(".*value is being replaced.*"));
                        });
>>>>>>> 554d94b0
    }

    @AfterClass
    public static void cleanUp() {
        project = null;
        modelContainer = null;
    }

    @Test
    public void checkDebugVariant() throws Exception {
        LibraryGraphHelper helper = new LibraryGraphHelper(modelContainer);
        AndroidProject model = modelContainer.getOnlyModel();

        Collection<Variant> variants = model.getVariants();
        assertThat(variants).named("variant list").hasSize(2);

        // debug variant
        Variant debugVariant = ModelHelper.getVariant(variants, BuilderConstants.DEBUG);
        new ProductFlavorHelper(debugVariant.getMergedFlavor(), "Debug Merged Flavor")
                .setVersionCode(12)
                .setVersionName("2.0")
                .setMinSdkVersion(16)
                .setTargetSdkVersion(16)
                .setTestInstrumentationRunner("android.test.InstrumentationTestRunner")
                .setTestHandleProfiling(Boolean.FALSE)
                .setTestFunctionalTest(null)
                .test();

        // debug variant, tested.
        AndroidArtifact debugMainInfo = debugVariant.getMainArtifact();
        assertThat(debugMainInfo)
                .named("debug main artifact")
                .isNotNull();
        assertThat(debugMainInfo.getApplicationId())
                .named("debug package name")
                .isEqualTo("com.android.tests.basic.debug");
        assertThat(debugMainInfo.isSigned())
                .named("debug isSigned")
                .isTrue();
        assertThat(debugMainInfo.getSourceGenTaskName())
                .named("debug source gen task name")
                .isEqualTo("generateDebugSources");
        assertThat(debugMainInfo.getCompileTaskName())
                .named("debug compile task name")
                .isEqualTo("compileDebugSources");

        Collection<AndroidArtifactOutput> debugMainOutputs = debugMainInfo.getOutputs();
        assertThat(debugMainOutputs).named("debug outputs").isNotNull();
        assertThat(debugMainOutputs).named("debug outputs").hasSize(1);

        AndroidArtifactOutput debugMainOutput = Iterables.getOnlyElement(debugMainOutputs);
        assertThat(debugMainOutput)
                .named("debug output")
                .isNotNull();
        assertThat(debugMainOutput.getMainOutputFile())
                .named("debug output file")
                .isNotNull();
        assertThat(debugMainOutput.getMainOutputFile())
                .named("debug output assemble task name")
                .isNotNull();
        assertThat(debugMainOutput.getGeneratedManifest())
                .named("debug output generate manifest task name")
                .isNotNull();
        assertThat(debugMainOutput.getVersionCode())
                .named("debug output versionCode")
                .isEqualTo(12);

        // check debug dependencies
        DependencyGraphs compileGraph = debugMainInfo.getDependencyGraphs();
        assertThat(compileGraph).named("debug compile graph").isNotNull();

        assertThat(helper.on(compileGraph).withType(JAVA).mapTo(COORDINATES))
                .named("debug compile java libs")
                .containsExactly(
                        "com.android.support:support-annotations:" + SUPPORT_LIB_VERSION + "@jar");

        LibraryGraphHelper.Items androidItems = helper.on(compileGraph).withType(ANDROID);

        Set<String> coordinateCopies = Sets.newHashSet(coordinates);

        assertThat(androidItems.mapTo(COORDINATES))
                .named("debug compile android libs")
                .containsExactlyElementsIn(coordinateCopies);

        for (Library androidLibrary : androidItems.asLibraries()) {
            assertThat(androidLibrary).isNotNull();
            assertThat(androidLibrary.getFolder())
                    .named("Folder for " + androidLibrary.getArtifactAddress())
                    .isDirectory();
            coordinateCopies.remove(androidLibrary.getArtifactAddress());
        }

        // this variant is tested.
        Collection<AndroidArtifact> debugExtraAndroidArtifacts = debugVariant
                .getExtraAndroidArtifacts();
        AndroidArtifact debugTestInfo = ModelHelper.getAndroidArtifact(
                debugExtraAndroidArtifacts,
                AndroidProject.ARTIFACT_ANDROID_TEST);

        assertThat(debugTestInfo.getApplicationId())
                .named("test package")
                .isEqualTo("com.android.tests.basic.debug.test");
        assertThat(debugTestInfo.isSigned())
                .named("test isSigned")
                .isTrue();
        assertThat(debugTestInfo.getSourceGenTaskName())
                .named("test source gen task name")
                .isEqualTo("generateDebugAndroidTestSources");
        assertThat(debugTestInfo.getCompileTaskName())
                .named("test compile task name")
                .isEqualTo("compileDebugAndroidTestSources");

        Collection<File> generatedResFolders = debugTestInfo.getGeneratedResourceFolders();
        assertThat(generatedResFolders).named("test generated res folders").isNotNull();
        // size 2 = rs output + resValue output
        assertThat(generatedResFolders).named("test generated res folders").hasSize(2);

        Collection<AndroidArtifactOutput> debugTestOutputs = debugTestInfo.getOutputs();
        assertThat(debugTestOutputs).named("test outputs").isNotNull();
        assertThat(debugTestOutputs).named("test outputs").hasSize(1);

        AndroidArtifactOutput debugTestOutput = Iterables.getOnlyElement(debugTestOutputs);
        assertThat(debugTestOutput)
                .named("test output")
                .isNotNull();
        assertThat(debugTestOutput.getMainOutputFile())
                .named("test output file")
                .isNotNull();
        assertThat(debugTestOutput.getGeneratedManifest())
                .named("test output generate manifest task name")
                .isNotNull();

        // test the resValues and buildConfigFields.
        ProductFlavor defaultConfig = model.getDefaultConfig().getProductFlavor();
        Map<String, ClassField> buildConfigFields = defaultConfig.getBuildConfigFields();
        testMap(buildConfigFields, "defaultConfig buildconfig fields", ClassField::getValue,
                "DEFAULT", "true", "FOO", "\"foo2\"");

        Map<String, ClassField> resValues = defaultConfig.getResValues();
        testMap(resValues, "defaultConfig resValues", ClassField::getValue, "foo", "foo");

        // test on the debug build type.
        Collection<BuildTypeContainer> buildTypes = model.getBuildTypes();
        for (BuildTypeContainer buildTypeContainer : buildTypes) {
            if (buildTypeContainer.getBuildType().getName().equals(BuilderConstants.DEBUG)) {
                buildConfigFields = buildTypeContainer.getBuildType().getBuildConfigFields();

                testMap(buildConfigFields, "debug buildconfig fields", ClassField::getValue,
                        "FOO", "\"bar\"");

                resValues = buildTypeContainer.getBuildType().getResValues();
                testMap(resValues, "debug resValues", ClassField::getValue, "foo", "foo2");
            }
        }

        // now test the merged flavor
        ProductFlavor mergedFlavor = debugVariant.getMergedFlavor();

        buildConfigFields = mergedFlavor.getBuildConfigFields();
        testMap(buildConfigFields, "mergedFlavor buildconfig fields", ClassField::getValue,
                "DEFAULT", "true", "FOO", "\"foo2\"");

        resValues = mergedFlavor.getResValues();
        testMap(resValues, "mergedFlavor resValues", ClassField::getValue, "foo", "foo");
    }

    @Test
    public void checkReleaseVariant() throws Exception {
        LibraryGraphHelper helper = new LibraryGraphHelper(modelContainer);
        AndroidProject model = modelContainer.getOnlyModel();

        Collection<Variant> variants = model.getVariants();

        // release variant, not tested.
        Variant releaseVariant = ModelHelper.getVariant(variants, "release");

        AndroidArtifact relMainInfo = releaseVariant.getMainArtifact();
        assertThat(relMainInfo).named("release artifact").isNotNull();
        assertThat(relMainInfo.getApplicationId())
                .named("release package")
                .isEqualTo("com.android.tests.basic");
        assertThat(relMainInfo.isSigned())
                .named("release isSigned")
                .isFalse();
        assertThat(relMainInfo.getSourceGenTaskName())
                .named("release source gen task name")
                .isEqualTo("generateReleaseSources");
        assertThat(relMainInfo.getCompileTaskName())
                .named("release compile task name")
                .isEqualTo("compileReleaseSources");

        Collection<AndroidArtifactOutput> relMainOutputs = relMainInfo.getOutputs();
        assertThat(relMainOutputs).named("release outputs").isNotNull();
        assertThat(relMainOutputs).named("release outputs").hasSize(1);

        AndroidArtifactOutput relMainOutput = Iterables.getOnlyElement(relMainOutputs);
        assertThat(relMainOutput)
                .named("release output")
                .isNotNull();
        assertThat(relMainOutput.getMainOutputFile())
                .named("release output file")
                .isNotNull();
        assertThat(relMainOutput.getMainOutputFile())
                .named("release output assemble task name")
                .isNotNull();
        assertThat(relMainOutput.getMainOutputFile())
                .named("release output generate manifest task name")
                .isNotNull();
        assertThat(relMainOutput.getVersionCode())
                .named("release output versionCode")
                .isEqualTo(13);

        Collection<AndroidArtifact> releaseExtraAndroidArtifacts =
            releaseVariant.getExtraAndroidArtifacts();
        AndroidArtifact relTestInfo = ModelHelper.getOptionalAndroidArtifact(
                releaseExtraAndroidArtifacts, AndroidProject.ARTIFACT_ANDROID_TEST);
        assertThat(relTestInfo).named("release test artifact").isNull();

        // check release dependencies
        DependencyGraphs releaseGraph = relMainInfo.getDependencyGraphs();
        assertThat(releaseGraph).named("release compile graph").isNotNull();

        assertThat(helper.on(releaseGraph).withType(JAVA).mapTo(COORDINATES))
                .named("release compile java libs")
                .containsExactly(
                        "com.android.support:support-annotations:" + SUPPORT_LIB_VERSION + "@jar");

        LibraryGraphHelper.Items androidItems = helper.on(releaseGraph).withType(ANDROID);
        Set<String> coordinateCopies = Sets.newHashSet(coordinates);

        assertThat(androidItems.mapTo(COORDINATES))
                .named("release compile android libs")
                .containsExactlyElementsIn(coordinateCopies);

        for (Library androidLibrary : androidItems.asLibraries()) {
            assertThat(androidLibrary).isNotNull();
            assertThat(androidLibrary.getFolder())
                    .named("Folder for " + androidLibrary.getArtifactAddress())
                    .isNotNull();
            assertThat(androidLibrary.getArtifactAddress())
                    .named("coordinates for " + androidLibrary.getArtifactAddress())
                    .isIn(coordinateCopies);
            coordinateCopies.remove(androidLibrary.getArtifactAddress());
            assertThat(androidLibrary.getLocalJars())
                    .named("local jar count for " + androidLibrary.getArtifactAddress())
                    .isEmpty();
        }
    }

    private static <K, V, W> void testMap(
            @NonNull Map<K, V> map,
            @NonNull String name,
            @NonNull Function<V, W> function,
            @NonNull Object... keyValues) {
        assertThat(keyValues.length % 2).named("key/value length").isEqualTo(0);

        assertThat(map).named(name).isNotNull();
        assertThat(map).named(name).hasSize(keyValues.length / 2);

        for (int i = 0; i < keyValues.length; i+=2) {
            //noinspection unchecked
            K key = (K) keyValues[i];
            //noinspection unchecked
            W value = (W) keyValues[i+1];
            // check the map contains the key
            assertThat(map).named(name).containsKey(key);
            // check the map value for key, transformed with the function is equal to the value.
            assertThat(function.apply(map.get(key)))
                    .named(name + "[" + key + "]")
                    .isEqualTo(value);
        }
    }

    @Test
    @Category(DeviceTestsQuarantine.class)
    public void install() throws Exception {
        project.execute("assembleDebug");
        adb.exclusiveAccess();
        project.execute("installDebug", "uninstallAll");
    }

    @Test
    @Category(DeviceTests.class)
    public void connectedCheck() throws Exception {
        project.executeConnectedCheck();
    }
}<|MERGE_RESOLUTION|>--- conflicted
+++ resolved
@@ -95,10 +95,7 @@
 
     @BeforeClass
     public static void getModel() throws Exception {
-<<<<<<< HEAD
-        modelContainer = project.executeAndReturnModel("clean", "assemble", "assembleAndroidTest");
-=======
-        project.execute("clean", "assembleDebug");
+        project.execute("clean", "assembleDebug", "assembleAndroidTest");
         // basic project overwrites buildConfigField which emits a sync warning
         modelContainer = project.model().ignoreSyncIssues().getSingle();
         modelContainer
@@ -111,7 +108,6 @@
                             Truth.assertThat(issue.getMessage())
                                     .containsMatch(Pattern.compile(".*value is being replaced.*"));
                         });
->>>>>>> 554d94b0
     }
 
     @AfterClass
