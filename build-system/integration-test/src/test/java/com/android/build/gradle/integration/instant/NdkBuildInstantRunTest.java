--- conflicted
+++ resolved
@@ -94,13 +94,8 @@
     @Test
     public void checkHotSwapBuild() throws Exception {
         project.executor()
-<<<<<<< HEAD
-                .withInstantRun(23)
+                .withInstantRun(new AndroidVersion(23, null))
                 .with(StringOption.IDE_BUILD_TARGET_ABI, "x86")
-=======
-                .withInstantRun(new AndroidVersion(23, null))
-                .withProperty(AndroidProject.PROPERTY_BUILD_ABI, "x86")
->>>>>>> f22439ec
                 .run("clean", "assembleDebug");
 
         AndroidProject model = project.model().getSingle().getOnlyModel();
@@ -117,13 +112,8 @@
                             "tv.setText(\"Hello from Java\")");
 
                     project.executor()
-<<<<<<< HEAD
-                            .withInstantRun(23)
+                            .withInstantRun(new AndroidVersion(23, null))
                             .with(StringOption.IDE_BUILD_TARGET_ABI, "x86")
-=======
-                            .withInstantRun(new AndroidVersion(23, null))
-                            .withProperty(AndroidProject.PROPERTY_BUILD_ABI, "x86")
->>>>>>> f22439ec
                             .run("assembleDebug");
                     InstantRunBuildInfo context = InstantRunTestUtils.loadContext(instantRunModel);
                     assertThat(context.getVerifierStatus())
@@ -134,13 +124,8 @@
     @Test
     public void checkFullBuildIsTriggered() throws Exception {
         project.executor()
-<<<<<<< HEAD
-                .withInstantRun(23)
+                .withInstantRun(new AndroidVersion(23, null))
                 .with(StringOption.IDE_BUILD_TARGET_ABI, "x86")
-=======
-                .withInstantRun(new AndroidVersion(23, null))
-                .withProperty(AndroidProject.PROPERTY_BUILD_ABI, "x86")
->>>>>>> f22439ec
                 .run("clean", "assembleDebug");
 
         AndroidProject model = project.model().getSingle().getOnlyModel();
@@ -152,13 +137,8 @@
         Files.append("\nvoid foo() {}\n", src, Charsets.UTF_8);
 
         project.executor()
-<<<<<<< HEAD
-                .withInstantRun(23)
+                .withInstantRun(new AndroidVersion(23, null))
                 .with(StringOption.IDE_BUILD_TARGET_ABI, "x86")
-=======
-                .withInstantRun(new AndroidVersion(23, null))
-                .withProperty(AndroidProject.PROPERTY_BUILD_ABI, "x86")
->>>>>>> f22439ec
                 .run("assembleDebug");
         InstantRunBuildInfo context = InstantRunTestUtils.loadContext(instantRunModel);
         assertThat(context.getVerifierStatus())
