/*
 * Copyright (C) 2016 The Android Open Source Project
 *
 * Licensed under the Apache License, Version 2.0 (the "License");
 * you may not use this file except in compliance with the License.
 * You may obtain a copy of the License at
 *
 *      http://www.apache.org/licenses/LICENSE-2.0
 *
 * Unless required by applicable law or agreed to in writing, software
 * distributed under the License is distributed on an "AS IS" BASIS,
 * WITHOUT WARRANTIES OR CONDITIONS OF ANY KIND, either express or implied.
 * See the License for the specific language governing permissions and
 * limitations under the License.
 */

package com.android.build.gradle.integration.common.truth;

import com.android.annotations.NonNull;
import com.google.common.base.Preconditions;
import com.google.common.collect.ImmutableList;
import com.google.common.collect.ImmutableSet;
import com.google.common.collect.Maps;
import java.util.List;
import java.util.Map;
import java.util.Set;
import java.util.regex.Matcher;
import java.util.regex.Pattern;
import org.gradle.tooling.events.ProgressEvent;
import org.gradle.tooling.events.task.TaskFailureResult;
import org.gradle.tooling.events.task.TaskFinishEvent;
import org.gradle.tooling.events.task.TaskOperationResult;
import org.gradle.tooling.events.task.TaskSkippedResult;
import org.gradle.tooling.events.task.TaskSuccessResult;

/**
 * List of the task state for a build.
 */
public class TaskStateList {

    public static class TaskInfo {

        private final String taskName;
        private final boolean wasExecuted;
        private final boolean upToDate;
        private final boolean inputChanged;
        private final boolean failed;
        private final boolean skipped;
        private final TaskStateList taskStateList;

        public TaskInfo(
                String taskName,
                boolean wasExecuted,
                boolean upToDate,
                boolean inputChanged,
                boolean failed,
                boolean skipped,
                TaskStateList taskStateList) {
            this.taskName = taskName;
            this.wasExecuted = wasExecuted;
            this.upToDate = upToDate;
            this.inputChanged = inputChanged;
            this.failed = failed;
            this.skipped = skipped;
            this.taskStateList = taskStateList;
        }

        public String getTaskName() {
            return taskName;
        }

        public boolean isWasExecuted() {
            return wasExecuted;
        }

        public boolean isUpToDate() {
            if (!wasExecuted) {
                throw new IllegalStateException("Task " + getTaskName() + " was not executed");
            }
            return upToDate;
        }

        public boolean isInputChanged() {
            if (!wasExecuted) {
                throw new IllegalStateException("Task " + getTaskName() + " was not executed");
            }
            return inputChanged;
        }

        public boolean isSkipped() {
            if (!wasExecuted) {
                throw new IllegalStateException("Task " + getTaskName() + " was not executed");
            }
            return skipped;
        }

        public boolean failed() {
            if (!wasExecuted) {
                throw new IllegalStateException("Task " + getTaskName() + " was not executed");
            }
            return failed;
        }

        TaskStateList getTaskStateList() {
            return taskStateList;
        }
    }


    private static final Pattern INPUT_CHANGED_PATTERN =
<<<<<<< HEAD
            Pattern.compile("Value of input property '.*' has changed for task '(:\\S+)'");
=======
            Pattern.compile("Value of input property '.*' has changed for task '(\\S+)'");
>>>>>>> a566b445

    public static final Pattern EXECUTED_PATTERN
            = Pattern.compile("Tasks to be executed: \\[(.*)\\]");

    @NonNull
    private final Map<String, TaskInfo> taskInfoList;
    @NonNull private final ImmutableSet<String> allTasks;
    @NonNull private final ImmutableList<String> orderedTasks;
    @NonNull private final ImmutableSet<String> upToDateTasks;
    @NonNull private final ImmutableSet<String> notUpToDateTasks;
    @NonNull private final ImmutableSet<String> inputChangedTasks;
    @NonNull private final ImmutableSet<String> skippedTasks;
    @NonNull private final ImmutableSet<String> failedTasks;

    public TaskStateList(
            @NonNull List<ProgressEvent> progressEvents, @NonNull String gradleOutput) {

        ImmutableList.Builder<String> orderedTasksBuilder = ImmutableList.builder();
        ImmutableSet.Builder<String> upToDateTasksBuilder = ImmutableSet.builder();
        ImmutableSet.Builder<String> notUpToDateTasksBuilder = ImmutableSet.builder();
        ImmutableSet.Builder<String> skippedTasksBuilder = ImmutableSet.builder();
        ImmutableSet.Builder<String> failedTasksBuilder = ImmutableSet.builder();

        for (ProgressEvent progressEvent : progressEvents) {
            if (progressEvent instanceof TaskFinishEvent) {
                String name = progressEvent.getDescriptor().getName();
                orderedTasksBuilder.add(name);

                TaskFinishEvent taskFinishEvent = (TaskFinishEvent) progressEvent;
                TaskOperationResult result = taskFinishEvent.getResult();

                if (result instanceof TaskSuccessResult) {
                    TaskSuccessResult successResult = (TaskSuccessResult) result;
                    if (successResult.isUpToDate()) {
                        upToDateTasksBuilder.add(name);
                    } else {
                        notUpToDateTasksBuilder.add(name);
                    }
                } else if (result instanceof TaskFailureResult) {
                    failedTasksBuilder.add(name);
                } else if (result instanceof TaskSkippedResult) {
                    skippedTasksBuilder.add(name);
                }
            }
        }

        orderedTasks = orderedTasksBuilder.build();
        allTasks = ImmutableSet.copyOf(orderedTasks);
        upToDateTasks = upToDateTasksBuilder.build();
        notUpToDateTasks = notUpToDateTasksBuilder.build();
        failedTasks = failedTasksBuilder.build();
        skippedTasks = skippedTasksBuilder.build();
        inputChangedTasks = getInputChangedTasks(gradleOutput, notUpToDateTasks);


        taskInfoList = Maps.newHashMapWithExpectedSize(orderedTasks.size());

        for (String taskName : orderedTasks) {
            taskInfoList.put(
                    taskName,
                    new TaskInfo(
                            taskName,
                            true,
                            upToDateTasks.contains(taskName),
                            inputChangedTasks.contains(taskName),
                            failedTasks.contains(taskName),
                            skippedTasks.contains(taskName),
                            this));
        }
    }

    private static ImmutableSet<String> getInputChangedTasks(
            @NonNull String gradleOutput, @NonNull ImmutableSet<String> notUpToDateTasks) {
        if (!EXECUTED_PATTERN.matcher(gradleOutput).find()) {
            throw new RuntimeException("Unable to determine task lists from Gradle output");
        }

        ImmutableSet.Builder<String> result = ImmutableSet.builder();
        Matcher matcher = INPUT_CHANGED_PATTERN.matcher(gradleOutput);
        while (matcher.find()) {
            String candidate = matcher.group(1);
            if (!notUpToDateTasks.contains(candidate)) {
                throw new RuntimeException("Found unexpected input changed task " + candidate);
            }
            result.add(candidate);
        }
        return result.build();
    }

    @NonNull
    public TaskInfo getTask(@NonNull String name) {
        // if the task-info is missing, then create one for a non executed task.
        return taskInfoList.computeIfAbsent(
                name,
                k -> new TaskInfo(name, false /*wasExecuted*/, false, false, false, false, this));
    }

    @NonNull
    public Set<String> getUpToDateTasks() {
        return upToDateTasks;
    }

    @NonNull
    public Set<String> getInputChangedTasks() {
        return inputChangedTasks;
    }

    @NonNull
    public Set<String> getNotUpToDateTasks() {
        return notUpToDateTasks;
    }

    int getTaskIndex(String taskName) {
        Preconditions.checkArgument(allTasks.contains(taskName), "Task %s not run", taskName);
        return orderedTasks.indexOf(taskName);
    }

}<|MERGE_RESOLUTION|>--- conflicted
+++ resolved
@@ -108,11 +108,7 @@
 
 
     private static final Pattern INPUT_CHANGED_PATTERN =
-<<<<<<< HEAD
-            Pattern.compile("Value of input property '.*' has changed for task '(:\\S+)'");
-=======
             Pattern.compile("Value of input property '.*' has changed for task '(\\S+)'");
->>>>>>> a566b445
 
     public static final Pattern EXECUTED_PATTERN
             = Pattern.compile("Tasks to be executed: \\[(.*)\\]");
