/*
 * Copyright (C) 2014 The Android Open Source Project
 *
 * Licensed under the Apache License, Version 2.0 (the "License");
 * you may not use this file except in compliance with the License.
 * You may obtain a copy of the License at
 *
 *      http://www.apache.org/licenses/LICENSE-2.0
 *
 * Unless required by applicable law or agreed to in writing, software
 * distributed under the License is distributed on an "AS IS" BASIS,
 * WITHOUT WARRANTIES OR CONDITIONS OF ANY KIND, either express or implied.
 * See the License for the specific language governing permissions and
 * limitations under the License.
 */

package com.android.build.gradle.integration.common.fixture;

import static com.android.build.gradle.integration.common.truth.TruthHelper.assertThat;
import static com.google.common.base.Preconditions.checkNotNull;
import static org.junit.Assert.assertNotNull;
import static org.junit.Assert.assertTrue;

import com.android.SdkConstants;
import com.android.annotations.NonNull;
import com.android.annotations.Nullable;
import com.android.build.gradle.BasePlugin;
import com.android.build.gradle.integration.BazelIntegrationTestsSuite;
import com.android.build.gradle.integration.common.fixture.GetAndroidModelAction.ModelContainer;
import com.android.build.gradle.integration.performance.BenchmarkRecorder;
import com.android.build.gradle.model.Version;
import com.android.builder.core.AndroidBuilder;
import com.android.builder.core.BuilderConstants;
import com.android.builder.model.AndroidProject;
import com.android.io.StreamException;
import com.android.sdklib.internal.project.ProjectProperties;
import com.android.sdklib.internal.project.ProjectPropertiesWorkingCopy;
import com.android.testutils.TestUtils;
import com.android.testutils.apk.Aar;
import com.android.testutils.apk.Apk;
import com.android.testutils.apk.AtomBundle;
import com.android.testutils.apk.Zip;
import com.android.utils.FileUtils;
import com.android.utils.Pair;
import com.google.common.base.Charsets;
import com.google.common.base.Joiner;
import com.google.common.base.MoreObjects;
import com.google.common.base.Preconditions;
import com.google.common.base.Strings;
import com.google.common.base.Throwables;
import com.google.common.collect.ImmutableList;
import com.google.common.collect.Iterables;
import com.google.common.collect.Lists;
import com.google.common.hash.Hashing;
import com.google.common.io.Files;
import java.io.File;
import java.io.IOException;
import java.io.UncheckedIOException;
import java.nio.charset.Charset;
import java.nio.charset.StandardCharsets;
import java.nio.file.Path;
import java.nio.file.Paths;
import java.util.ArrayList;
import java.util.Arrays;
import java.util.Collection;
import java.util.Comparator;
import java.util.List;
import java.util.concurrent.TimeUnit;
import java.util.regex.Matcher;
import java.util.regex.Pattern;
import org.gradle.tooling.GradleConnectionException;
import org.gradle.tooling.GradleConnector;
import org.gradle.tooling.ProjectConnection;
import org.gradle.tooling.internal.consumer.DefaultGradleConnector;
import org.gradle.util.GradleVersion;
import org.junit.rules.TestRule;
import org.junit.runner.Description;
import org.junit.runners.model.Statement;

/**
 * JUnit4 test rule for integration test.
 *
 * <p>This rule create a gradle project in a temporary directory. It can be use with the @Rule
 * or @ClassRule annotations. Using this class with @Rule will create a gradle project in separate
 * directories for each unit test, whereas using it with @ClassRule creates a single gradle project.
 *
 * <p>The test directory is always deleted if it already exists at the start of the test to ensure a
 * clean environment.
 */
public final class GradleTestProject implements TestRule {
    public static final String ENV_CUSTOM_REPO = "CUSTOM_REPO";

    public static final File TEST_PROJECT_DIR;

    public static final String DEFAULT_COMPILE_SDK_VERSION;
    public static final int LATEST_NDK_PLATFORM_VERSION = 21;
    /** Latest published Google APIs version. Update this once new version is out. */
    public static final int LATEST_GOOGLE_APIS_VERSION = 24;

    public static final String DEFAULT_BUILD_TOOL_VERSION;
    public static final String UPCOMING_BUILD_TOOL_VERSION = "25.0.0";
    public static final String REMOTE_TEST_PROVIDER = System.getenv().get("REMOTE_TEST_PROVIDER");

    public static final String DEVICE_PROVIDER_NAME =
            REMOTE_TEST_PROVIDER != null ? REMOTE_TEST_PROVIDER : BuilderConstants.CONNECTED;

    public static final String GRADLE_TEST_VERSION;
    public static final String GRADLE_EXP_TEST_VERSION;
<<<<<<< HEAD
    public static final String GRADLE_NIGHTLY_VERSION = SdkConstants.GRADLE_LATEST_VERSION;
=======
>>>>>>> caa408d3

    public static final String ANDROID_GRADLE_PLUGIN_VERSION;

    @NonNull public static final File ANDROID_HOME;
    @NonNull public static final File ANDROID_NDK_HOME;

    public static final boolean USE_JACK;
    public static final boolean IMPROVED_DEPENDENCY_RESOLUTION;

    public static final String DEVICE_TEST_TASK = "deviceCheck";

    private static final int MAX_TEST_NAME_DIR_WINDOWS = 100;

    public static final File BUILD_DIR;
    public static final File OUT_DIR;
    public static final File GRADLE_USER_HOME;
    public static final File ANDROID_SDK_HOME;

    static {
<<<<<<< HEAD
        assertThat(TEST_PROJECT_DIR).isDirectory();

        String buildDirPath = System.getenv("TEST_TMPDIR");
        assertNotNull(buildDirPath, "$TEST_TEMPDIR not set");
        BUILD_DIR = new File(buildDirPath);
        OUT_DIR = new File(BUILD_DIR, "tests");
        GRADLE_USER_HOME = new File(BUILD_DIR, "GRADLE_USER_HOME");
        ANDROID_SDK_HOME = new File(BUILD_DIR, "ANDROID_SDK_HOME");

        boolean useNightly =
                Boolean.parseBoolean(System.getenv().getOrDefault("USE_GRADLE_NIGHTLY", "true"));
        GRADLE_TEST_VERSION =
                useNightly ? GRADLE_NIGHTLY_VERSION : BasePlugin.GRADLE_MIN_VERSION.toString();

        // For now, the two are in sync.
        GRADLE_EXP_TEST_VERSION = GRADLE_TEST_VERSION;

        // These are some properties that we use in the integration test projects, when generating
        // build.gradle files. In case you would like to change any of the parameters, for instance
        // when testing cross product of versions of buildtools, compile sdks, plugin versions,
        // there are corresponding system environment variable that you are able to set.
        String envBuildToolVersion = Strings.emptyToNull(System.getenv("CUSTOM_BUILDTOOLS"));
        DEFAULT_BUILD_TOOL_VERSION =
                MoreObjects.firstNonNull(
                        envBuildToolVersion, AndroidBuilder.MIN_BUILD_TOOLS_REV.toString());

        String envVersion = Strings.emptyToNull(System.getenv().get("CUSTOM_PLUGIN_VERSION"));
        ANDROID_GRADLE_PLUGIN_VERSION =
                MoreObjects.firstNonNull(envVersion, Version.ANDROID_GRADLE_PLUGIN_VERSION);

        String envJack = System.getenv().get("CUSTOM_JACK");
        USE_JACK = !Strings.isNullOrEmpty(envJack);

        IMPROVED_DEPENDENCY_RESOLUTION =
                Strings.isNullOrEmpty(System.getenv().get("CUSTOM_DISABLE_IMPROVED_DEPENDENCY_RESOLUTION"));

        String envCustomCompileSdk = Strings.emptyToNull(System.getenv().get("CUSTOM_COMPILE_SDK"));
        DEFAULT_COMPILE_SDK_VERSION = MoreObjects.firstNonNull(envCustomCompileSdk, "24");

        String envCustomAndroidHome =
                Strings.emptyToNull(System.getenv().get("CUSTOM_ANDROID_HOME"));
        if (envCustomAndroidHome != null) {
            ANDROID_HOME = new File(envCustomAndroidHome);
        } else {
            ANDROID_HOME = TestUtils.getSdk();
        }
        assertThat(ANDROID_HOME).named("$CUSTOM_ANDROID_HOME").isDirectory();
=======
        try {
            TEST_PROJECT_DIR =
                    TestUtils.getWorkspaceFile(
                            "tools/base/build-system/integration-test/test-projects");
            assertThat(TEST_PROJECT_DIR).isDirectory();

            String buildDirPath = System.getenv("TEST_TMPDIR");
            assertNotNull(buildDirPath, "$TEST_TEMPDIR not set");
            BUILD_DIR = new File(buildDirPath);
            OUT_DIR = new File(BUILD_DIR, "tests");
            GRADLE_USER_HOME = new File(BUILD_DIR, "GRADLE_USER_HOME");
            ANDROID_SDK_HOME = new File(BUILD_DIR, "ANDROID_SDK_HOME");

            boolean useNightly =
                    Boolean.parseBoolean(
                            System.getenv().getOrDefault("USE_GRADLE_NIGHTLY", "false"));

            String nightlyVersion = getLatestGradleCheckedIn();
            if (useNightly) {
                assertNotNull("Failed to find latest nightly version.", nightlyVersion);
            }
>>>>>>> caa408d3

            GRADLE_TEST_VERSION =
                    useNightly ? nightlyVersion : BasePlugin.GRADLE_MIN_VERSION.toString();

            // For now, the two are in sync.
            GRADLE_EXP_TEST_VERSION = GRADLE_TEST_VERSION;

            // These are some properties that we use in the integration test projects, when generating
            // build.gradle files. In case you would like to change any of the parameters, for instance
            // when testing cross product of versions of buildtools, compile sdks, plugin versions,
            // there are corresponding system environment variable that you are able to set.
            String envBuildToolVersion = Strings.emptyToNull(System.getenv("CUSTOM_BUILDTOOLS"));
            DEFAULT_BUILD_TOOL_VERSION =
                    MoreObjects.firstNonNull(
                            envBuildToolVersion, AndroidBuilder.MIN_BUILD_TOOLS_REV.toString());

            String envVersion = Strings.emptyToNull(System.getenv().get("CUSTOM_PLUGIN_VERSION"));
            ANDROID_GRADLE_PLUGIN_VERSION =
                    MoreObjects.firstNonNull(envVersion, Version.ANDROID_GRADLE_PLUGIN_VERSION);

            String envJack = System.getenv().get("CUSTOM_JACK");
            USE_JACK = !Strings.isNullOrEmpty(envJack);

            IMPROVED_DEPENDENCY_RESOLUTION =
                    Strings.isNullOrEmpty(
                            System.getenv().get("CUSTOM_DISABLE_IMPROVED_DEPENDENCY_RESOLUTION"));

            String envCustomCompileSdk =
                    Strings.emptyToNull(System.getenv().get("CUSTOM_COMPILE_SDK"));
            DEFAULT_COMPILE_SDK_VERSION = MoreObjects.firstNonNull(envCustomCompileSdk, "24");

            String envCustomAndroidHome =
                    Strings.emptyToNull(System.getenv().get("CUSTOM_ANDROID_HOME"));
            if (envCustomAndroidHome != null) {
                ANDROID_HOME = new File(envCustomAndroidHome);
            } else {
                ANDROID_HOME = TestUtils.getSdk();
            }
            assertThat(ANDROID_HOME).named("$CUSTOM_ANDROID_HOME").isDirectory();

            String envCustomAndroidNdkHome =
                    Strings.emptyToNull(System.getenv().get("CUSTOM_ANDROID_NDK_HOME"));
            if (envCustomAndroidNdkHome != null) {
                ANDROID_NDK_HOME = new File(envCustomAndroidNdkHome);
            } else {
                ANDROID_NDK_HOME = new File(ANDROID_HOME, SdkConstants.FD_NDK);
            }
            assertThat(ANDROID_NDK_HOME).named("$CUSTOM_ANDROID_NDK_HOME").isDirectory();
        } catch (Throwable t) {
            // Print something to stdout, to give us a chance to debug initialization problems.
            System.out.println(Throwables.getStackTraceAsString(t));
            throw t;
        }
    }

    public static final String PLAY_SERVICES_VERSION = "9.6.1";
    public static final String SUPPORT_LIB_VERSION = "25.1.0";
    public static final String TEST_SUPPORT_LIB_VERSION = "0.5";
    public static final int SUPPORT_LIB_MIN_SDK = 9;

    private static final String COMMON_HEADER = "commonHeader.gradle";
    private static final String COMMON_LOCAL_REPO = "commonLocalRepo.gradle";
    private static final String COMMON_BUILD_SCRIPT = "commonBuildScript.gradle";
    private static final String COMMON_VERSIONS = "commonVersions.gradle";
    private static final String DEFAULT_TEST_PROJECT_NAME = "project";

    private final String name;
    @Nullable private File testDir;
    private File sourceDir;
    private File buildFile;
    private File localProp;
    private final boolean withoutNdk;

    private final Collection<String> gradleProperties;

    @Nullable private final TestProject testProject;

    private final String targetGradleVersion;

    private final boolean useJack;
    private final boolean improvedDependencyEnabled;
    @Nullable private final String buildToolsVersion;

    @Nullable private final BenchmarkRecorder benchmarkRecorder;
    @NonNull private final Path relativeProfileDirectory;

    @Nullable private String heapSize;

    private GradleBuildResult lastBuildResult;
    private ProjectConnection projectConnection;
    private final GradleTestProject rootProject;
    private final List<ProjectConnection> openConnections;

    GradleTestProject(
            @Nullable String name,
            @Nullable TestProject testProject,
            boolean useJack,
            boolean improvedDependencyEnabled,
            @Nullable String targetGradleVersion,
            boolean withoutNdk,
            @NonNull Collection<String> gradleProperties,
            @Nullable String heapSize,
            @Nullable String buildToolsVersion,
            @Nullable BenchmarkRecorder benchmarkRecorder,
            @NonNull Path relativeProfileDirectory) {
        this.testDir = null;
        this.buildFile = sourceDir = null;
        this.name = (name == null) ? DEFAULT_TEST_PROJECT_NAME : name;
        this.improvedDependencyEnabled = improvedDependencyEnabled;
        this.useJack = useJack;
        this.targetGradleVersion = targetGradleVersion;
        this.testProject = testProject;
        this.withoutNdk = withoutNdk;
        this.heapSize = heapSize;
        this.gradleProperties = gradleProperties;
        this.buildToolsVersion = buildToolsVersion;
        this.benchmarkRecorder = benchmarkRecorder;
        this.openConnections = Lists.newArrayList();
        this.rootProject = this;
        this.relativeProfileDirectory = relativeProfileDirectory;
    }

    /**
     * Create a GradleTestProject representing a subProject of another GradleTestProject.
     *
     * @param subProject name of the subProject.
     * @param rootProject root GradleTestProject.
     */
    private GradleTestProject(@NonNull String subProject, @NonNull GradleTestProject rootProject) {
        name = subProject;

        testDir = new File(rootProject.getTestDir(), subProject);
        assertTrue("No subproject dir at " + getTestDir().toString(), getTestDir().isDirectory());

        buildFile = new File(getTestDir(), "build.gradle");
        sourceDir = new File(getTestDir(), "src");
        withoutNdk = rootProject.withoutNdk;
        gradleProperties = ImmutableList.of();
        testProject = null;
        targetGradleVersion = rootProject.getTargetGradleVersion();
        useJack = false;
        improvedDependencyEnabled = rootProject.isImprovedDependencyEnabled();
        openConnections = null;
        buildToolsVersion = null;
        benchmarkRecorder = rootProject.benchmarkRecorder;
        this.rootProject = rootProject;
        this.relativeProfileDirectory = rootProject.relativeProfileDirectory;
    }

    private String getTargetGradleVersion() {
        return targetGradleVersion;
    }

    public static GradleTestProjectBuilder builder() {
        return new GradleTestProjectBuilder();
    }

    /** Crawls the tools/external/gradle dir, and gets the latest gradle binary. */
    @Nullable
    public static String getLatestGradleCheckedIn() {
        File gradleDir = TestUtils.getWorkspaceFile("tools/external/gradle");

        // should match gradle-3.4-201612071523+0000-bin.zip, and gradle-3.2-bin.zip
        Pattern gradleVersion = Pattern.compile("^gradle-(\\d+.\\d+)(-\\d+\\+\\d+)?-bin\\.zip$");

        Comparator<Pair<String, String>> revisionsCmp =
                Comparator.nullsFirst(
                        Comparator.comparing(
                                (Pair<String, String> versionTimestamp) ->
                                        GradleVersion.version(versionTimestamp.getFirst()))
                                .thenComparing(Pair::getSecond));

        Pair<String, String> highestRevision = null;
        //noinspection ConstantConditions
        for (File f : gradleDir.listFiles()) {
            Matcher matcher = gradleVersion.matcher(f.getName());
            if (matcher.matches()) {
                Pair<String, String> current =
                        Pair.of(matcher.group(1), Strings.nullToEmpty(matcher.group(2)));

                if (revisionsCmp.compare(highestRevision, current) < 0) {
                    highestRevision = current;
                }
            }
        }

        if (highestRevision == null) {
            return null;
        } else {
            return highestRevision.getFirst() + highestRevision.getSecond();
        }
    }

    /**
     * Recursively delete directory or file.
     *
     * @param root directory to delete
     */
    private static void deleteRecursive(File root) {
        if (root.exists()) {
            if (root.isDirectory()) {
                File files[] = root.listFiles();
                if (files != null) {
                    for (File file : files) {
                        deleteRecursive(file);
                    }
                }
            }
            assertTrue("Failed to delete " + root.getAbsolutePath(), root.delete());
        }
    }

    @Override
    public Statement apply(final Statement base, final Description description) {
        return new Statement() {
            @Override
            public void evaluate() throws Throwable {
                createTestDirectory(description.getTestClass(), description.getMethodName());
                try {
                    base.evaluate();
                } finally {
                    openConnections.forEach(ProjectConnection::close);
                    if (benchmarkRecorder != null) {
                        benchmarkRecorder.doUploads();
                    }
                }
            }
        };
    }

    private void createTestDirectory(Class<?> testClass, String methodName)
            throws IOException, StreamException {
        // On windows, move the temporary copy as close to root to avoid running into path too
        // long exceptions.
        testDir =
                SdkConstants.CURRENT_PLATFORM == SdkConstants.PLATFORM_WINDOWS
                        ? new File(new File(System.getProperty("user.home")), "android-tests")
                        : OUT_DIR;

        String classDir = testClass.getSimpleName();
        String methodDir = null;

        // Create separate directory based on test method name if @Rule is used.
        // getMethodName() is null if this rule is used as a @ClassRule.
        if (methodName != null) {
            methodDir = methodName.replaceAll("[^a-zA-Z0-9_]", "_");
        }

        // In Windows, make sure we do not exceed the limit for test class / name size.
        if (SdkConstants.CURRENT_PLATFORM == SdkConstants.PLATFORM_WINDOWS) {
            int totalLen = classDir.length();
            if (methodDir != null) {
                totalLen += methodDir.length();
            }

            if (totalLen > MAX_TEST_NAME_DIR_WINDOWS) {
                String hash =
                        Hashing.sha1()
                                .hashString(classDir + methodDir, Charsets.US_ASCII)
                                .toString();
                classDir = hash.substring(0, Math.min(hash.length(), MAX_TEST_NAME_DIR_WINDOWS));
                methodDir = null;
            }
        }

        testDir = new File(testDir, classDir);
        if (methodDir != null) {
            testDir = new File(testDir, methodDir);
        }

        testDir = new File(testDir, name);

        buildFile = new File(testDir, "build.gradle");
        sourceDir = new File(testDir, "src");

        if (testDir.exists()) {
            deleteRecursive(testDir);
        }
        FileUtils.mkdirs(testDir);
        FileUtils.mkdirs(sourceDir);

        Files.write(
                generateVersions(),
                new File(testDir.getParent(), COMMON_VERSIONS),
                StandardCharsets.UTF_8);
        Files.write(
                generateLocalRepoScript(),
                new File(testDir.getParent(), COMMON_LOCAL_REPO),
                StandardCharsets.UTF_8);
        Files.write(
                generateCommonHeader(),
                new File(testDir.getParent(), COMMON_HEADER),
                StandardCharsets.UTF_8);
        Files.copy(
                new File(TEST_PROJECT_DIR, COMMON_BUILD_SCRIPT),
                new File(testDir.getParent(), COMMON_BUILD_SCRIPT));

        if (testProject != null) {
            testProject.write(
                    testDir, testProject.containsFullBuildScript() ? "" : getGradleBuildscript());
        } else {
            Files.write(getGradleBuildscript(), buildFile, Charsets.UTF_8);
        }

        localProp = createLocalProp();
        createGradleProp();
    }

    @NonNull
    private String generateCommonHeader() {
        return String.format(
                "ext {\n"
                + "    buildToolsVersion = '%1$s'\n"
                + "    latestCompileSdk = %2$s\n"
                + "    useJack = %3$s\n"
                + "\n"
                + "    plugins.withId('com.android.application') {\n"
                + "        apply plugin: 'devicepool'\n"
                + "    }\n"
                + "    plugins.withId('com.android.library') {\n"
                + "        apply plugin: 'devicepool'\n"
                + "    }\n"
                + "    plugins.withId('com.android.model.application') {\n"
                + "        apply plugin: 'devicepool'\n"
                + "    }\n"
                + "    plugins.withId('com.android.model.library') {\n"
                + "        apply plugin: 'devicepool'\n"
                + "    }\n"
                + "}\n"
                + "\n"
                + "plugins.withId(\"com.android.application\") { plugin ->\n"
                + "    if (ext.useJack != null) {\n"
                + "        plugin.extension.defaultConfig.jackOptions.enabled = ext.useJack\n"
                + "    }\n"
                + "}",
                DEFAULT_BUILD_TOOL_VERSION,
                DEFAULT_COMPILE_SDK_VERSION,
                useJack);
    }

    @NonNull
    private static String generateLocalRepoScript() {
        StringBuilder script = new StringBuilder();
        script.append("repositories {\n");
        for (Path repo : getRepos()) {
            script.append(
                    String.format(
                            "maven { url '%s' }\n",
                            repo.toAbsolutePath().toString().replace("\\", "\\\\")));
        }
        script.append("}\n");
        return script.toString();
    }

    @NonNull
    public static List<Path> getRepos() {
        List<Path> repos = new ArrayList<>();

        String customRepo = System.getenv(ENV_CUSTOM_REPO);
        if (customRepo != null) {
            // We're running under Gradle.
            // TODO: support USE_EXTERNAL_REPO
            repos.add(Paths.get(customRepo));
        } else {
            // We're running under Bazel. Make sure the setup is there.
            assertThat(BazelIntegrationTestsSuite.OFFLINE_REPO)
                    .named("Offline repo unzipped by BazelIntegrationTestsSuite.")
                    .isDirectory();

            repos.add(BazelIntegrationTestsSuite.OFFLINE_REPO);
            repos.add(BazelIntegrationTestsSuite.PREBUILTS_REPO);
        }
        return repos;
    }

    @NonNull
    private static String generateVersions() {
        return String.format(
                "// Generated by GradleTestProject::generateVersions%n"
                        + "buildVersion = '%s'%n"
                        + "experimentalVersion = '%s'%n"
                        + "baseVersion = '%s'%n"
                        + "experimentalGradleVersion = '%s'%n"
                        + "supportLibVersion = '%s'%n"
                        + "testSupportLibVersion = '%s'%n"
                        + "playServicesVersion = '%s'%n"
                        + "supportLibMinSdk = %d%n",
                Version.ANDROID_GRADLE_PLUGIN_VERSION,
                Version.ANDROID_GRADLE_COMPONENT_PLUGIN_VERSION,
                Version.ANDROID_TOOLS_BASE_VERSION,
                GRADLE_EXP_TEST_VERSION,
                SUPPORT_LIB_VERSION,
                TEST_SUPPORT_LIB_VERSION,
                PLAY_SERVICES_VERSION,
                SUPPORT_LIB_MIN_SDK);
    }

    /** Create a GradleTestProject representing a subproject. */
    public GradleTestProject getSubproject(String name) {
        if (name.startsWith(":")) {
            name = name.substring(1);
        }
        return new GradleTestProject(name, rootProject);
    }

    /** Return the name of the test project. */
    public String getName() {
        return name;
    }

    /** Return the directory containing the test project. */
    @NonNull
    public File getTestDir() {
        Preconditions.checkState(
                testDir != null, "getTestDir called before the project was properly initialized.");
        return testDir;
    }

    /** Return the path to the default Java main source dir. */
    public File getMainSrcDir() {
        return FileUtils.join(getTestDir(), "src", "main", "java");
    }

    /** Return the build.gradle of the test project. */
    public File getSettingsFile() {
        return new File(getTestDir(), "settings.gradle");
    }

    /** Return the build.gradle of the test project. */
    public File getBuildFile() {
        return buildFile;
    }

    /** Change the build file used for execute. Should be run after @Before/@BeforeClass. */
    public void setBuildFile(@Nullable String buildFileName) {
        checkNotNull(buildFile, "Cannot call selectBuildFile before test directory is created.");
        if (buildFileName == null) {
            buildFileName = "build.gradle";
        }
        buildFile = new File(getTestDir(), buildFileName);
        assertThat(buildFile).exists();
    }

    /** Return the output directory from Android plugins. */
    public File getOutputDir() {
        return new File(
                getTestDir(), Joiner.on(File.separator).join("build", AndroidProject.FD_OUTPUTS));
    }

    /** Return the output directory from Android plugins. */
    public File getIntermediatesDir() {
        return new File(
                getTestDir(),
                Joiner.on(File.separator).join("build", AndroidProject.FD_INTERMEDIATES));
    }

    /** Return a File under the output directory from Android plugins. */
    public File getOutputFile(String path) {
        return new File(getOutputDir(), path);
    }

    /** Return a File under the intermediates directory from Android plugins. */
    public File getIntermediateFile(String path) {
        return new File(getIntermediatesDir(), path);
    }

    /** Returns the directory to look for profiles in. Defaults to build/profile/ */
    @NonNull
    public Path getProfileDirectory() {
        return rootProject.getTestDir().toPath().resolve(relativeProfileDirectory);
    }

    /**
     * Return the output apk File from the application plugin for the given dimension.
     *
     * <p>Expected dimensions orders are: - product flavors - build type - other modifiers (e.g.
     * "unsigned", "aligned")
     */
    @NonNull
    public Apk getApk(String... dimensions) {
        List<String> dimensionList = Lists.newArrayListWithExpectedSize(1 + dimensions.length);
        dimensionList.add(getName());
        dimensionList.addAll(Arrays.asList(dimensions));
        File apkFile =
                getOutputFile("apk/" + Joiner.on("-").join(dimensionList)
                        + SdkConstants.DOT_ANDROID_PACKAGE);
        try {
            return new Apk(apkFile);
        } catch (IOException e) {
            throw new UncheckedIOException(e);
        }
    }

    @NonNull
    public Apk getTestApk(String... dimensions) {
        List<String> dimensionList = Lists.newArrayList(dimensions);
        dimensionList.add("androidTest");
        return getApk(Iterables.toArray(dimensionList, String.class));
    }

    /**
     * Return the output aar File from the library plugin for the given dimension.
     *
     * <p>Expected dimensions orders are: - product flavors - build type - other modifiers (e.g.
     * "unsigned", "aligned")
     */
    public Aar getAar(String... dimensions) {
        List<String> dimensionList = Lists.newArrayListWithExpectedSize(1 + dimensions.length);
        dimensionList.add(getName());
        dimensionList.addAll(Arrays.asList(dimensions));
        try {
            return new Aar(getOutputFile(
                    "aar/" + Joiner.on("-").join(dimensionList) + SdkConstants.DOT_AAR));
        } catch (IOException e) {
            throw new UncheckedIOException(e);
        }
    }

    /**
     * Return the output atombundle file from the atom plugin for the given dimension.
     *
     * <p>Expected dimensions orders are: - product flavors - build type - other modifiers (e.g.
     * "unsigned", "aligned")
     */
    public AtomBundle getAtomBundle(String... dimensions) {
        List<String> dimensionList = Lists.newArrayListWithExpectedSize(1 + dimensions.length);
        dimensionList.add(getName());
        dimensionList.addAll(Arrays.asList(dimensions));
        try {
            return new AtomBundle(getOutputFile(
                    FileUtils.join(
                            "atombundle",
                            Joiner.on("-").join(dimensionList) + SdkConstants.DOT_ATOMBUNDLE)));
        } catch (IOException e) {
            throw new UncheckedIOException(e);
        }
    }

    /**
     * Return the output atom file from the instantApp plugin for the given atom name and dimension.
     *
     * <p>Expected dimensions orders are: - product flavors - build type - other modifiers (e.g.
     * "unsigned", "aligned")
     */
    public Apk getAtom(String atomName, String... dimensions) {
        try {
            return new Apk(
                    getIntermediateFile(
                            FileUtils.join(
                                    "atoms",
                                    Joiner.on("-").join(dimensions),
                                    atomName + SdkConstants.DOT_ANDROID_PACKAGE)));
        } catch (IOException e) {
            throw new UncheckedIOException(e);
        }
    }

    /**
     * Returns the output instantApp bundle file from the instantApp plugin for the given dimension.
     *
     * <p>Expected dimensions orders are: - product flavors - build type - other modifiers (e.g.
     * "unsigned", "aligned")
     */
    public Zip getInstantAppBundle(String... dimensions) {
        List<String> dimensionList = Lists.newArrayListWithExpectedSize(1 + dimensions.length);
        dimensionList.add(getName());
        dimensionList.addAll(Arrays.asList(dimensions));
        File zipFile =
                getOutputFile(
                        FileUtils.join(
                                "apk", Joiner.on("-").join(dimensionList) + SdkConstants.DOT_ZIP));
        try {
            return new Zip(zipFile);
        } catch (IOException e) {
            throw new UncheckedIOException(e);
        }
    }

    /** Returns a string that contains the gradle buildscript content */
    public static String getGradleBuildscript() {
        return "apply from: \"../commonHeader.gradle\"\n"
                + "buildscript { apply from: \"../commonBuildScript.gradle\" }\n"
                + "\n"
                + "apply from: \"../commonLocalRepo.gradle\"\n";
    }

    @Nullable
    public BenchmarkRecorder getBenchmarkRecorder() {
        return benchmarkRecorder;
    }

    /** Fluent method to run a build. */
    public RunGradleTasks executor() {
        return new RunGradleTasks(this, getProjectConnection());
    }

    /** Fluent method to get the model. */
    @NonNull
    public BuildModel model() {
        return new BuildModel(this, getProjectConnection());
    }

    /**
     * Runs gradle on the project. Throws exception on failure.
     *
     * @param tasks Variadic list of tasks to execute.
     */
    public void execute(@NonNull String... tasks) {
        lastBuildResult = executor().run(tasks);
    }

    public void execute(@NonNull List<String> arguments, @NonNull String... tasks) {
        lastBuildResult = executor().withArguments(arguments).run(tasks);
    }

    public GradleConnectionException executeExpectingFailure(@NonNull String... tasks) {
        lastBuildResult = executor().expectFailure().run(tasks);
        return lastBuildResult.getException();
    }

    public void executeConnectedCheck() {
        lastBuildResult = executor().executeConnectedCheck();
    }

    public void executeConnectedCheck(@NonNull List<String> arguments) {
        lastBuildResult = executor().withArguments(arguments).executeConnectedCheck();
    }

    /**
     * Runs gradle on the project, and returns the project model. Throws exception on failure.
     *
     * @param tasks Variadic list of tasks to execute.
     * @return the AndroidProject model for the project.
     */
    @NonNull
    public ModelContainer<AndroidProject> executeAndReturnModel(@NonNull String... tasks) {
        lastBuildResult = executor().run(tasks);
        return model().getSingle();
    }

    /**
     * Runs gradle on the project, and returns the model of the specified type. Throws exception on
     * failure.
     *
     * @param modelClass Class of the model to return
     * @param tasks Variadic list of tasks to execute.
     * @return the model for the project with the specified type.
     */
    @NonNull
    public <T> T executeAndReturnModel(Class<T> modelClass, String... tasks) {
        lastBuildResult = executor().run(tasks);
        return model().getSingle(modelClass);
    }

    /**
     * Runs gradle on the project, and returns the project model. Throws exception on failure.
     *
     * @param modelLevel whether to emulate an older IDE (studio 1.0) querying the model.
     * @param tasks Variadic list of tasks to execute.
     * @return the AndroidProject model for the project.
     */
    @NonNull
    public ModelContainer<AndroidProject> executeAndReturnModel(int modelLevel, String... tasks) {
        lastBuildResult = executor().run(tasks);
        return model().level(modelLevel).getSingle();
    }

    /**
     * Runs gradle on the project, and returns the project model. Throws exception on failure.
     *
     * @param modelClass Class of the model to return
     * @param modelLevel whether to emulate an older IDE (studio 1.0) querying the model.
     * @param tasks Variadic list of tasks to execute.
     * @return the AndroidProject model for the project.
     */
    @NonNull
    public <T> T executeAndReturnModel(Class<T> modelClass, int modelLevel, String... tasks) {
        lastBuildResult = executor().run(tasks);
        return model().level(modelLevel).getSingle(modelClass);
    }

    /**
     * Runs gradle on the project, and returns a project model for each sub-project. Throws
     * exception on failure.
     *
     * @param tasks Variadic list of tasks to execute.
     * @return the AndroidProject model for the project.
     */
    @NonNull
    public ModelContainer<AndroidProject> executeAndReturnMultiModel(String... tasks) {
        lastBuildResult = executor().run(tasks);
        return model().getMulti();
    }

    /** Returns the latest build result. */
    public GradleBuildResult getBuildResult() {
        return lastBuildResult;
    }

    /**
     * Create a File object. getTestDir will be the base directory if a relative path is supplied.
     *
     * @param path Full path of the file. May be a relative path.
     */
    public File file(String path) {
        File result = new File(FileUtils.toSystemDependentPath(path));
        if (result.isAbsolute()) {
            return result;
        } else {
            return new File(getTestDir(), path);
        }
    }

    /** Returns a Gradle project Connection */
    @NonNull
    private ProjectConnection getProjectConnection() {
        if (projectConnection != null) {
            return projectConnection;
        }
        GradleConnector connector = GradleConnector.newConnector();

        // Limit daemon idle time for tests. 10 seconds is enough for another test
        // to start and reuse the daemon.
        ((DefaultGradleConnector) connector).daemonMaxIdleTime(10, TimeUnit.SECONDS);

        File distributionDirectory = TestUtils.getWorkspaceFile("tools/external/gradle");
        String distributionName = String.format("gradle-%s-bin.zip", targetGradleVersion);
        File distributionZip = new File(distributionDirectory, distributionName);

        projectConnection =
                connector
                        .useDistribution(distributionZip.toURI())
                        .useGradleUserHomeDir(GRADLE_USER_HOME)
                        .forProjectDirectory(getTestDir())
                        .connect();

        rootProject.openConnections.add(projectConnection);

        return projectConnection;
    }

    private File createLocalProp() throws IOException, StreamException {
        checkNotNull(testDir, "project");

        ProjectPropertiesWorkingCopy localProp =
                ProjectProperties.create(
                        testDir.getAbsolutePath(), ProjectProperties.PropertyType.LOCAL);

        localProp.setProperty(ProjectProperties.PROPERTY_SDK, ANDROID_HOME.getAbsolutePath());
        if (!withoutNdk) {
            localProp.setProperty(
                    ProjectProperties.PROPERTY_NDK, ANDROID_NDK_HOME.getAbsolutePath());
        }

        localProp.save();
        return (File) localProp.getFile();
    }

    private void createGradleProp() throws IOException {
        if (gradleProperties.isEmpty()) {
            return;
        }
        File propertyFile = file("gradle.properties");
        Files.write(Joiner.on('\n').join(gradleProperties), propertyFile, Charset.defaultCharset());
    }

    @Nullable
    String getHeapSize() {
        return heapSize;
    }

    boolean isUseJack() {
        return useJack;
    }

    public boolean isImprovedDependencyEnabled() {
        return improvedDependencyEnabled;
    }

    public File getLocalProp() {
        return localProp;
    }

    @Nullable
    public String getBuildToolsVersion() {
        return buildToolsVersion;
    }
}<|MERGE_RESOLUTION|>--- conflicted
+++ resolved
@@ -106,10 +106,6 @@
 
     public static final String GRADLE_TEST_VERSION;
     public static final String GRADLE_EXP_TEST_VERSION;
-<<<<<<< HEAD
-    public static final String GRADLE_NIGHTLY_VERSION = SdkConstants.GRADLE_LATEST_VERSION;
-=======
->>>>>>> caa408d3
 
     public static final String ANDROID_GRADLE_PLUGIN_VERSION;
 
@@ -129,55 +125,6 @@
     public static final File ANDROID_SDK_HOME;
 
     static {
-<<<<<<< HEAD
-        assertThat(TEST_PROJECT_DIR).isDirectory();
-
-        String buildDirPath = System.getenv("TEST_TMPDIR");
-        assertNotNull(buildDirPath, "$TEST_TEMPDIR not set");
-        BUILD_DIR = new File(buildDirPath);
-        OUT_DIR = new File(BUILD_DIR, "tests");
-        GRADLE_USER_HOME = new File(BUILD_DIR, "GRADLE_USER_HOME");
-        ANDROID_SDK_HOME = new File(BUILD_DIR, "ANDROID_SDK_HOME");
-
-        boolean useNightly =
-                Boolean.parseBoolean(System.getenv().getOrDefault("USE_GRADLE_NIGHTLY", "true"));
-        GRADLE_TEST_VERSION =
-                useNightly ? GRADLE_NIGHTLY_VERSION : BasePlugin.GRADLE_MIN_VERSION.toString();
-
-        // For now, the two are in sync.
-        GRADLE_EXP_TEST_VERSION = GRADLE_TEST_VERSION;
-
-        // These are some properties that we use in the integration test projects, when generating
-        // build.gradle files. In case you would like to change any of the parameters, for instance
-        // when testing cross product of versions of buildtools, compile sdks, plugin versions,
-        // there are corresponding system environment variable that you are able to set.
-        String envBuildToolVersion = Strings.emptyToNull(System.getenv("CUSTOM_BUILDTOOLS"));
-        DEFAULT_BUILD_TOOL_VERSION =
-                MoreObjects.firstNonNull(
-                        envBuildToolVersion, AndroidBuilder.MIN_BUILD_TOOLS_REV.toString());
-
-        String envVersion = Strings.emptyToNull(System.getenv().get("CUSTOM_PLUGIN_VERSION"));
-        ANDROID_GRADLE_PLUGIN_VERSION =
-                MoreObjects.firstNonNull(envVersion, Version.ANDROID_GRADLE_PLUGIN_VERSION);
-
-        String envJack = System.getenv().get("CUSTOM_JACK");
-        USE_JACK = !Strings.isNullOrEmpty(envJack);
-
-        IMPROVED_DEPENDENCY_RESOLUTION =
-                Strings.isNullOrEmpty(System.getenv().get("CUSTOM_DISABLE_IMPROVED_DEPENDENCY_RESOLUTION"));
-
-        String envCustomCompileSdk = Strings.emptyToNull(System.getenv().get("CUSTOM_COMPILE_SDK"));
-        DEFAULT_COMPILE_SDK_VERSION = MoreObjects.firstNonNull(envCustomCompileSdk, "24");
-
-        String envCustomAndroidHome =
-                Strings.emptyToNull(System.getenv().get("CUSTOM_ANDROID_HOME"));
-        if (envCustomAndroidHome != null) {
-            ANDROID_HOME = new File(envCustomAndroidHome);
-        } else {
-            ANDROID_HOME = TestUtils.getSdk();
-        }
-        assertThat(ANDROID_HOME).named("$CUSTOM_ANDROID_HOME").isDirectory();
-=======
         try {
             TEST_PROJECT_DIR =
                     TestUtils.getWorkspaceFile(
@@ -193,13 +140,12 @@
 
             boolean useNightly =
                     Boolean.parseBoolean(
-                            System.getenv().getOrDefault("USE_GRADLE_NIGHTLY", "false"));
+                            System.getenv().getOrDefault("USE_GRADLE_NIGHTLY", "true"));
 
             String nightlyVersion = getLatestGradleCheckedIn();
             if (useNightly) {
                 assertNotNull("Failed to find latest nightly version.", nightlyVersion);
             }
->>>>>>> caa408d3
 
             GRADLE_TEST_VERSION =
                     useNightly ? nightlyVersion : BasePlugin.GRADLE_MIN_VERSION.toString();
@@ -247,7 +193,6 @@
             } else {
                 ANDROID_NDK_HOME = new File(ANDROID_HOME, SdkConstants.FD_NDK);
             }
-            assertThat(ANDROID_NDK_HOME).named("$CUSTOM_ANDROID_NDK_HOME").isDirectory();
         } catch (Throwable t) {
             // Print something to stdout, to give us a chance to debug initialization problems.
             System.out.println(Throwables.getStackTraceAsString(t));
