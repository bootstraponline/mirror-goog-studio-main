--- conflicted
+++ resolved
@@ -7,12 +7,7 @@
 android {
     compileSdkVersion rootProject.latestCompileSdk
     buildToolsVersion = rootProject.buildToolsVersion
-
-<<<<<<< HEAD
-    testBuildType rootProject.useJack ? "debug" : "release"
-=======
     testBuildType "minified"
->>>>>>> 554d94b0
 
     defaultConfig {
         versionCode 12
