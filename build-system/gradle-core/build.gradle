--- conflicted
+++ resolved
@@ -106,14 +106,10 @@
 
 // Only package JavaDoc if using --init-script=buildSrc/base/release.gradle
 if (project.has("release")) {
-<<<<<<< HEAD
     artifacts {
         archives javadocJar
     }
 }
-
-tasks.publishLocal.dependsOn(project(":dataBinding").tasks.publishLocal)
-
 
 // Incremental update test support
 
@@ -188,9 +184,4 @@
 
 artifacts {
     incrementalTestClasses jarIncrementalTests
-=======
-  artifacts {
-    archives javadocJar
-  }
->>>>>>> dd5acc79
 }