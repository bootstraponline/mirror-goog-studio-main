--- conflicted
+++ resolved
@@ -333,39 +333,13 @@
 
         variantScope.getAssembleTask().dependsOn(tasks, bundleAtom);
 
-<<<<<<< HEAD
         String classifier =
                 variantData.getVariantDependency().getPublishConfiguration().getName();
         bundleAtom.configure(tasks, packageTask -> project.getArtifacts().add(classifier,
-                new AtomPublishArtifact(
+                AndroidArtifacts.buildAtomArtifact(
                         getGlobalScope().getProjectBaseName(),
                         classifier,
                         packageTask)));
-=======
-        VariantConfiguration variantConfig = variantScope.getVariantConfiguration();
-        if (getExtension().getDefaultPublishConfig().equals(variantConfig.getFullName())) {
-            VariantHelper.setupDefaultConfig(project,
-                    variantData.getVariantDependency().getPackageConfiguration());
-
-            // add the artifact that will be published
-            bundleAtom.configure(tasks, packageTask -> project.getArtifacts().add("default",
-                    AndroidArtifacts.buildAtomArtifact(
-                            getGlobalScope().getProjectBaseName(), null, packageTask)));
-
-            getAssembleDefault().dependsOn(variantScope.getAssembleTask().getName());
-        }
-
-        // also publish the artifact with its full config name
-        if (getExtension().getPublishNonDefault()) {
-            String classifier =
-                    variantData.getVariantDependency().getPublishConfiguration().getName();
-            bundleAtom.configure(tasks, packageTask -> project.getArtifacts().add(classifier,
-                    AndroidArtifacts.buildAtomArtifact(
-                            getGlobalScope().getProjectBaseName(),
-                            classifier,
-                            packageTask)));
-        }
->>>>>>> 6f950e4d
     }
 
     @NonNull
