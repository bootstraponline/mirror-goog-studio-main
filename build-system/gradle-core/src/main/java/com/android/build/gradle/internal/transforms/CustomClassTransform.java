/*
 * Copyright (C) 2017 The Android Open Source Project
 *
 * Licensed under the Apache License, Version 2.0 (the "License");
 * you may not use this file except in compliance with the License.
 * You may obtain a copy of the License at
 *
 *      http://www.apache.org/licenses/LICENSE-2.0
 *
 * Unless required by applicable law or agreed to in writing, software
 * distributed under the License is distributed on an "AS IS" BASIS,
 * WITHOUT WARRANTIES OR CONDITIONS OF ANY KIND, either express or implied.
 * See the License for the specific language governing permissions and
 * limitations under the License.
 */

package com.android.build.gradle.internal.transforms;

import static com.android.build.api.transform.QualifiedContent.DefaultContentType.CLASSES;
import static com.android.build.gradle.internal.pipeline.ExtendedContentType.NATIVE_LIBS;

import com.android.SdkConstants;
import com.android.annotations.NonNull;
import com.android.build.api.transform.DirectoryInput;
import com.android.build.api.transform.Format;
import com.android.build.api.transform.JarInput;
import com.android.build.api.transform.QualifiedContent;
import com.android.build.api.transform.SecondaryFile;
import com.android.build.api.transform.Status;
import com.android.build.api.transform.Transform;
import com.android.build.api.transform.TransformInput;
import com.android.build.api.transform.TransformInvocation;
import com.android.build.api.transform.TransformOutputProvider;
import com.android.build.gradle.internal.pipeline.TransformManager;
import com.android.utils.FileUtils;
import com.google.common.collect.ImmutableSet;
import com.google.common.collect.Lists;
import com.google.common.collect.Sets;
import com.google.common.io.ByteStreams;
import com.google.common.io.Files;
import java.io.File;
import java.io.FileInputStream;
import java.io.FileOutputStream;
import java.io.IOException;
import java.io.InputStream;
import java.io.OutputStream;
import java.io.UncheckedIOException;
import java.lang.reflect.ParameterizedType;
import java.lang.reflect.Type;
import java.net.URL;
import java.net.URLClassLoader;
import java.util.ArrayList;
import java.util.Collection;
import java.util.Map;
import java.util.ServiceLoader;
import java.util.Set;
import java.util.function.BiConsumer;
import java.util.regex.Matcher;
import java.util.regex.Pattern;
import java.util.zip.ZipEntry;
import java.util.zip.ZipInputStream;
import java.util.zip.ZipOutputStream;

/**
 * A transform that provides a simple API for transforming all the user classes. It only requires a
 * function to transform from an {@link InputStream} to an {@link OutputStream} which will be run
 * for every class. This transform takes care of all the incremental and jar vs class details.
 *
 * <p>This transform is created with a path to the .jar that provides its actual implementation. The
 * jar must follow the following convention:
 *
 * <p>1) Expose a service of type BiConsumer<InputStream, OutputStream>. This function will be used
 * invoked to transform a .class file. 2) To output additional classes as a result of the output,
 * they will be looked for as resources in the given jar. All jars found in the "dependencies"
 * resource directory will be output.
 */
public class CustomClassTransform extends Transform {

    @NonNull private final String name;

    @NonNull private final String path;

    public static final Set<QualifiedContent.Scope> SCOPE_EXTERNAL =
            Sets.immutableEnumSet(QualifiedContent.Scope.EXTERNAL_LIBRARIES);

    public CustomClassTransform(@NonNull String path) {
        this.name = Files.getNameWithoutExtension(path);
        this.path = path;
    }

    @NonNull
    @Override
    public String getName() {
        return name;
    }

    @NonNull
    @Override
    public Set<QualifiedContent.ContentType> getInputTypes() {
        return TransformManager.CONTENT_CLASS;
    }

    @NonNull
    @Override
    public Set<QualifiedContent.ContentType> getOutputTypes() {
        return ImmutableSet.of(CLASSES, NATIVE_LIBS);
    }

    @NonNull
    @Override
    public Set<QualifiedContent.Scope> getScopes() {
        return TransformManager.SCOPE_FULL_PROJECT;
    }

    @NonNull
    @Override
    public Collection<SecondaryFile> getSecondaryFiles() {
        return ImmutableSet.of(SecondaryFile.nonIncremental(new File(path)));
    }

    @Override
    public boolean isIncremental() {
        return true;
    }

    @Override
    public void transform(@NonNull TransformInvocation invocation)
            throws InterruptedException, IOException {
        final TransformOutputProvider outputProvider = invocation.getOutputProvider();
        assert outputProvider != null;

        // Output the resources, we only do this if this is not incremental,
        // as the secondary file is will trigger a full build if modified.
        if (!invocation.isIncremental()) {
            outputProvider.deleteAll();

            // To avoid https://bugs.openjdk.java.net/browse/JDK-7183373
            // we extract the resources directly as a zip file.
            try (ZipInputStream zis = new ZipInputStream(new FileInputStream(path))) {
                ZipEntry entry;
                Pattern pattern = Pattern.compile("dependencies/(.*)\\.jar");
                while ((entry = zis.getNextEntry()) != null) {
                    Matcher matcher = pattern.matcher(entry.getName());
                    if (matcher.matches()) {
                        String name = matcher.group(1);
                        File outputJar =
                                outputProvider.getContentLocation(
                                        name, getOutputTypes(), SCOPE_EXTERNAL, Format.JAR);
                        Files.createParentDirs(outputJar);
                        try (FileOutputStream fos = new FileOutputStream(outputJar)) {
                            ByteStreams.copy(zis, fos);
                        }
                    }
                    zis.closeEntry();
                }
            }
        }

        URL url = new File(path).toURI().toURL();
        try (URLClassLoader loader = new URLClassLoader(new URL[] {url})) {
            BiConsumer<InputStream, OutputStream> function = loadTransformFunction(loader);

<<<<<<< HEAD
        for (TransformInput ti : invocation.getInputs()) {
            for (JarInput jarInput : ti.getJarInputs()) {
                File inputJar = jarInput.getFile();
                File outputJar =
                        outputProvider.getContentLocation(
                                jarInput.getName(),
                                jarInput.getContentTypes(),
                                jarInput.getScopes(),
                                Format.JAR);

                if (invocation.isIncremental()) {
                    switch (jarInput.getStatus()) {
                        case NOTCHANGED:
                            break;
                        case ADDED:
                        case CHANGED:
                            transformJar(function, inputJar, outputJar);
                            break;
                        case REMOVED:
                            FileUtils.delete(outputJar);
                            break;
                    }
                } else {
                    transformJar(function, inputJar, outputJar);
                }
            }
            for (DirectoryInput di : ti.getDirectoryInputs()) {
                File inputDir = di.getFile();
                File outputDir =
                        outputProvider.getContentLocation(
                                di.getName(),
                                di.getContentTypes(),
                                di.getScopes(),
                                Format.DIRECTORY);

                if (invocation.isIncremental()) {
                    for (Map.Entry<File, Status> entry : di.getChangedFiles().entrySet()) {
                        File inputFile = entry.getKey();
                        switch (entry.getValue()) {
=======
            for (TransformInput ti : invocation.getInputs()) {
                for (JarInput jarInput : ti.getJarInputs()) {
                    File inputJar = jarInput.getFile();
                    String name = getOutputName(inputJar);
                    File outputJar =
                            invocation
                                    .getOutputProvider()
                                    .getContentLocation(
                                            name,
                                            jarInput.getContentTypes(),
                                            jarInput.getScopes(),
                                            Format.JAR);

                    if (invocation.isIncremental()) {
                        switch (jarInput.getStatus()) {
>>>>>>> 2eabd205
                            case NOTCHANGED:
                                break;
                            case ADDED:
                            case CHANGED:
                                transformJar(function, inputJar, outputJar);
                                break;
                            case REMOVED:
                                FileUtils.delete(outputJar);
                                break;
                        }
                    } else {
                        transformJar(function, inputJar, outputJar);
                    }
                }
                for (DirectoryInput di : ti.getDirectoryInputs()) {
                    File inputDir = di.getFile();
                    String name = getOutputName(inputDir);
                    File outputDir =
                            invocation
                                    .getOutputProvider()
                                    .getContentLocation(
                                            name,
                                            di.getContentTypes(),
                                            di.getScopes(),
                                            Format.DIRECTORY);

                    if (invocation.isIncremental()) {
                        for (Map.Entry<File, Status> entry : di.getChangedFiles().entrySet()) {
                            File inputFile = entry.getKey();
                            switch (entry.getValue()) {
                                case NOTCHANGED:
                                    break;
                                case ADDED:
                                case CHANGED:
                                    if (!inputFile.isDirectory()
                                            && inputFile
                                                    .getName()
                                                    .endsWith(SdkConstants.DOT_CLASS)) {
                                        File out = toOutputFile(outputDir, inputDir, inputFile);
                                        transformFile(function, inputFile, out);
                                    }
                                    break;
                                case REMOVED:
                                    File outputFile = toOutputFile(outputDir, inputDir, inputFile);
                                    FileUtils.delete(outputFile);
                                    break;
                            }
                        }
                    } else {
                        for (File in : FileUtils.getAllFiles(inputDir)) {
                            if (in.getName().endsWith(SdkConstants.DOT_CLASS)) {
                                File out = toOutputFile(outputDir, inputDir, in);
                                transformFile(function, in, out);
                            }
                        }
                    }
                }
            }
        }
    }

    private BiConsumer<InputStream, OutputStream> loadTransformFunction(URLClassLoader loader) {
        ServiceLoader<BiConsumer> serviceLoader = ServiceLoader.load(BiConsumer.class, loader);
        ArrayList<BiConsumer> functions = Lists.newArrayList(serviceLoader.iterator());

        if (functions.isEmpty()) {
            throw new IllegalStateException(
                    "Custom transform does not provide a BiFunction to apply");
        } else if (functions.size() > 1) {
            throw new IllegalStateException(
                    "Custom transform provides more than one BiFunction to apply");
        }
        BiConsumer uncheckedFunction = functions.get(0);
        // Validate the generic arguments are valid:
        Type[] types = uncheckedFunction.getClass().getGenericInterfaces();
        for (Type type : types) {
            if (type instanceof ParameterizedType) {
                ParameterizedType generic = (ParameterizedType) type;
                Type[] args = generic.getActualTypeArguments();
                if (generic.getRawType().equals(BiConsumer.class)
                        && args.length == 2
                        && args[0].equals(InputStream.class)
                        && args[1].equals(OutputStream.class)) {
                    return (BiConsumer<InputStream, OutputStream>) uncheckedFunction;
                }
            }
        }
        throw new IllegalStateException(
                "Custom transform must provide a BiFunction<InputStream, OutputStream>");
    }

    private void transformJar(
            BiConsumer<InputStream, OutputStream> function, File inputJar, File outputJar)
            throws IOException {
        Files.createParentDirs(outputJar);
        try (FileInputStream fis = new FileInputStream(inputJar);
                ZipInputStream zis = new ZipInputStream(fis);
                FileOutputStream fos = new FileOutputStream(outputJar);
                ZipOutputStream zos = new ZipOutputStream(fos)) {
            ZipEntry entry = zis.getNextEntry();
            while (entry != null) {
                zos.putNextEntry(new ZipEntry(entry.getName()));
                if (!entry.isDirectory() && entry.getName().endsWith(SdkConstants.DOT_CLASS)) {
                    apply(function, zis, zos);
                } else {
                    // Do not copy resources
                }
                entry = zis.getNextEntry();
            }
        }
    }

    private void transformFile(
            BiConsumer<InputStream, OutputStream> function, File inputFile, File outputFile)
            throws IOException {
        Files.createParentDirs(outputFile);
        try (FileInputStream fis = new FileInputStream(inputFile);
                FileOutputStream fos = new FileOutputStream(outputFile)) {
            apply(function, fis, fos);
        }
    }

    @NonNull
    private static File toOutputFile(File outputDir, File inputDir, File inputFile) {
        return new File(outputDir, FileUtils.relativePath(inputFile, inputDir));
    }

    private void apply(
            BiConsumer<InputStream, OutputStream> function, InputStream in, OutputStream out)
            throws IOException {
        try {
            function.accept(in, out);
        } catch (UncheckedIOException e) {
            throw e.getCause();
        }
    }
}<|MERGE_RESOLUTION|>--- conflicted
+++ resolved
@@ -160,63 +160,18 @@
         try (URLClassLoader loader = new URLClassLoader(new URL[] {url})) {
             BiConsumer<InputStream, OutputStream> function = loadTransformFunction(loader);
 
-<<<<<<< HEAD
-        for (TransformInput ti : invocation.getInputs()) {
-            for (JarInput jarInput : ti.getJarInputs()) {
-                File inputJar = jarInput.getFile();
-                File outputJar =
-                        outputProvider.getContentLocation(
-                                jarInput.getName(),
-                                jarInput.getContentTypes(),
-                                jarInput.getScopes(),
-                                Format.JAR);
-
-                if (invocation.isIncremental()) {
-                    switch (jarInput.getStatus()) {
-                        case NOTCHANGED:
-                            break;
-                        case ADDED:
-                        case CHANGED:
-                            transformJar(function, inputJar, outputJar);
-                            break;
-                        case REMOVED:
-                            FileUtils.delete(outputJar);
-                            break;
-                    }
-                } else {
-                    transformJar(function, inputJar, outputJar);
-                }
-            }
-            for (DirectoryInput di : ti.getDirectoryInputs()) {
-                File inputDir = di.getFile();
-                File outputDir =
-                        outputProvider.getContentLocation(
-                                di.getName(),
-                                di.getContentTypes(),
-                                di.getScopes(),
-                                Format.DIRECTORY);
-
-                if (invocation.isIncremental()) {
-                    for (Map.Entry<File, Status> entry : di.getChangedFiles().entrySet()) {
-                        File inputFile = entry.getKey();
-                        switch (entry.getValue()) {
-=======
             for (TransformInput ti : invocation.getInputs()) {
                 for (JarInput jarInput : ti.getJarInputs()) {
                     File inputJar = jarInput.getFile();
-                    String name = getOutputName(inputJar);
                     File outputJar =
-                            invocation
-                                    .getOutputProvider()
-                                    .getContentLocation(
-                                            name,
-                                            jarInput.getContentTypes(),
-                                            jarInput.getScopes(),
-                                            Format.JAR);
+                            outputProvider.getContentLocation(
+                                    jarInput.getName(),
+                                    jarInput.getContentTypes(),
+                                    jarInput.getScopes(),
+                                    Format.JAR);
 
                     if (invocation.isIncremental()) {
                         switch (jarInput.getStatus()) {
->>>>>>> 2eabd205
                             case NOTCHANGED:
                                 break;
                             case ADDED:
@@ -233,16 +188,12 @@
                 }
                 for (DirectoryInput di : ti.getDirectoryInputs()) {
                     File inputDir = di.getFile();
-                    String name = getOutputName(inputDir);
                     File outputDir =
-                            invocation
-                                    .getOutputProvider()
-                                    .getContentLocation(
-                                            name,
-                                            di.getContentTypes(),
-                                            di.getScopes(),
-                                            Format.DIRECTORY);
-
+                            outputProvider.getContentLocation(
+                                    di.getName(),
+                                    di.getContentTypes(),
+                                    di.getScopes(),
+                                    Format.DIRECTORY);
                     if (invocation.isIncremental()) {
                         for (Map.Entry<File, Status> entry : di.getChangedFiles().entrySet()) {
                             File inputFile = entry.getKey();
@@ -252,9 +203,8 @@
                                 case ADDED:
                                 case CHANGED:
                                     if (!inputFile.isDirectory()
-                                            && inputFile
-                                                    .getName()
-                                                    .endsWith(SdkConstants.DOT_CLASS)) {
+                                            && inputFile.getName()
+                                            .endsWith(SdkConstants.DOT_CLASS)) {
                                         File out = toOutputFile(outputDir, inputDir, inputFile);
                                         transformFile(function, inputFile, out);
                                     }
