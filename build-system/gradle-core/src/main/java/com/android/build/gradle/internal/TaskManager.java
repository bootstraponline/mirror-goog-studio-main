--- conflicted
+++ resolved
@@ -2934,12 +2934,7 @@
                 .getVariantConfiguration()
                 .getBuildType()
                 .isUseProguard()) {
-<<<<<<< HEAD
             createProguardTransform(taskFactory, variantScope, mappingFileCollection);
-            createShrinkResourcesTransform(taskFactory, variantScope);
-=======
-            createProguardTransform(taskFactory, variantScope, mappingConfiguration);
->>>>>>> 8143d771
         } else {
             // Since the built-in class shrinker does not obfuscate, there's no point running
             // it on the test APK (it also doesn't have a -dontshrink mode).
