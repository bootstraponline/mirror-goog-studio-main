/*
 * Copyright (C) 2016 The Android Open Source Project
 *
 * Licensed under the Apache License, Version 2.0 (the "License");
 * you may not use this file except in compliance with the License.
 * You may obtain a copy of the License at
 *
 *      http://www.apache.org/licenses/LICENSE-2.0
 *
 * Unless required by applicable law or agreed to in writing, software
 * distributed under the License is distributed on an "AS IS" BASIS,
 * WITHOUT WARRANTIES OR CONDITIONS OF ANY KIND, either express or implied.
 * See the License for the specific language governing permissions and
 * limitations under the License.
 */

package com.android.build.gradle.tasks;

import static com.android.build.gradle.internal.publishing.AndroidArtifacts.ArtifactScope.ALL;
import static com.android.build.gradle.internal.publishing.AndroidArtifacts.ArtifactType.JAR;
import static com.android.build.gradle.internal.publishing.AndroidArtifacts.ConsumedConfigType.ANNOTATION_PROCESSOR;

import com.android.annotations.NonNull;
import com.android.annotations.VisibleForTesting;
import com.android.build.gradle.internal.dsl.CoreAnnotationProcessorOptions;
import com.android.build.gradle.internal.scope.TaskConfigAction;
import com.android.build.gradle.internal.scope.VariantScope;
import com.android.build.gradle.internal.tasks.BaseTask;
import com.android.build.gradle.tasks.factory.AbstractCompilesUtil;
import com.android.utils.FileUtils;
import com.google.common.base.Joiner;
import com.google.common.collect.Lists;
import java.io.File;
import java.nio.file.FileSystem;
import java.nio.file.FileSystems;
import java.nio.file.Files;
import java.util.List;
import org.gradle.api.file.FileCollection;
import org.gradle.api.tasks.Input;
import org.gradle.api.tasks.InputFiles;
import org.gradle.api.tasks.TaskAction;


/**
 * Tasks to perform necessary action before a JavaCompile.
 */
public class JavaPreCompileTask extends BaseTask {

    private static final String PROCESSOR_SERVICES =
            "META-INF/services/javax.annotation.processing.Processor";

    private File annotationProcessorOutputFolder;

    private FileCollection annotationProcessorConfiguration;

    private FileCollection compileClasspaths;

    private CoreAnnotationProcessorOptions annotationProcessorOptions;

    @VisibleForTesting
    public void init(
            @NonNull File annotationProcessorOutputFolder,
            @NonNull Configuration annotationProcessorConfiguration,
            @NonNull InputSupplier<FileCollection> compileClasspaths,
            @NonNull CoreAnnotationProcessorOptions annotationProcessorOptions) {
        this.annotationProcessorOutputFolder = annotationProcessorOutputFolder;
        this.annotationProcessorConfiguration = annotationProcessorConfiguration;
        this.compileClasspaths = compileClasspaths;
        this.annotationProcessorOptions = annotationProcessorOptions;
    }

    @Input
    public File getAnnotationProcessorOutputFolder() {
        return annotationProcessorOutputFolder;
    }

    @InputFiles
    public FileCollection getAnnotationProcessorConfiguration() {
        return annotationProcessorConfiguration;
    }

    @InputFiles
    public FileCollection getCompileClasspaths() {
        return compileClasspaths;
    }

    @TaskAction
    public void preCompile() {
        // Create directory for output of annotation processor.
        FileUtils.mkdirs(annotationProcessorOutputFolder);

        if (annotationProcessorOptions.getIncludeCompileClasspath() == null
                && !getProject()
                        .getPlugins()
                        .hasPlugin(AbstractCompilesUtil.ANDROID_APT_PLUGIN_NAME)) {
            List<String> processors = Lists.newArrayList();
<<<<<<< HEAD
            for (File file : compileClasspaths) {
                try (FileSystem fs = FileSystems.newFileSystem(file.toPath(), null)) {
                    if (Files.exists(fs.getPath(PROCESSOR_SERVICES))
                            && !annotationProcessorConfiguration.getFiles().contains(file)) {
                        processors.add(file.getName());
                    }
                } catch (Exception ignore) {
=======
            for (File file : compileClasspaths.getLastValue()) {
                if (!file.exists() || processorPath.contains(file)) {
                    continue;
                }
                if (file.isDirectory()) {
                    if (new File(file, PROCESSOR_SERVICES).exists()) {
                        processors.add(file.getName());
                    }
                } else {
                    try (FileSystem fs = FileSystems.newFileSystem(file.toPath(), null)) {
                        if (Files.exists(fs.getPath(PROCESSOR_SERVICES))) {
                            processors.add(file.getName());
                        }
                    } catch (ProviderNotFoundException | IOException ignore) {
                    }
>>>>>>> 09af4163
                }
            }
            if (!processors.isEmpty()) {
                throw new RuntimeException(
                        "Annotation processors must be explicitly declared now.  The following "
                                + "dependencies on the compile classpath are found to contain "
                                + "annotation processor.  Please add them to the "
                                + "annotationProcessor configuration.\n  - "
                                + Joiner.on("\n  - ").join(processors)
                                + "\nAlternatively, set "
                                + "android.defaultConfig.javaCompileOptions.annotationProcessorOptions.includeCompileClasspath = true "
                                + "to continue with previous behavior.  Note that this option "
                                + "is deprecated and will be removed in the future.\n"
                                + "See "
                                + "https://developer.android.com/r/tools/annotation-processor-error-message.html "
                                + "for more details.");
            }
        }

    }

    public static class ConfigAction implements TaskConfigAction<JavaPreCompileTask> {

        private final VariantScope scope;

        public ConfigAction(VariantScope scope) {
            this.scope = scope;
        }

        @NonNull
        @Override
        public String getName() {
            return scope.getTaskName("javaPreCompile");
        }

        @NonNull
        @Override
        public Class<JavaPreCompileTask> getType() {
            return JavaPreCompileTask.class;
        }

        @Override
        public void execute(@NonNull JavaPreCompileTask task) {
            task.setVariantName(scope.getFullVariantName());
            task.annotationProcessorOutputFolder = scope.getAnnotationProcessorOutputDir();
            task.annotationProcessorOptions =
                    scope.getVariantConfiguration()
                            .getJavaCompileOptions()
                            .getAnnotationProcessorOptions();
            task.annotationProcessorConfiguration =
                    scope.getArtifactFileCollection(ANNOTATION_PROCESSOR, ALL, JAR);
            task.compileClasspaths = scope.getJavaClasspath(JAR);
        }
    }
}<|MERGE_RESOLUTION|>--- conflicted
+++ resolved
@@ -31,9 +31,12 @@
 import com.google.common.base.Joiner;
 import com.google.common.collect.Lists;
 import java.io.File;
+import java.io.IOException;
 import java.nio.file.FileSystem;
 import java.nio.file.FileSystems;
 import java.nio.file.Files;
+import java.nio.file.ProviderNotFoundException;
+import java.util.Collection;
 import java.util.List;
 import org.gradle.api.file.FileCollection;
 import org.gradle.api.tasks.Input;
@@ -60,8 +63,8 @@
     @VisibleForTesting
     public void init(
             @NonNull File annotationProcessorOutputFolder,
-            @NonNull Configuration annotationProcessorConfiguration,
-            @NonNull InputSupplier<FileCollection> compileClasspaths,
+            @NonNull FileCollection annotationProcessorConfiguration,
+            @NonNull FileCollection compileClasspaths,
             @NonNull CoreAnnotationProcessorOptions annotationProcessorOptions) {
         this.annotationProcessorOutputFolder = annotationProcessorOutputFolder;
         this.annotationProcessorConfiguration = annotationProcessorConfiguration;
@@ -94,16 +97,8 @@
                         .getPlugins()
                         .hasPlugin(AbstractCompilesUtil.ANDROID_APT_PLUGIN_NAME)) {
             List<String> processors = Lists.newArrayList();
-<<<<<<< HEAD
+            Collection<File> processorPath = annotationProcessorConfiguration.getFiles();
             for (File file : compileClasspaths) {
-                try (FileSystem fs = FileSystems.newFileSystem(file.toPath(), null)) {
-                    if (Files.exists(fs.getPath(PROCESSOR_SERVICES))
-                            && !annotationProcessorConfiguration.getFiles().contains(file)) {
-                        processors.add(file.getName());
-                    }
-                } catch (Exception ignore) {
-=======
-            for (File file : compileClasspaths.getLastValue()) {
                 if (!file.exists() || processorPath.contains(file)) {
                     continue;
                 }
@@ -118,7 +113,6 @@
                         }
                     } catch (ProviderNotFoundException | IOException ignore) {
                     }
->>>>>>> 09af4163
                 }
             }
             if (!processors.isEmpty()) {
@@ -137,7 +131,6 @@
                                 + "for more details.");
             }
         }
-
     }
 
     public static class ConfigAction implements TaskConfigAction<JavaPreCompileTask> {
