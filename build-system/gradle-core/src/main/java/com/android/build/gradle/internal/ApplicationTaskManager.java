--- conflicted
+++ resolved
@@ -207,59 +207,7 @@
                 ExecutionType.APP_TASK_MANAGER_CREATE_COMPILE_TASK,
                 project.getPath(),
                 variantScope.getFullVariantName(),
-<<<<<<< HEAD
-                () -> {
-                    // create data binding merge task before the javac task so that it can
-                    // parse jars before any consumer
-                    createDataBindingMergeArtifactsTaskIfNecessary(tasks, variantScope);
-                    AndroidTask<? extends JavaCompile> javacTask =
-                            createJavacTask(tasks, variantScope);
-                    if (variantScope.getVariantConfiguration().isJackEnabled()) {
-                        createJackTask(tasks, variantScope);
-                    } else {
-                        // Prevent the use of java 1.8 without jack, which would otherwise cause an
-                        // internal javac error.
-                        if (variantScope
-                                .getGlobalScope()
-                                .getExtension()
-                                .getCompileOptions()
-                                .getTargetCompatibility()
-                                .isJava8Compatible()) {
-                            // Only warn for users of retrolambda and dexguard
-                            if (project.getPlugins().hasPlugin("me.tatarka.retrolambda")
-                                    || project.getPlugins().hasPlugin("dexguard")) {
-                                getLogger()
-                                        .warn(
-                                                "Jack is disabled, but one of the plugins you "
-                                                        + "are using supports Java 8 language "
-                                                        + "features.");
-                            } else {
-                                androidBuilder
-                                        .getErrorReporter()
-                                        .handleSyncError(
-                                                variantScope
-                                                        .getVariantConfiguration()
-                                                        .getFullName(),
-                                                SyncIssue
-                                                        .TYPE_JACK_REQUIRED_FOR_JAVA_8_LANGUAGE_FEATURES,
-                                                "Jack is required to support java 8 language "
-                                                        + "features. Either enable Jack or remove "
-                                                        + "sourceCompatibility "
-                                                        + "JavaVersion.VERSION_1_8.");
-                            }
-                        }
-                        addJavacClassesStream(variantScope);
-                        setJavaCompilerTask(javacTask, tasks, variantScope);
-                        getAndroidTasks()
-                                .create(
-                                        tasks,
-                                        new AndroidJarTask.JarClassesConfigAction(variantScope));
-                        createPostCompilationTasks(tasks, variantScope);
-                    }
-                });
-=======
                 () -> addCompileTask(tasks, variantScope));
->>>>>>> ac777b52
 
         // Add data binding tasks if enabled
         createDataBindingTasksIfNecessary(tasks, variantScope);
@@ -304,14 +252,14 @@
                 () -> createLintTasks(tasks, variantScope));
     }
 
-<<<<<<< HEAD
     @NonNull
     protected AndroidTask<BuildInfoWriterTask> createBuildInfoWriterTask(
             @NonNull TaskFactory tasks, VariantScope scope) {
         return getAndroidTasks().create(tasks,
                         new BuildInfoWriterTask.ConfigAction(scope, getLogger()));
-=======
-    private void addCompileTask(@NonNull TaskFactory tasks, VariantScope variantScope) {
+    }
+
+    private void addCompileTask(@NonNull TaskFactory tasks, @NonNull VariantScope variantScope) {
         // create data binding merge task before the javac task so that it can
         // parse jars before any consumer
         createDataBindingMergeArtifactsTaskIfNecessary(tasks, variantScope);
@@ -356,7 +304,6 @@
                     .create(tasks, new AndroidJarTask.JarClassesConfigAction(variantScope));
             createPostCompilationTasks(tasks, variantScope);
         }
->>>>>>> ac777b52
     }
 
     /**
