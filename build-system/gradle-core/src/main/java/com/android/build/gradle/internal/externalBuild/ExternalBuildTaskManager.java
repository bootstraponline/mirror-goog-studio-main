--- conflicted
+++ resolved
@@ -187,42 +187,10 @@
                         extractJarsTask.orElse(null),
                         externalBuildAnchorTask,
                         EnumSet.of(QualifiedContent.Scope.PROJECT),
-<<<<<<< HEAD
                         project.files(androidManifestFile),
                         project.files(processedAndroidResourcesFile),
-                        false /* addResourceVerifier */);
-=======
-                        new SupplierTask<File>() {
-                            @Nullable
-                            @Override
-                            public AndroidTask<?> getBuilderTask() {
-                                // no task built the manifest file, it's supplied by the external
-                                // build system.
-                                return null;
-                            }
-
-                            @Override
-                            public File get() {
-                                return androidManifestFile;
-                            }
-                        },
-                        new SupplierTask<File>() {
-                            @Nullable
-                            @Override
-                            public AndroidTask<?> getBuilderTask() {
-                                // no task built the ap_ file, it's supplied by the external
-                                // build system.
-                                return null;
-                            }
-
-                            @Override
-                            public File get() {
-                                return processedAndroidResourcesFile;
-                            }
-                        },
                         false /* addResourceVerifier */,
                         null);
->>>>>>> f7a3b6f1
 
         extractJarsTask.ifPresent(t -> t.dependsOn(tasks, buildInfoLoaderTask));
 
@@ -339,7 +307,6 @@
                         null);
         transformManager.addTransform(tasks, variantScope, preDexTransform);
 
-<<<<<<< HEAD
         //if (dexingMode != DexingMode.NATIVE_MULTIDEX) {
         //    DexTransform dexTransform =
         //            new DexTransform(
@@ -349,26 +316,11 @@
         //                    null,
         //                    verifyNotNull(androidBuilder.getTargetInfo(), "Target Info not set."),
         //                    androidBuilder.getDexByteCodeConverter(),
-        //                    androidBuilder.getErrorReporter());
+        //                    androidBuilder.getErrorReporter(),
+        //                    null);
         //
         //    transformManager.addTransform(tasks, variantScope, dexTransform);
         //}
-=======
-        if (dexingMode != DexingMode.NATIVE_MULTIDEX) {
-            DexTransform dexTransform =
-                    new DexTransform(
-                            new DefaultDexOptions(),
-                            dexingMode,
-                            true,
-                            null,
-                            verifyNotNull(androidBuilder.getTargetInfo(), "Target Info not set."),
-                            androidBuilder.getDexByteCodeConverter(),
-                            androidBuilder.getErrorReporter(),
-                            null);
-
-            transformManager.addTransform(tasks, variantScope, dexTransform);
-        }
->>>>>>> f7a3b6f1
     }
 
     private static SigningConfig createManifestSigningConfig(
