/*
 * Copyright (C) 2015 The Android Open Source Project
 *
 * Licensed under the Apache License, Version 2.0 (the "License");
 * you may not use this file except in compliance with the License.
 * You may obtain a copy of the License at
 *
 *      http://www.apache.org/licenses/LICENSE-2.0
 *
 * Unless required by applicable law or agreed to in writing, software
 * distributed under the License is distributed on an "AS IS" BASIS,
 * WITHOUT WARRANTIES OR CONDITIONS OF ANY KIND, either express or implied.
 * See the License for the specific language governing permissions and
 * limitations under the License.
 */

package com.android.build.gradle.internal.scope;

import static com.android.SdkConstants.DOT_ZIP;
import static com.android.SdkConstants.FD_MERGED;
import static com.android.SdkConstants.FD_RES;
import static com.android.SdkConstants.FN_ANDROID_MANIFEST_XML;
import static com.android.build.gradle.internal.TaskManager.ATOM_SUFFIX;
import static com.android.build.gradle.internal.TaskManager.DIR_ATOMBUNDLES;
import static com.android.build.gradle.internal.TaskManager.DIR_BUNDLES;
import static com.android.build.gradle.internal.publishing.AndroidArtifacts.ARTIFACT_TYPE;
import static com.android.build.gradle.internal.publishing.AndroidArtifacts.ArtifactScope.ALL;
import static com.android.build.gradle.internal.publishing.AndroidArtifacts.ArtifactType.CLASSES;
import static com.android.build.gradle.internal.publishing.AndroidArtifacts.ConsumedConfigType.COMPILE_CLASSPATH;
import static com.android.build.gradle.internal.publishing.AndroidArtifacts.ConsumedConfigType.RUNTIME_CLASSPATH;
import static com.android.build.gradle.internal.publishing.AndroidArtifacts.PublishedConfigType.API_ELEMENTS;
import static com.android.build.gradle.internal.publishing.AndroidArtifacts.PublishedConfigType.RUNTIME_ELEMENTS;
import static com.android.builder.model.AndroidProject.FD_GENERATED;
import static com.android.builder.model.AndroidProject.FD_OUTPUTS;

import android.databinding.tool.DataBindingBuilder;
import com.android.annotations.NonNull;
import com.android.annotations.Nullable;
import com.android.build.gradle.AndroidGradleOptions;
import com.android.build.gradle.external.gson.NativeBuildConfigValue;
import com.android.build.gradle.internal.InstantRunTaskManager;
import com.android.build.gradle.internal.LoggerWrapper;
import com.android.build.gradle.internal.SdkHandler;
import com.android.build.gradle.internal.core.Abi;
import com.android.build.gradle.internal.core.GradleVariantConfiguration;
import com.android.build.gradle.internal.coverage.JacocoReportTask;
import com.android.build.gradle.internal.dependency.ArtifactCollectionWithTestedArtifact;
import com.android.build.gradle.internal.dependency.SubtractingArtifactCollection;
import com.android.build.gradle.internal.dependency.VariantDependencies;
import com.android.build.gradle.internal.dsl.CoreBuildType;
import com.android.build.gradle.internal.incremental.InstantRunBuildContext;
import com.android.build.gradle.internal.pipeline.TransformManager;
import com.android.build.gradle.internal.pipeline.TransformTask;
import com.android.build.gradle.internal.publishing.AndroidArtifacts;
import com.android.build.gradle.internal.publishing.AndroidArtifacts.ArtifactScope;
import com.android.build.gradle.internal.publishing.AndroidArtifacts.ArtifactType;
import com.android.build.gradle.internal.publishing.AndroidArtifacts.ConsumedConfigType;
import com.android.build.gradle.internal.publishing.AndroidArtifacts.PublishedConfigType;
import com.android.build.gradle.internal.tasks.CheckManifest;
import com.android.build.gradle.internal.tasks.GenerateApkDataTask;
import com.android.build.gradle.internal.tasks.TaskInputHelper;
import com.android.build.gradle.internal.tasks.databinding.DataBindingProcessLayoutsTask;
import com.android.build.gradle.internal.variant.ApplicationVariantData;
import com.android.build.gradle.internal.variant.BaseVariantData;
import com.android.build.gradle.internal.variant.BaseVariantOutputData;
import com.android.build.gradle.internal.variant.LibraryVariantData;
import com.android.build.gradle.internal.variant.TestVariantData;
<<<<<<< HEAD
import com.android.build.gradle.internal.variant.TestedVariantData;
=======
import com.android.build.gradle.options.IntegerOption;
import com.android.build.gradle.options.OptionalBooleanOption;
import com.android.build.gradle.options.ProjectOptions;
import com.android.build.gradle.options.StringOption;
>>>>>>> 028d7e51
import com.android.build.gradle.tasks.AidlCompile;
import com.android.build.gradle.tasks.ExternalNativeBuildTask;
import com.android.build.gradle.tasks.ExternalNativeJsonGenerator;
import com.android.build.gradle.tasks.GenerateBuildConfig;
import com.android.build.gradle.tasks.GenerateResValues;
import com.android.build.gradle.tasks.ManifestProcessorTask;
import com.android.build.gradle.tasks.MergeResources;
import com.android.build.gradle.tasks.MergeSourceSetFolders;
import com.android.build.gradle.tasks.ProcessAndroidResources;
import com.android.build.gradle.tasks.RenderscriptCompile;
import com.android.build.gradle.tasks.ShaderCompile;
import com.android.builder.core.AndroidBuilder;
import com.android.builder.core.BootClasspathBuilder;
import com.android.builder.core.BuilderConstants;
import com.android.builder.core.VariantType;
import com.android.builder.model.ApiVersion;
import com.android.repository.api.ProgressIndicator;
import com.android.sdklib.AndroidTargetHash;
import com.android.sdklib.AndroidVersion;
import com.android.sdklib.IAndroidTarget;
import com.android.sdklib.SdkVersionInfo;
import com.android.sdklib.repository.AndroidSdkHandler;
import com.android.sdklib.repository.LoggerProgressIndicatorWrapper;
import com.android.utils.FileUtils;
import com.android.utils.ILogger;
import com.android.utils.StringHelper;
import com.google.common.base.Objects;
import com.google.common.base.Preconditions;
import com.google.common.base.Strings;
import com.google.common.collect.ImmutableList;
import com.google.common.collect.Lists;
import com.google.common.collect.Maps;
import java.io.File;
import java.util.ArrayList;
import java.util.Collection;
import java.util.List;
import java.util.Map;
import java.util.function.BiFunction;
import java.util.function.Supplier;
import org.gradle.api.Action;
import org.gradle.api.DefaultTask;
import org.gradle.api.NamedDomainObjectContainer;
import org.gradle.api.Project;
import org.gradle.api.Task;
import org.gradle.api.artifacts.ArtifactCollection;
import org.gradle.api.artifacts.ArtifactView;
import org.gradle.api.artifacts.Configuration;
import org.gradle.api.artifacts.ConfigurationVariant;
import org.gradle.api.artifacts.Dependency;
import org.gradle.api.artifacts.ProjectDependency;
import org.gradle.api.artifacts.SelfResolvingDependency;
import org.gradle.api.artifacts.component.ComponentIdentifier;
import org.gradle.api.artifacts.component.ProjectComponentIdentifier;
import org.gradle.api.attributes.AttributeContainer;
import org.gradle.api.file.ConfigurableFileCollection;
import org.gradle.api.file.FileCollection;
import org.gradle.api.specs.Spec;
import org.gradle.api.tasks.Sync;
import org.gradle.api.tasks.compile.JavaCompile;

/**
 * A scope containing data for a specific variant.
 */
public class VariantScopeImpl extends GenericVariantScopeImpl implements VariantScope {

    private static final ILogger LOGGER = LoggerWrapper.getLogger(VariantScopeImpl.class);

    @NonNull
    private GlobalScope globalScope;
    @NonNull
    private BaseVariantData<? extends BaseVariantOutputData> variantData;
    @NonNull
    private TransformManager transformManager;
    @Nullable
    private Collection<Object> ndkBuildable;
    @Nullable
    private Collection<File> ndkSoFolder;
    @Nullable
    private File ndkObjFolder;
    @NonNull
    private Map<Abi, File> ndkDebuggableLibraryFolders = Maps.newHashMap();

    @Nullable
    private File mergeResourceOutputDir;

    // Tasks
    private AndroidTask<DefaultTask> assembleTask;
    private AndroidTask<? extends DefaultTask> preBuildTask;
    private AndroidTask<ProcessAndroidResources> generateRClassTask;

    private AndroidTask<Task> sourceGenTask;
    private AndroidTask<Task> resourceGenTask;
    private AndroidTask<Task> assetGenTask;
    private AndroidTask<CheckManifest> checkManifestTask;

    private AndroidTask<RenderscriptCompile> renderscriptCompileTask;
    private AndroidTask<AidlCompile> aidlCompileTask;
    @Nullable
    private AndroidTask<MergeResources> mergeResourcesTask;
    @Nullable
    private AndroidTask<MergeSourceSetFolders> mergeAssetsTask;
    private AndroidTask<GenerateBuildConfig> generateBuildConfigTask;
    private AndroidTask<GenerateResValues> generateResValuesTask;
    private AndroidTask<ShaderCompile> shaderCompileTask;

    private AndroidTask<Sync> processJavaResourcesTask;
    private AndroidTask<TransformTask> mergeJavaResourcesTask;
    private AndroidTask<?> shrinkResourcesTask;

    private AndroidTask<MergeSourceSetFolders> mergeJniLibsFolderTask;

    @Nullable
    private AndroidTask<DataBindingProcessLayoutsTask> dataBindingProcessLayoutsTask;
    @Nullable
    private AndroidTask<TransformTask> dataBindingMergeBindingArtifactsTask;

    /** @see BaseVariantData#javaCompilerTask */
    @Nullable
    private AndroidTask<? extends Task> javaCompilerTask;
    @Nullable
    private AndroidTask<? extends JavaCompile> javacTask;

    // empty anchor compile task to set all compilations tasks as dependents.
    private AndroidTask<Task> compileTask;

    private AndroidTask<GenerateApkDataTask> microApkTask;

    @Nullable
    private AndroidTask<ExternalNativeBuildTask> externalNativeBuild;

    @Nullable
    private ExternalNativeJsonGenerator externalNativeJsonGenerator;

    @NonNull
    private List<NativeBuildConfigValue> externalNativeBuildConfigValues = Lists.newArrayList();

    /**
     * This is an instance of {@link JacocoReportTask} in android test variants, an umbrella
     * {@link Task} in app and lib variants and null in unit test variants.
     */
    private AndroidTask<?> coverageReportTask;

    private File resourceOutputDir;

    private InstantRunTaskManager instantRunTaskManager;

    private final Map<AndroidArtifacts.ArtifactType, ConfigurableFileCollection> artifactMap = Maps.newHashMap();

    public VariantScopeImpl(
            @NonNull GlobalScope globalScope,
            @NonNull TransformManager transformManager,
            @NonNull BaseVariantData<? extends BaseVariantOutputData> variantData) {
        this.globalScope = globalScope;
        this.transformManager = transformManager;
        this.variantData = variantData;
    }

    @Override
    protected Project getProject() {
        return globalScope.getProject();
    }

    @Override
    public void publishIntermediateArtifact(
            @NonNull File file,
            @NonNull String builtBy,
            @NonNull ArtifactType artifactType) {
        Collection<PublishedConfigType> configTypes = artifactType.getPublishingConfigurations();
        Preconditions.checkState(!configTypes.isEmpty());

        // FIXME: figure out strategy for each ArtifactType
        if (configTypes.contains(API_ELEMENTS)) {
            publishArtifactToConfiguration(
                    getVariantData().getVariantDependency().getApiElements(),
                    file,
                    builtBy,
                    artifactType);
        }

        if (configTypes.contains(RUNTIME_ELEMENTS)) {
            publishArtifactToConfiguration(
                    getVariantData().getVariantDependency().getRuntimeElements(),
                    file,
                    builtBy,
                    artifactType);
        }

        artifactMap.put(artifactType, createCollection(file, builtBy));
    }

    private void publishArtifactToConfiguration(
            @NonNull Configuration configuration,
            @NonNull File file,
            @NonNull String builtBy,
            @NonNull ArtifactType artifactType) {
        final Project project = getGlobalScope().getProject();
        String type = artifactType.getType();
        configuration.getOutgoing().variants(
                (NamedDomainObjectContainer<ConfigurationVariant> variants) -> {
                    variants.create(type, (variant) ->
                            variant.artifact(file, (artifact) -> {
                                artifact.setType(type);
                                artifact.builtBy(project.getTasks().getByName(builtBy));
                            }));
                });
    }

    @Override
    @Nullable
    public ConfigurableFileCollection getInternalArtifact(@NonNull ArtifactType type) {
        return artifactMap.get(type);
    }

    @Nullable
    @Override
    public ConfigurableFileCollection getTestedArtifact(
            @NonNull ArtifactType type,
            @NonNull VariantType testedVariantType) {
        // get the matching file collection for the tested variant, if any.
        if (variantData instanceof TestVariantData) {
            TestedVariantData tested = ((TestVariantData) variantData).getTestedVariantData();

            if (tested instanceof BaseVariantData) {
                BaseVariantData testedVariantData = (BaseVariantData) tested;
                if (testedVariantData.getVariantConfiguration().getType() == testedVariantType) {
                    return testedVariantData.getScope().getInternalArtifact(type);
                }
            }
        }

        return null;
    }

    @Override
    @NonNull
    public GlobalScope getGlobalScope() {
        return globalScope;
    }

    @Override
    @NonNull
    public BaseVariantData<? extends BaseVariantOutputData> getVariantData() {
        return variantData;
    }

    @Override
    @NonNull
    public GradleVariantConfiguration getVariantConfiguration() {
        return variantData.getVariantConfiguration();
    }

    @NonNull
    @Override
    public String getFullVariantName() {
        return getVariantConfiguration().getFullName();
    }

    @Override
    public boolean isMinifyEnabled() {
        return getVariantConfiguration().getBuildType().isMinifyEnabled();
    }

    @Override
    public boolean useResourceShrinker() {
        // Cases when resource shrinking is disabled despite the user setting the flag should
        // be explained in TaskManager#maybeCreateShrinkResourcesTransform.

        CoreBuildType buildType = getVariantConfiguration().getBuildType();
        return buildType.isShrinkResources()
                && buildType.isMinifyEnabled()
                && !getInstantRunBuildContext().isInInstantRunMode();
    }

    @Override
    public boolean isJackEnabled() {
        return getVariantConfiguration().isJackEnabled();
    }

    /**
     * Determine if the final output should be marked as testOnly to prevent uploading to Play store.
     *
     * <p>Uploading to Play store is disallowed if:
     *
     * <ul>
     *   <li>An injected option is set (usually by the IDE for testing purposes).
     *   <li>compileSdkVersion, minSdkVersion or targetSdkVersion is a preview
     * </ul>
     *
     * <p>This value can be overridden by the OptionalBooleanOption.IDE_TEST_ONLY property.
     */
    @Override
    public boolean isTestOnly() {
        ProjectOptions projectOptions = globalScope.getProjectOptions();
        Boolean isTestOnlyOverride = projectOptions.get(OptionalBooleanOption.IDE_TEST_ONLY);

        if (isTestOnlyOverride != null) {
            return isTestOnlyOverride;
        }

        return !Strings.isNullOrEmpty(projectOptions.get(StringOption.IDE_BUILD_TARGET_ABI))
                || !Strings.isNullOrEmpty(projectOptions.get(StringOption.IDE_BUILD_TARGET_DENISTY))
                || projectOptions.get(IntegerOption.IDE_TARGET_FEATURE_LEVEL) != null
                || globalScope.getAndroidBuilder().isPreviewTarget()
                || getMinSdkVersion().getCodename() != null
                || getVariantConfiguration().getTargetSdkVersion().getCodename() != null;
    }


    @NonNull
    @Override
    public ApiVersion getMinSdkVersion() {
        return getVariantConfiguration().getMinSdkVersion();
    }

    @NonNull
    @Override
    public String getDirName() {
        return variantData.getVariantConfiguration().getDirName();
    }

    @NonNull
    @Override
    public Collection<String> getDirectorySegments() {
        return variantData.getVariantConfiguration().getDirectorySegments();
    }

    @NonNull
    @Override
    public TransformManager getTransformManager() {
        return transformManager;
    }

    @Override
    @NonNull
    public String getTaskName(@NonNull String prefix) {
        return getTaskName(prefix, "");
    }

    @Override
    @NonNull
    public String getTaskName(@NonNull String prefix, @NonNull String suffix) {
        if (getVariantData().getType() == VariantType.ATOM)
            suffix = ATOM_SUFFIX + suffix;
        return prefix + StringHelper.capitalize(getVariantConfiguration().getFullName()) + suffix;
    }

    @Override
    @Nullable
    public Collection<Object> getNdkBuildable() {
        return ndkBuildable;
    }

    @Override
    public void setNdkBuildable(@NonNull Collection<Object> ndkBuildable) {
        this.ndkBuildable = ndkBuildable;
    }

    @Nullable
    @Override
    public AndroidTask<DataBindingProcessLayoutsTask> getDataBindingProcessLayoutsTask() {
        return dataBindingProcessLayoutsTask;
    }

    @Override
    public void setDataBindingProcessLayoutsTask(
            @Nullable AndroidTask<DataBindingProcessLayoutsTask> dataBindingProcessLayoutsTask) {
        this.dataBindingProcessLayoutsTask = dataBindingProcessLayoutsTask;
    }

    @Override
    public void setDataBindingMergeArtifactsTask(
            @Nullable AndroidTask<TransformTask> mergeArtifactsTask) {
        this.dataBindingMergeBindingArtifactsTask = mergeArtifactsTask;
    }

    @Nullable
    @Override
    public AndroidTask<TransformTask> getDataBindingMergeArtifactsTask() {
        return dataBindingMergeBindingArtifactsTask;
    }

    @Override
    @Nullable
    public Collection<File> getNdkSoFolder() {
        return ndkSoFolder;
    }

    @Override
    public void setNdkSoFolder(@NonNull Collection<File> ndkSoFolder) {
        this.ndkSoFolder = ndkSoFolder;
    }

    @Override
    @Nullable
    public File getNdkObjFolder() {
        return ndkObjFolder;
    }

    @Override
    public void setNdkObjFolder(@NonNull File ndkObjFolder) {
        this.ndkObjFolder = ndkObjFolder;
    }

    /**
     * Return the folder containing the shared object with debugging symbol for the specified ABI.
     */
    @Override
    @Nullable
    public File getNdkDebuggableLibraryFolders(@NonNull Abi abi) {
        return ndkDebuggableLibraryFolders.get(abi);
    }

    @Override
    public void addNdkDebuggableLibraryFolders(@NonNull Abi abi, @NonNull File searchPath) {
        this.ndkDebuggableLibraryFolders.put(abi, searchPath);
    }

    @Override
    @Nullable
    public BaseVariantData getTestedVariantData() {
        return variantData instanceof TestVariantData ?
                (BaseVariantData) ((TestVariantData) variantData).getTestedVariantData() :
                null;
    }

    @NonNull
    @Override
    public File getBuildInfoOutputFolder() {
        return new File(globalScope.getIntermediatesDir(), "/build-info/" + getVariantConfiguration().getDirName());
    }

    @Override
    @NonNull
    public File getReloadDexOutputFolder() {
        return new File(globalScope.getIntermediatesDir(), "/reload-dex/" + getVariantConfiguration().getDirName());
    }

    @Override
    @NonNull
    public File getRestartDexOutputFolder() {
        return new File(globalScope.getIntermediatesDir(), "/restart-dex/" + getVariantConfiguration().getDirName());
    }

    @NonNull
    @Override
    public File getInstantRunSplitApkOutputFolder() {
        return new File(globalScope.getIntermediatesDir(), "/split-apk/" + getVariantConfiguration().getDirName());
    }

    @NonNull
    @Override
    public File getInstantRunPastIterationsFolder() {
        return new File(globalScope.getIntermediatesDir(), "/builds/" + getVariantConfiguration().getDirName());
    }

    // Precomputed file paths.

    @Override
    @NonNull
    public FileCollection getJavaClasspath(@NonNull ArtifactType classesType) {
        FileCollection mainCollection =
                getArtifactFileCollection(COMPILE_CLASSPATH, ALL, classesType);

        final BaseVariantData testedVariantData = getTestedVariantData();
        if (testedVariantData != null) {
            ConfigurableFileCollection classpath =
                    globalScope.getProject().files().from(mainCollection);

            // include the output of the tested scope javac task.
            classpath.from(
                    testedVariantData.getScope().getOutputs(TaskOutputHolder.TaskOutputType.JAVAC));

            return classpath;
        }

        return mainCollection;
    }

    @Override
    @NonNull
    public File getJavaOutputDir() {
        return new File(globalScope.getIntermediatesDir(), "/classes/" +
                variantData.getVariantConfiguration().getDirName());
    }

    @NonNull
    @Override
    public File getInstantRunSupportDir() {
        return new File(globalScope.getIntermediatesDir(), "/instant-run-support/" +
                variantData.getVariantConfiguration().getDirName());
    }

    @NonNull
    @Override
    public File getInstantRunSliceSupportDir() {
        return new File(globalScope.getIntermediatesDir(), "/instant-run-slices/" +
                variantData.getVariantConfiguration().getDirName());
    }

    @NonNull
    @Override
    public File getIncrementalRuntimeSupportJar() {
        return new File(globalScope.getIntermediatesDir(), "/incremental-runtime-classes/" +
                variantData.getVariantConfiguration().getDirName() + "/instant-run.jar");
    }

    @Override
    @NonNull
    public File getIncrementalApplicationSupportDir() {
        return new File(globalScope.getIntermediatesDir(), "/incremental-classes/" +
                variantData.getVariantConfiguration().getDirName());
    }

    @NonNull
    @Override
    public File getInstantRunResourcesFile() {
        return FileUtils.join(
                globalScope.getIntermediatesDir(),
                "instant-run-resources",
                "resources-" + variantData.getVariantConfiguration().getDirName() + ".ir.ap_");
    }

    @Override
    @NonNull
    public File getIncrementalVerifierDir() {
        return new File(globalScope.getIntermediatesDir(), "/incremental-verifier/" +
                variantData.getVariantConfiguration().getDirName());
    }

    @Override
    @NonNull
    public FileCollection getArtifactFileCollection(
            @NonNull ConsumedConfigType configType,
            @NonNull ArtifactScope scope,
            @NonNull ArtifactType artifactType) {
        ArtifactView artifactView = getArtifactView(configType, scope, artifactType);

        return handleTestedComponent(
                artifactView.getFiles(),
                configType,
                scope,
                artifactType,
                FileCollection::plus,
                (collection, artifactView1) -> collection.minus(artifactView1.getFiles()));
    }

    @Override
    @NonNull
    public ArtifactCollection getArtifactCollection(
            @NonNull ConsumedConfigType configType,
            @NonNull ArtifactScope scope,
            @NonNull ArtifactType artifactType) {
        ArtifactView artifactView = getArtifactView(configType, scope, artifactType);

        return handleTestedComponent(
                artifactView.getArtifacts(),
                configType,
                scope,
                artifactType,
                (artifactResults, collection) ->
                        new ArtifactCollectionWithTestedArtifact(
                                artifactResults, collection, getProject().getPath()),
                (artifactResults, artifactView1) ->
                        new SubtractingArtifactCollection(
                                artifactResults, artifactView1.getArtifacts()));
    }

    @Override
    @NonNull
    public ArtifactView getArtifactView(
            @NonNull ConsumedConfigType configType,
            @NonNull ArtifactScope scope,
            @NonNull ArtifactType artifactType) {
        checkConfigType(artifactType, configType);

        Configuration configuration;
        switch (configType) {
            case COMPILE_CLASSPATH:
                configuration = getVariantData().getVariantDependency().getCompileClasspath();
                break;
            case RUNTIME_CLASSPATH:
                configuration = getVariantData().getVariantDependency().getRuntimeClasspath();
                break;
            case ANNOTATION_PROCESSOR:
                configuration = getVariantData()
                        .getVariantDependency()
                        .getAnnotationProcessorConfiguration();
                break;
            default:
                throw new RuntimeException("unknown ConfigType value");
        }

        Action<AttributeContainer> attributes =
                container -> container.attribute(ARTIFACT_TYPE, artifactType.getType());

        Spec<ComponentIdentifier> filter = null;
        switch (scope) {
            case ALL:
                break;
            case EXTERNAL:
                // since we want both Module dependencies and file based dependencies in this case
                // the best thing to do is search for non ProjectComponentIdentifier.
                filter = id -> !(id instanceof ProjectComponentIdentifier);
                break;
            case MODULE:
                filter = id -> id instanceof ProjectComponentIdentifier;
                break;
            default:
                throw new RuntimeException("unknown ArtifactScope value");
        }

        ArtifactView artifactView = configuration.getIncoming().artifactView().attributes(attributes);
        if (filter != null) {
            artifactView = artifactView.componentFilter(filter);
        }
        return artifactView;
    }

    private static void checkConfigType(
            @NonNull ArtifactType artifactType,
            @NonNull ConsumedConfigType consumedConfigType) {
        // check if the queried configuration matches where this artifact has been published.
        // this is mostly a check against typo'ed configuration.
        Collection<PublishedConfigType> publishedConfigs = artifactType.getPublishingConfigurations();
        PublishedConfigType publishedTo = consumedConfigType.getPublishedTo();
        // if empty, means it was published to all configs.
        if (!publishedConfigs.isEmpty() && !publishedConfigs.contains(publishedTo)) {
            throw new RuntimeException(
                    "Querying Artifact '"
                            + artifactType.name()
                            + "' with config '"
                            + consumedConfigType.name()
                            + "' for artifact published to: "
                            + publishedConfigs);
        }
    }

    /**
     * Returns the packaged local Jars
     *
     * @return a non null, but possibly empty set.
     */
    @NonNull
    @Override
    public Supplier<Collection<File>> getLocalPackagedJars() {

        return TaskInputHelper.bypassFileSupplier(
                getLocalJarLambda(getVariantData().getVariantDependency().getRuntimeClasspath()));
    }

    @NonNull
    @Override
    public FileCollection getProvidedOnlyClasspath() {
        FileCollection compile = getArtifactFileCollection(COMPILE_CLASSPATH, ALL, CLASSES);
        FileCollection pkg = getArtifactFileCollection(RUNTIME_CLASSPATH, ALL, CLASSES);
        return compile.minus(pkg);
    }

    @Override
    @NonNull
    public File getIntermediateJarOutputFolder() {
        return new File(globalScope.getIntermediatesDir(), "/intermediate-jars/" +
                variantData.getVariantConfiguration().getDirName());
    }

    @Override
    @NonNull
    public File getPreDexOutputDir() {
        return new File(globalScope.getIntermediatesDir(), "/pre-dexed/" +
                getVariantConfiguration().getDirName());
    }

    @Override
    @NonNull
    public File getProguardOutputFile() {
        return (variantData instanceof LibraryVariantData) ?
                new File(getBaseBundleDir(), "classes.jar") :
                new File(globalScope.getIntermediatesDir(),
                        "/classes-proguard/" + getVariantConfiguration().getDirName()
                                + "/classes.jar");
    }

    @Override
    @NonNull
    public File getProguardComponentsJarFile() {
        return new File(globalScope.getIntermediatesDir(), "multi-dex/" + getVariantConfiguration().getDirName()
                + "/componentClasses.jar");
    }

    @Override
    @NonNull
    public File getJarMergingOutputFile() {
        return new File(globalScope.getIntermediatesDir(), "multi-dex/" + getVariantConfiguration().getDirName()
                + "/allclasses.jar");
    }

    @Override
    @NonNull
    public File getManifestKeepListProguardFile() {
        return new File(globalScope.getIntermediatesDir(), "multi-dex/" + getVariantConfiguration().getDirName()
                + "/manifest_keep.txt");
    }

    @Override
    @NonNull
    public File getMainDexListFile() {
        return new File(globalScope.getIntermediatesDir(), "multi-dex/" + getVariantConfiguration().getDirName()
                + "/maindexlist.txt");
    }

    @Override
    @NonNull
    public File getRenderscriptSourceOutputDir() {
        return new File(globalScope.getGeneratedDir(),
                "source/rs/" + variantData.getVariantConfiguration().getDirName());
    }

    @Override
    @NonNull
    public File getRenderscriptLibOutputDir() {
        return new File(globalScope.getIntermediatesDir(),
                "rs/" + variantData.getVariantConfiguration().getDirName() + "/lib");
    }

    @Override
    @NonNull
    public File getSymbolLocation() {
        return new File(globalScope.getIntermediatesDir() + "/symbols/" +
                variantData.getVariantConfiguration().getDirName());
    }

    @Override
    @NonNull
    public File getFinalResourcesDir() {
        return Objects.firstNonNull(resourceOutputDir, getDefaultMergeResourcesOutputDir());
    }

    @Override
    public void setResourceOutputDir(@NonNull File resourceOutputDir) {
        this.resourceOutputDir = resourceOutputDir;
    }

    @Override
    @NonNull
    public File getDefaultMergeResourcesOutputDir() {
        if (getVariantData().getType() == VariantType.ATOM) {
            return FileUtils.join(getBaseBundleDir(), FD_RES);
        } else {
            return FileUtils.join(getGlobalScope().getIntermediatesDir(),
                    FD_RES,
                    FD_MERGED,
                    getVariantConfiguration().getDirName());
        }
    }

    @Override
    @NonNull
    public File getMergeResourcesOutputDir() {
        if (mergeResourceOutputDir == null) {
            return getDefaultMergeResourcesOutputDir();
        }
        return mergeResourceOutputDir;
    }

    @Override
    public void setMergeResourceOutputDir(@Nullable File mergeResourceOutputDir) {
        this.mergeResourceOutputDir = mergeResourceOutputDir;
    }

    @NonNull
    @Override
    public File getResourceBlameLogDir() {
        return FileUtils.join(
                globalScope.getIntermediatesDir(),
                StringHelper.toStrings(
                        "blame", "res", getDirectorySegments()));
    }

    @NonNull
    @Override
    public File getMergeNativeLibsOutputDir() {
        return FileUtils.join(globalScope.getIntermediatesDir(),
                "/jniLibs/" + getVariantConfiguration().getDirName());
    }

    @NonNull
    @Override
    public File getMergeShadersOutputDir() {
        return FileUtils.join(globalScope.getIntermediatesDir(),
                "/shaders/" + getVariantConfiguration().getDirName());
    }

    @Override
    @NonNull
    public File getBuildConfigSourceOutputDir() {
        return new File(globalScope.getBuildDir() + "/"  + FD_GENERATED + "/source/buildConfig/"
                + variantData.getVariantConfiguration().getDirName());
    }

    @NonNull
    private File getGeneratedResourcesDir(String name) {
        return FileUtils.join(
                globalScope.getGeneratedDir(),
                StringHelper.toStrings(
                        "res",
                        name,
                        getDirectorySegments()));
    }

    @NonNull
    private File getGeneratedAssetsDir(String name) {
        return FileUtils.join(
                globalScope.getGeneratedDir(),
                StringHelper.toStrings(
                        "assets",
                        name,
                        getDirectorySegments()));
    }

    @Override
    @NonNull
    public File getGeneratedResOutputDir() {
        return getGeneratedResourcesDir("resValues");
    }

    @Override
    @NonNull
    public File getGeneratedPngsOutputDir() {
        return getGeneratedResourcesDir("pngs");
    }

    @Override
    @NonNull
    public File getRenderscriptResOutputDir() {
        return getGeneratedResourcesDir("rs");
    }

    @NonNull
    @Override
    public File getRenderscriptObjOutputDir() {
        return FileUtils.join(
                globalScope.getIntermediatesDir(),
                StringHelper.toStrings(
                        "rs",
                        getDirectorySegments(),
                        "obj"));
    }

    @NonNull
    @Override
    public File getShadersOutputDir() {
        return getGeneratedAssetsDir("shaders");
    }

    @Override
    @NonNull
    public File getPackagedJarsJavaResDestinationDir() {
        return new File(globalScope.getIntermediatesDir(),
                "packagedJarsJavaResources/" + getVariantConfiguration().getDirName());
    }

    @Override
    @NonNull
    public File getSourceFoldersJavaResDestinationDir() {
        return new File(globalScope.getIntermediatesDir(),
                "sourceFolderJavaResources/" + getVariantConfiguration().getDirName());
    }

    @Override
    @NonNull
    public File getJavaResourcesDestinationDir() {
        return new File(globalScope.getIntermediatesDir(),
                "javaResources/" + getVariantConfiguration().getDirName());
    }

    @NonNull
    @Override
    public File getGeneratedJavaResourcesDir() {
        return new File(
                globalScope.getGeneratedDir(),
                "javaResources/" + getVariantConfiguration().getDirName());
    }

    @Override
    @NonNull
    public File getRClassSourceOutputDir() {
        return new File(globalScope.getGeneratedDir(),
                "source/r/" + getVariantConfiguration().getDirName());
    }

    @Override
    @NonNull
    public File getAidlSourceOutputDir() {
        return new File(globalScope.getGeneratedDir(),
                "source/aidl/" + getVariantConfiguration().getDirName());
    }

    @Override
    @NonNull
    public File getIncrementalDir(String name) {
        return FileUtils.join(
                globalScope.getIntermediatesDir(),
                "incremental",
                name);
    }

    @Override
    @NonNull
    public File getPackagedAidlDir() {
        return new File(getBaseBundleDir(), "aidl");
    }

    @NonNull
    @Override
    public File getTypedefFile() {
        return new File(globalScope.getIntermediatesDir(), "typedefs.txt");
    }

    @NonNull
    @Override
    public File getJackEcjOptionsFile() {
        return new File(globalScope.getIntermediatesDir(),
                "jack/" + getDirName() + "/ecj-options.txt");
    }

    @Override
    @NonNull
    public File getJackClassesZip() {
        return new File(globalScope.getIntermediatesDir(),
                "packaged/" + getVariantConfiguration().getDirName() + "/classes.zip");
    }

    @Override
    @NonNull
    public File getJackCoverageMetadataFile() {
        return new File(globalScope.getIntermediatesDir(), "jack/" + getDirName() + "/coverage.em");
    }

    @NonNull
    @Override
    public File getCoverageReportDir() {
        return new File(globalScope.getReportsDir(), "coverage/" + getDirName());
    }

    @Override
    @NonNull
    public File getClassOutputForDataBinding() {
        return new File(globalScope.getGeneratedDir(),
                "source/dataBinding/" + getVariantConfiguration().getDirName());
    }

    @Override
    @NonNull
    public File getLayoutInfoOutputForDataBinding() {
        return new File(globalScope.getIntermediatesDir() + "/data-binding-info/" +
                getVariantConfiguration().getDirName());
    }

    @Override
    @NonNull
    public File getLayoutFolderOutputForDataBinding() {
        return new File(globalScope.getIntermediatesDir() + "/data-binding-layout-out/" +
                getVariantConfiguration().getDirName());
    }

    @Override
    @NonNull
    public File getBuildFolderForDataBindingCompiler() {
        return new File(globalScope.getIntermediatesDir() + "/data-binding-compiler/" +
                getVariantConfiguration().getDirName());
    }

    @Override
    @NonNull
    public File getGeneratedClassListOutputFileForDataBinding() {
        return new File(getLayoutInfoOutputForDataBinding(), "_generated.txt");
    }

    @NonNull
    @Override
    public File getBundleFolderForDataBinding() {
        return new File(getBaseBundleDir(), DataBindingBuilder.DATA_BINDING_ROOT_FOLDER_IN_AAR);
    }

    @Override
    @NonNull
    public File getProguardOutputFolder() {
        return new File(globalScope.getBuildDir(), "/" + FD_OUTPUTS + "/mapping/" +
                getVariantConfiguration().getDirName());
    }

    @Override
    @NonNull
    public File getProcessAndroidResourcesProguardOutputFile() {
        return new File(globalScope.getIntermediatesDir(),
                "/proguard-rules/" + getVariantConfiguration().getDirName() + "/aapt_rules.txt");
    }

    @Override
    public File getMappingFile() {
        return new File(globalScope.getOutputsDir(),
                "/mapping/" + getVariantConfiguration().getDirName() + "/mapping.txt");
    }

    @Override
    @NonNull
    public File getGenerateSplitAbiResOutputDirectory() {
        return new File(
                globalScope.getIntermediatesDir(),
                FileUtils.join("splits", "res", "abi", getVariantConfiguration().getDirName()));
    }

    @NonNull
    @Override
    public File getGenerateSplitDensityOrLanguagesResOutputDirectory() {
        return new File(
                globalScope.getIntermediatesDir(),
                FileUtils.join(
                        "splits",
                        "res",
                        "densityLanguage",
                        getVariantConfiguration().getDirName()));
    }

    @Override
    @NonNull
    public File getSplitSupportDirectory() {
        return new File(
                globalScope.getIntermediatesDir(),
                "splits-support/" + getVariantConfiguration().getDirName());
    }

    @NonNull
    @Override
    public File getSplitDensityOrLanguagesPackagesOutputDirectory() {
        return new File(
                globalScope.getBuildDir(),
                FileUtils.join(
                        FD_OUTPUTS,
                        "splits",
                        "densityLanguage",
                        getVariantConfiguration().getDirName()));
    }

    @NonNull
    @Override
    public File getSplitAbiPackagesOutputDirectory() {
        return new File(
                globalScope.getBuildDir(),
                FileUtils.join(
                        FD_OUTPUTS, "splits", "abi", getVariantConfiguration().getDirName()));
    }

    @NonNull
    @Override
    public File getFullApkPackagesOutputDirectory() {
        return new File(
                globalScope.getBuildDir(),
                FileUtils.join(
                        FD_OUTPUTS, "splits", "full", getVariantConfiguration().getDirName()));
    }

    @NonNull
    @Override
    public File getAaptFriendlyManifestOutputDirectory() {
        return FileUtils.join(
                globalScope.getIntermediatesDir(),
                "manifests",
                "aapt",
                getVariantConfiguration().getDirName());
    }

    @NonNull
    @Override
    public File getInstantRunManifestOutputDirectory() {
        return FileUtils.join(
                globalScope.getIntermediatesDir(),
                "manifests",
                "instant-run",
                getVariantConfiguration().getDirName());
    }

    @NonNull
    @Override
    public File getShrunkProcessedResourcesOutputDirectory() {
        return FileUtils.join(
                globalScope.getIntermediatesDir(),
                "res_stripped",
                getVariantConfiguration().getDirName());
    }

    @NonNull
    @Override
    public File getManifestReportFile() {
        // If you change this, please also update Lint#getManifestReportFile
        return FileUtils.join(getGlobalScope().getOutputsDir(),
                "logs", "manifest-merger-" + variantData.getVariantConfiguration().getBaseName()
                        + "-report.txt");
    }

    @NonNull
    @Override
    public File getMicroApkManifestFile() {
        return FileUtils.join(
                globalScope.getGeneratedDir(),
                "manifests",
                "microapk",
                getVariantConfiguration().getDirName(),
                FN_ANDROID_MANIFEST_XML);
    }

    @NonNull
    @Override
    public File getMicroApkResDirectory() {
        return FileUtils.join(
                globalScope.getGeneratedDir(),
                "res",
                "microapk",
                getVariantConfiguration().getDirName());
    }

    @Override
    @NonNull
    public File getCompatibleScreensManifestDirectory() {
        return FileUtils.join(
                globalScope.getIntermediatesDir(),
                "manifests",
                "density",
                getVariantConfiguration().getDirName());
    }

    @NonNull
    @Override
    public File getManifestOutputDirectory() {
        switch (getVariantConfiguration().getType()) {
            case DEFAULT:
            case INSTANTAPP:
                return FileUtils.join(
                        getGlobalScope().getIntermediatesDir(),
                        "manifests",
                        "full",
                        getVariantConfiguration().getDirName());
            case LIBRARY:
                // FIXME: this does not seem right.
                return getBaseBundleDir();
            case ATOM:
                return new File(getBaseBundleDir(), "manifests");
            case ANDROID_TEST:
                return FileUtils.join(
                        getGlobalScope().getIntermediatesDir(),
                        "manifest",
                        getVariantConfiguration().getDirName());
            default:
                throw new RuntimeException(
                        "getManifestOutputFile called for an unexpected variant.");
        }
    }

    @NonNull
    @Override
    public File getInstantAppPackage() {
        return new File(
                getGlobalScope().getApkLocation(),
                getGlobalScope().getProjectBaseName()
                        + "-"
                        + getVariantConfiguration().getBaseName()
                        + DOT_ZIP);
    }

    private AndroidTask<? extends ManifestProcessorTask> manifestProcessorTask;

    @Override
    public AndroidTask<? extends ManifestProcessorTask> getManifestProcessorTask() {
        return manifestProcessorTask;
    }

    @Override
    public void setManifestProcessorTask(
            AndroidTask<? extends ManifestProcessorTask> manifestProcessorTask) {
        this.manifestProcessorTask = manifestProcessorTask;
    }

    @NonNull
    @Override
    public File getBaseBundleDir() {
        // The base bundle dir must be recomputable from outside of this project.
        // DirName is a set for folders (flavor1/flavor2/buildtype) which is difficult to
        // recompute if all you have is the fullName (flavor1Flavor2Buildtype) as it would
        // require string manipulation which could break if a flavor is using camelcase in
        // its name (myFlavor).
        // So here we use getFullName directly. It's a direct match with the externally visible
        // variant name (which is == to getFullName), and set as the published artifact's
        // classifier.
        return FileUtils.join(
                globalScope.getIntermediatesDir(),
                getVariantConfiguration().getType() == VariantType.ATOM ?
                        DIR_ATOMBUNDLES : DIR_BUNDLES,
                getVariantConfiguration().getFullName());
    }

    @NonNull
    @Override
    public File getOutputBundleFile() {
        String extension =
                getVariantConfiguration().getType() == VariantType.ATOM
                        ? BuilderConstants.EXT_ATOMBUNDLE_ARCHIVE
                        : BuilderConstants.EXT_LIB_ARCHIVE;
        return FileUtils.join(
                globalScope.getOutputsDir(),
                extension,
                globalScope.getProjectBaseName()
                        + "-"
                        + getVariantConfiguration().getBaseName()
                        + "."
                        + extension);
    }

    @NonNull
    @Override
    public File getAnnotationProcessorOutputDir() {
        return FileUtils.join(
                globalScope.getGeneratedDir(),
                "source",
                "apt",
                getVariantConfiguration().getDirName());
    }

    @Override
    @NonNull
    public File getMainJarOutputDir() {
        if (getVariantConfiguration().getType() == VariantType.ATOM)
            return getBaseBundleDir();
        else
            return FileUtils.join(globalScope.getIntermediatesDir(),
                    "packaged",
                    getVariantConfiguration().getDirName());
    }

    @NonNull
    @Override
    public File getLibInfoFile() {
        return new File(getBaseBundleDir(), "libinfo.txt");
    }

    // Tasks getters/setters.

    @Override
    public AndroidTask<DefaultTask> getAssembleTask() {
        return assembleTask;
    }

    @Override
    public void setAssembleTask(@NonNull AndroidTask<DefaultTask> assembleTask) {
        this.assembleTask = assembleTask;
    }

    @Override
    public AndroidTask<? extends DefaultTask> getPreBuildTask() {
        return preBuildTask;
    }

    @Override
    public void setPreBuildTask(AndroidTask<? extends DefaultTask> preBuildTask) {
        this.preBuildTask = preBuildTask;
    }

    @Override
    public AndroidTask<Task> getSourceGenTask() {
        return sourceGenTask;
    }

    @Override
    public void setSourceGenTask(
            AndroidTask<Task> sourceGenTask) {
        this.sourceGenTask = sourceGenTask;
    }

    @Override
    public AndroidTask<Task> getResourceGenTask() {
        return resourceGenTask;
    }

    @Override
    public void setResourceGenTask(
            AndroidTask<Task> resourceGenTask) {
        this.resourceGenTask = resourceGenTask;
    }

    @Override
    public AndroidTask<Task> getAssetGenTask() {
        return assetGenTask;
    }

    @Override
    public void setAssetGenTask(
            AndroidTask<Task> assetGenTask) {
        this.assetGenTask = assetGenTask;
    }

    @Override
    public AndroidTask<CheckManifest> getCheckManifestTask() {
        return checkManifestTask;
    }

    @Override
    public void setCheckManifestTask(
            AndroidTask<CheckManifest> checkManifestTask) {
        this.checkManifestTask = checkManifestTask;
    }

    @Override
    public AndroidTask<RenderscriptCompile> getRenderscriptCompileTask() {
        return renderscriptCompileTask;
    }

    @Override
    public void setRenderscriptCompileTask(
            AndroidTask<RenderscriptCompile> renderscriptCompileTask) {
        this.renderscriptCompileTask = renderscriptCompileTask;
    }

    @Override
    public AndroidTask<AidlCompile> getAidlCompileTask() {
        return aidlCompileTask;
    }

    @Override
    public void setAidlCompileTask(AndroidTask<AidlCompile> aidlCompileTask) {
        this.aidlCompileTask = aidlCompileTask;
    }

    @Override
    public AndroidTask<ShaderCompile> getShaderCompileTask() {
        return shaderCompileTask;
    }

    @Override
    public void setShaderCompileTask(AndroidTask<ShaderCompile> shaderCompileTask) {
        this.shaderCompileTask = shaderCompileTask;
    }

    @Override
    @Nullable
    public AndroidTask<MergeResources> getMergeResourcesTask() {
        return mergeResourcesTask;
    }

    @Override
    public void setMergeResourcesTask(
            @Nullable AndroidTask<MergeResources> mergeResourcesTask) {
        this.mergeResourcesTask = mergeResourcesTask;
    }

    @Override
    @Nullable
    public AndroidTask<MergeSourceSetFolders> getMergeAssetsTask() {
        return mergeAssetsTask;
    }

    @Override
    public void setMergeAssetsTask(
            @Nullable AndroidTask<MergeSourceSetFolders> mergeAssetsTask) {
        this.mergeAssetsTask = mergeAssetsTask;
    }

    @Nullable
    @Override
    public AndroidTask<MergeSourceSetFolders> getMergeJniLibFoldersTask() {
        return mergeJniLibsFolderTask;
    }

    @Override
    public void setMergeJniLibFoldersTask(
            @Nullable AndroidTask<MergeSourceSetFolders> mergeJniLibsFolderTask) {
        this.mergeJniLibsFolderTask = mergeJniLibsFolderTask;
    }

    @Override
    public AndroidTask<GenerateBuildConfig> getGenerateBuildConfigTask() {
        return generateBuildConfigTask;
    }

    @Override
    public void setGenerateBuildConfigTask(
            AndroidTask<GenerateBuildConfig> generateBuildConfigTask) {
        this.generateBuildConfigTask = generateBuildConfigTask;
    }

    @Override
    public AndroidTask<GenerateResValues> getGenerateResValuesTask() {
        return generateResValuesTask;
    }

    @Override
    public void setGenerateResValuesTask(
            AndroidTask<GenerateResValues> generateResValuesTask) {
        this.generateResValuesTask = generateResValuesTask;
    }

    @Override
    public AndroidTask<Sync> getProcessJavaResourcesTask() {
        return processJavaResourcesTask;
    }

    @Override
    public void setProcessJavaResourcesTask(
            AndroidTask<Sync> processJavaResourcesTask) {
        this.processJavaResourcesTask = processJavaResourcesTask;
    }

    @Override
    public void setMergeJavaResourcesTask(
            AndroidTask<TransformTask> mergeJavaResourcesTask) {
        this.mergeJavaResourcesTask = mergeJavaResourcesTask;
    }

    /**
     * Returns the task extracting java resources from libraries and merging those with java
     * resources coming from the variant's source folders.
     * @return the task merging resources.
     */
    @Override
    public AndroidTask<TransformTask> getMergeJavaResourcesTask() {
        return mergeJavaResourcesTask;
    }

    @Override
    @Nullable
    public AndroidTask<? extends Task> getJavaCompilerTask() {
        return javaCompilerTask;
    }

    @Override
    @Nullable
    public AndroidTask<? extends  JavaCompile> getJavacTask() {
        return javacTask;
    }

    @Override
    public void setJavacTask(
            @Nullable AndroidTask<? extends JavaCompile> javacTask) {
        this.javacTask = javacTask;
    }

    @Override
    public void setJavaCompilerTask(
            @NonNull AndroidTask<? extends Task> javaCompileTask) {
        this.javaCompilerTask = javaCompileTask;
    }

    @Override
    public AndroidTask<Task> getCompileTask() {
        return compileTask;
    }

    @Override
    public void setCompileTask(
            AndroidTask<Task> compileTask) {
        this.compileTask = compileTask;
    }

    @Override
    public AndroidTask<GenerateApkDataTask> getMicroApkTask() {
        return microApkTask;
    }

    @Override
    public void setMicroApkTask(
            AndroidTask<GenerateApkDataTask> microApkTask) {
        this.microApkTask = microApkTask;
    }

    @Override
    public AndroidTask<?> getCoverageReportTask() {
        return coverageReportTask;
    }

    @Override
    public void setCoverageReportTask(AndroidTask<?> coverageReportTask) {
        this.coverageReportTask = coverageReportTask;
    }

    @NonNull private InstantRunBuildContext instantRunBuildContext = new InstantRunBuildContext();

    @Override
    @NonNull
    public InstantRunBuildContext getInstantRunBuildContext() {
        return instantRunBuildContext;
    }

    @NonNull
    @Override
    public ImmutableList<File> getInstantRunBootClasspath() {
        SdkHandler sdkHandler = getGlobalScope().getSdkHandler();
        AndroidBuilder androidBuilder = globalScope.getAndroidBuilder();
        IAndroidTarget androidBuilderTarget = androidBuilder.getTarget();

        Preconditions.checkState(
                androidBuilderTarget != null,
                "AndroidBuilder target not initialized.");

        File annotationsJar = sdkHandler.getSdkLoader().getSdkInfo(LOGGER).getAnnotationsJar();

        int targetDeviceFeatureLevel =
                AndroidGradleOptions.getTargetFeatureLevel(getGlobalScope().getProject());

        if (androidBuilderTarget.getVersion().getFeatureLevel() == targetDeviceFeatureLevel) {
            // Compile SDK and the target device match, re-use the target that we have already
            // found earlier.
            return BootClasspathBuilder.computeFullBootClasspath(
                    androidBuilderTarget, annotationsJar);
        }

        // Try treating it as a stable version
        IAndroidTarget targetToUse = getAndroidTarget(
                sdkHandler,
                AndroidTargetHash.getPlatformHashString(
                        new AndroidVersion(targetDeviceFeatureLevel, null)));

        // Otherwise try a preview version
        if (targetToUse == null) {
            // Currently AS always sets the injected api level to a number, so the target hash above
            // is something like "android-24". We failed to find it, so let's try "android-N".
            String buildCode = SdkVersionInfo.getBuildCode(targetDeviceFeatureLevel);
            if (buildCode != null) {
                AndroidVersion versionFromBuildCode =
                        new AndroidVersion(targetDeviceFeatureLevel - 1, buildCode);

                targetToUse = getAndroidTarget(
                        sdkHandler,
                        AndroidTargetHash.getPlatformHashString(versionFromBuildCode));
            }
        }

        if (targetToUse == null) {
            // The device platform is not installed, let's carry on with the compile SDK.
            throw new RuntimeException(String.format(""
                    + "In order to use Instant Run with this device running API %1$d, "
                    + "you must install platform %1$d in your SDK",
                    targetDeviceFeatureLevel));
        }

        return BootClasspathBuilder.computeFullBootClasspath(targetToUse, annotationsJar);
    }

    /**
     * Calls the sdklib machinery to construct the {@link IAndroidTarget} for the given hash string.
     *
     * @return appropriate {@link IAndroidTarget} or null if the matching platform package is not
     *         installed.
     */
    @Nullable
    private static IAndroidTarget getAndroidTarget(
            @NonNull SdkHandler sdkHandler,
            @NonNull String targetHash) {
        File sdkLocation = sdkHandler.getSdkFolder();
        ProgressIndicator progressIndicator = new LoggerProgressIndicatorWrapper(LOGGER);
        IAndroidTarget target = AndroidSdkHandler.getInstance(sdkLocation)
                .getAndroidTargetManager(progressIndicator)
                .getTargetFromHashString(targetHash, progressIndicator);
        if (target != null) {
            return target;
        }
        // reset the cached AndroidSdkHandler, next time a target is looked up,
        // this will force the re-parsing of the SDK.
        AndroidSdkHandler.resetInstance(sdkLocation);

        // and let's try immediately, it's possible the platform was installed since the SDK
        // handler was initialized in the this VM, since we reset the instance just above, it's
        // possible we find it.
        return AndroidSdkHandler.getInstance(sdkLocation)
                .getAndroidTargetManager(progressIndicator)
                .getTargetFromHashString(targetHash, progressIndicator);
}

    @Override
    public void setExternalNativeBuildTask(
            @NonNull AndroidTask<ExternalNativeBuildTask> task) {
        this.externalNativeBuild = task;
    }

    @Nullable
    @Override
    public ExternalNativeJsonGenerator getExternalNativeJsonGenerator() {
        return externalNativeJsonGenerator;
    }

    @Override
    public void setExternalNativeJsonGenerator(@NonNull ExternalNativeJsonGenerator generator) {
        Preconditions.checkState(this.externalNativeJsonGenerator == null,
                "Unexpected overwrite of externalNativeJsonGenerator "
                        + "may result in information loss");
        this.externalNativeJsonGenerator = generator;
    }

    @Nullable
    @Override
    public AndroidTask<ExternalNativeBuildTask> getExternalNativeBuildTask() {
        return externalNativeBuild;
    }

    @Override
    @NonNull
    public List<NativeBuildConfigValue> getExternalNativeBuildConfigValues() {
        return externalNativeBuildConfigValues;
    }

    @Override
    public void addExternalNativeBuildConfigValues(
            @NonNull Collection<NativeBuildConfigValue> values) {
        externalNativeBuildConfigValues.addAll(values);
    }

    @Nullable
    @Override
    public InstantRunTaskManager getInstantRunTaskManager() {
        return instantRunTaskManager;
    }

    @Override
    public void setInstantRunTaskManager(InstantRunTaskManager instantRunTaskManager) {
        this.instantRunTaskManager = instantRunTaskManager;
    }

    @NonNull
    @Override
    public TransformVariantScope getTransformVariantScope() {
        return this;
    }

    /**
     * adds or removes the tested artifact and dependencies to ensure the test build is correct.
     *
     * @param collection the collection to add or remove the artifact and dependencies.
     * @param configType the configuration from which to look at dependencies
     * @param artifactType the type of the artifact to add or remove
     * @param plusFunction a function that adds the tested artifact to the collection
     * @param minusFunction a function that removes the tested dependencies from the collection
     * @param <T> the type of the collection
     * @return a new collection containing the result
     */
    @NonNull
    private <T> T handleTestedComponent(
            @NonNull final T collection,
            @NonNull final ConsumedConfigType configType,
            @NonNull final ArtifactScope artifactScope,
            @NonNull final ArtifactType artifactType,
            @NonNull final BiFunction<T, FileCollection, T> plusFunction,
            @NonNull final BiFunction<T, ArtifactView, T> minusFunction) {
        // this only handles Android Test, not unit tests.
        VariantType variantType = getVariantConfiguration().getType();
        if (!variantType.isForTesting() || variantType != VariantType.ANDROID_TEST) {
            return collection;
        }

        T result = collection;

        // get the matching file collection for the tested variant, if any.
        if (variantData instanceof TestVariantData) {
            TestedVariantData tested = ((TestVariantData) variantData).getTestedVariantData();

            if (tested instanceof LibraryVariantData) {
                // we only add the tested component to the MODULE scope.
                if (artifactScope == ArtifactScope.MODULE || artifactScope == ALL) {
                    // for the library, always add the tested scope no matter the
                    // configuration type (package or compile)
                    final LibraryVariantData testedVariantData = (LibraryVariantData) tested;
                    ConfigurableFileCollection testedFC = testedVariantData.getScope()
                            .getInternalArtifact(artifactType);

                    if (testedFC != null) {
                        result = plusFunction.apply(collection, testedFC);
                    }
                }

            } else if (tested instanceof ApplicationVariantData) {
                final ApplicationVariantData testedVariantData = (ApplicationVariantData) tested;

                // for tested application, first we add the tested component as provided (so
                // only for the compile version), and only for the java compilation
                if (configType == COMPILE_CLASSPATH &&
                        (artifactScope == ArtifactScope.MODULE || artifactScope == ALL) &&
                        artifactType == CLASSES) {
                    ConfigurableFileCollection testedFC = testedVariantData.getScope()
                            .getInternalArtifact(CLASSES);

                    if (testedFC != null) {
                        result = plusFunction.apply(collection, testedFC);
                    }
                } else if (configType == RUNTIME_CLASSPATH) {
                    // however we also always remove the transitive dependencies coming from the
                    // tested app to avoid having the same artifact on each app and tested app.
                    // This applies only to the package scope since we do want these in the compile
                    // scope in order to compile
                    result =
                            minusFunction.apply(
                                    collection,
                                    testedVariantData
                                            .getScope()
                                            .getArtifactView(configType, ALL, artifactType));
                }
            }
        }

        return result;
    }

    @NonNull
    private static Supplier<Collection<File>> getLocalJarLambda(
            @NonNull Configuration configuration) {
        return () -> {
            List<File> files = new ArrayList<>();
            for (Dependency dependency : configuration.getAllDependencies()) {
                if (dependency instanceof SelfResolvingDependency
                        && !(dependency instanceof ProjectDependency)) {
                    files.addAll(((SelfResolvingDependency) dependency).resolve());
                }
            }
            return files;
        };
    }

    @NonNull
    @Override
    public File getProcessResourcePackageOutputDirectory() {
        return FileUtils.join(getGlobalScope().getIntermediatesDir(), FD_RES, getDirName());
    }

    AndroidTask<ProcessAndroidResources> processAndroidResourcesTask;

    @Override
    public void setProcessResourcesTask(
            AndroidTask<ProcessAndroidResources> processAndroidResourcesAndroidTask) {
        this.processAndroidResourcesTask = processAndroidResourcesAndroidTask;
    }

    @Override
    public AndroidTask<ProcessAndroidResources> getProcessResourcesTask() {
        return processAndroidResourcesTask;
    }

    @Override
    @NonNull
    public SplitScope getSplitScope() {
        return variantData.getSplitScope();
    }

    @Override
    public AndroidTask<?> getShrinkResourcesTask() {
        return shrinkResourcesTask;
    }

    @Override
    public void setShrinkResourcesTask(AndroidTask<?> shrinkResourcesTask) {
        this.shrinkResourcesTask = shrinkResourcesTask;
    }

    @NonNull
    @Override
    public VariantDependencies getVariantDependencies() {
        return variantData.getVariantDependency();
    }
}<|MERGE_RESOLUTION|>--- conflicted
+++ resolved
@@ -65,14 +65,11 @@
 import com.android.build.gradle.internal.variant.BaseVariantOutputData;
 import com.android.build.gradle.internal.variant.LibraryVariantData;
 import com.android.build.gradle.internal.variant.TestVariantData;
-<<<<<<< HEAD
 import com.android.build.gradle.internal.variant.TestedVariantData;
-=======
 import com.android.build.gradle.options.IntegerOption;
 import com.android.build.gradle.options.OptionalBooleanOption;
 import com.android.build.gradle.options.ProjectOptions;
 import com.android.build.gradle.options.StringOption;
->>>>>>> 028d7e51
 import com.android.build.gradle.tasks.AidlCompile;
 import com.android.build.gradle.tasks.ExternalNativeBuildTask;
 import com.android.build.gradle.tasks.ExternalNativeJsonGenerator;
@@ -352,7 +349,8 @@
     }
 
     /**
-     * Determine if the final output should be marked as testOnly to prevent uploading to Play store.
+     * Determine if the final output should be marked as testOnly to prevent uploading to Play
+     * store.
      *
      * <p>Uploading to Play store is disallowed if:
      *
