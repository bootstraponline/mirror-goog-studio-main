/*
 * Copyright (C) 2015 The Android Open Source Project
 *
 * Licensed under the Apache License, Version 2.0 (the "License");
 * you may not use this file except in compliance with the License.
 * You may obtain a copy of the License at
 *
 *      http://www.apache.org/licenses/LICENSE-2.0
 *
 * Unless required by applicable law or agreed to in writing, software
 * distributed under the License is distributed on an "AS IS" BASIS,
 * WITHOUT WARRANTIES OR CONDITIONS OF ANY KIND, either express or implied.
 * See the License for the specific language governing permissions and
 * limitations under the License.
 */

package com.android.build.gradle.internal.transforms;

import com.android.annotations.NonNull;
import com.android.annotations.Nullable;
import com.android.build.api.transform.Format;
import com.android.build.api.transform.QualifiedContent.ContentType;
import com.android.build.api.transform.QualifiedContent.Scope;
import com.android.build.api.transform.SecondaryFile;
import com.android.build.api.transform.Transform;
import com.android.build.api.transform.TransformException;
import com.android.build.api.transform.TransformInvocation;
import com.android.build.api.transform.TransformOutputProvider;
import com.android.build.gradle.internal.LoggerWrapper;
<<<<<<< HEAD
import com.android.build.gradle.internal.incremental.BuildContext;
=======
>>>>>>> 0ed3c14c
import com.android.build.gradle.internal.pipeline.TransformManager;
import com.android.builder.core.AndroidBuilder;
import com.android.builder.core.DexOptions;
import com.android.builder.sdk.TargetInfo;
import com.android.ide.common.blame.Message;
import com.android.ide.common.blame.ParsingProcessOutputHandler;
import com.android.ide.common.blame.parser.DexParser;
import com.android.ide.common.blame.parser.ToolOutputParser;
import com.android.ide.common.process.ProcessOutputHandler;
import com.android.sdklib.BuildToolInfo;
import com.android.utils.FileUtils;
import com.google.common.base.Preconditions;
import com.google.common.collect.ImmutableList;
import com.google.common.collect.Iterables;
import com.google.common.collect.Maps;
import java.io.File;
import java.io.IOException;
import java.util.Collection;
import java.util.Map;
import java.util.Set;

/**
 * Dexing as a transform.
 *
 * <p>In case pre-dexing is not run (see {@link PreDexTransform} docs when we do not run it), this
 * consumes all the available class streams and creates a DEX file (or more in the case of
 * multi-dex). In case of mono-dex with enabled pre-dexing, this transform will consume all DEX
 * files, and merge them into final DEX.
 *
 * <p>Please note that this transform will <strong>not</strong> run in case of native multidex with
 * enabled pre-dexing. Reason is that the {@link PreDexTransform} will convert all classes streams,
 * and we can package those DEX files.
 */
public class DexTransform extends Transform {

    private static final LoggerWrapper logger = LoggerWrapper.getLogger(DexTransform.class);

    @NonNull private final DexOptions dexOptions;

    @NonNull private final DexingMode dexingMode;

    private boolean preDexEnabled;

    @Nullable private final File mainDexListFile;

<<<<<<< HEAD
    @NonNull
    private final AndroidBuilder androidBuilder;

    @NonNull
    private final ILogger logger;

    private final BuildContext buildContext;

    @NonNull
    private final Optional<FileCache> buildCache;
=======
    @NonNull private final AndroidBuilder androidBuilder;
>>>>>>> 0ed3c14c

    public DexTransform(
            @NonNull DexOptions dexOptions,
            @NonNull DexingMode dexingMode,
            boolean preDexEnabled,
            @Nullable File mainDexListFile,
<<<<<<< HEAD
            @NonNull File intermediateFolder,
            @NonNull AndroidBuilder androidBuilder,
            @NonNull Logger logger,
            @NonNull BuildContext buildContext,
            @NonNull Optional<FileCache> buildCache) {
=======
            @NonNull AndroidBuilder androidBuilder) {
>>>>>>> 0ed3c14c
        this.dexOptions = dexOptions;
        this.dexingMode = dexingMode;
        this.preDexEnabled = preDexEnabled;
        this.mainDexListFile = mainDexListFile;
        this.androidBuilder = androidBuilder;
<<<<<<< HEAD
        this.logger = new LoggerWrapper(logger);
        this.buildContext = buildContext;
        this.buildCache = buildCache;
=======
>>>>>>> 0ed3c14c
    }

    @NonNull
    @Override
    public String getName() {
        return "dex";
    }

    @NonNull
    @Override
    public Set<ContentType> getInputTypes() {
        if (!preDexEnabled) {
            // we will take all classes and convert to DEX
            return TransformManager.CONTENT_CLASS;
        } else {
            // consume DEX files and merge them
            return TransformManager.CONTENT_DEX;
        }
    }

    @NonNull
    @Override
    public Set<ContentType> getOutputTypes() {
        return TransformManager.CONTENT_DEX;
    }

    @NonNull
    @Override
    public Set<? super Scope> getScopes() {
        return TransformManager.SCOPE_FULL_INSTANT_RUN_PROJECT;
    }

    @NonNull
    @Override
    public Collection<SecondaryFile> getSecondaryFiles() {
        if (mainDexListFile != null) {
            return ImmutableList.of(SecondaryFile.nonIncremental(mainDexListFile));
        }

        return ImmutableList.of();
    }

    @NonNull
    @Override
    public Map<String, Object> getParameterInputs() {
        try {
            // ATTENTION: if you add something here, consider adding the value to DexKey - it needs
            // to be saved if affects how dx is invoked.
            Map<String, Object> params = Maps.newHashMapWithExpectedSize(7);

            params.put("optimize", true);
            params.put("predex", preDexEnabled);
            params.put("jumbo", dexOptions.getJumboMode());
            params.put("dexing-mode", dexingMode.toString());
            params.put("java-max-heap-size", dexOptions.getJavaMaxHeapSize());
            params.put(
                    "additional-parameters",
                    Iterables.toString(dexOptions.getAdditionalParameters()));

            TargetInfo targetInfo = androidBuilder.getTargetInfo();
            Preconditions.checkState(targetInfo != null,
                    "androidBuilder.targetInfo required for task '%s'.", getName());
            BuildToolInfo buildTools = targetInfo.getBuildTools();
            params.put("build-tools", buildTools.getRevision().toString());

            return params;
        } catch (Exception e) {
            throw new RuntimeException(e);
        }
    }

    @Override
    public boolean isIncremental() {
        return false;
    }

    @Override
    public void transform(@NonNull TransformInvocation transformInvocation)
            throws TransformException, IOException, InterruptedException {
        TransformOutputProvider outputProvider = transformInvocation.getOutputProvider();
        Preconditions.checkNotNull(outputProvider,
                "Missing output object for transform " + getName());

        if (!dexOptions.getKeepRuntimeAnnotatedClasses() && mainDexListFile == null) {
            logger.info("DexOptions.keepRuntimeAnnotatedClasses has no affect in native multidex.");
        }

        ProcessOutputHandler outputHandler =
                new ParsingProcessOutputHandler(
                        new ToolOutputParser(new DexParser(), Message.Kind.ERROR, logger),
                        new ToolOutputParser(new DexParser(), logger),
                        androidBuilder.getErrorReporter());

        outputProvider.deleteAll();

        try {
            // these are either classes that should be converted directly to DEX, or DEX(s) to merge
            Collection<File> transformInputs =
                    TransformInputUtil.getAllFiles(transformInvocation.getInputs());

            File outputDir =
                    outputProvider.getContentLocation(
                            "main",
                            getOutputTypes(),
                            TransformManager.SCOPE_FULL_PROJECT,
                            Format.DIRECTORY);

            // this deletes and creates the dir for the output
            FileUtils.cleanOutputDir(outputDir);

            androidBuilder.convertByteCode(
                    transformInputs,
                    outputDir,
                    dexingMode.isMultiDex,
                    dexingMode == DexingMode.LEGACY_MULTIDEX ? mainDexListFile : null,
                    dexOptions,
                    outputHandler);
        } catch (Exception e) {
            throw new TransformException(e);
        }
    }
<<<<<<< HEAD

    private final class PreDexTask implements Callable<Void> {
        @NonNull
        private final File from;
        @NonNull
        private final File to;
        @NonNull
        private final Set<String> hashs;
        @NonNull
        private final ProcessOutputHandler outputHandler;
        @NonNull
        private final Optional<FileCache> buildCache;

        private PreDexTask(
                @NonNull File from,
                @NonNull File to,
                @NonNull Set<String> hashs,
                @NonNull ProcessOutputHandler outputHandler,
                @NonNull Optional<FileCache> buildCache) {
            this.from = from;
            this.to = to;
            this.hashs = hashs;
            this.outputHandler = outputHandler;
            this.buildCache = buildCache;
        }

        @Override
        public Void call() throws Exception {
            logger.verbose("predex called for %s", from);
            // TODO remove once we can properly add a library as a dependency of its test.
            String hash = getFileHash(from);

            synchronized (hashs) {
                if (hashs.contains(hash)) {
                    logger.verbose("Hash unknown");
                    return null;
                }

                hashs.add(hash);
            }

            Callable<Void> preDexLibraryAction = () -> {
                FileUtils.deletePath(to);
                Files.createParentDirs(to);
                if (multiDex) {
                    FileUtils.mkdirs(to);
                }
                androidBuilder.preDexLibrary(from, to, multiDex, dexOptions, outputHandler);
                return null;
            };

            // If the build cache is used, run pre-dexing using the cache
            if (buildCache.isPresent()) {
                FileCache.Inputs buildCacheInputs =
                        getBuildCacheInputs(
                                from,
                                androidBuilder.getTargetInfo().getBuildTools().getRevision(),
                                dexOptions,
                                multiDex);
                FileCache.QueryResult result = null;
                try {
                     result =
                             buildCache.get().createFile(to, buildCacheInputs, preDexLibraryAction);
                } catch (ExecutionException exception) {
                    throw new RuntimeException(
                            String.format(
                                    "Unable to pre-dex '%1$s' to '%2$s'",
                                    from.getAbsolutePath(),
                                    to.getAbsolutePath()),
                            exception);
                } catch (Exception exception) {
                    throw new RuntimeException(
                            String.format(
                                    "Unable to pre-dex '%1$s' to '%2$s' using the build cache at"
                                            + " '%3$s'.\n"
                                            + "%4$s",
                                    from.getAbsolutePath(),
                                    to.getAbsolutePath(),
                                    buildCache.get().getCacheDirectory().getAbsolutePath(),
                                    BuildCacheUtils.BUILD_CACHE_TROUBLESHOOTING_MESSAGE),
                            exception);
                }
                if (result.getQueryEvent().equals(FileCache.QueryEvent.CORRUPTED)) {
                    logger.verbose(
                            "The build cache at '%1$s' contained an invalid cache entry.\n"
                                    + "Cause: %2$s\n"
                                    + "We have recreated the cache entry.\n"
                                    + "%3$s",
                            buildCache.get().getCacheDirectory().getAbsolutePath(),
                            Throwables.getStackTraceAsString(result.getCauseOfCorruption().get()),
                            BuildCacheUtils.BUILD_CACHE_TROUBLESHOOTING_MESSAGE);
                }
            } else {
                preDexLibraryAction.call();
            }
            return null;
        }
    }

    /**
     * Returns {@code true} if the build cache should be used for the predex-library task, and
     * {@code false} otherwise.
     */
    private boolean shouldUseBuildCache(
            boolean buildCacheEnabled,
            @NonNull File inputFile,
            @NonNull Set<File> externalLibJarFiles) {
        // We use the build cache only when it is enabled and the input file is a (non-snapshot)
        // external-library jar file
        if (!buildCacheEnabled || !externalLibJarFiles.contains(inputFile)) {
            return false;
        }
        // After the check above, here the build cache should be enabled and the input file is an
        // external-library jar file. We now check whether it is a snapshot version or not (to
        // address http://b.android.com/228623).
        // Note that the current check is based on the file path; if later on there is a more
        // reliable way to verify whether an input file is a snapshot, we should replace this check
        // with that.
        return !inputFile.getPath().contains("-SNAPSHOT");
    }

    /**
     * Returns a {@link FileCache.Inputs} object computed from the given parameters for the
     * predex-library task to use the build cache.
     */
    @NonNull
    private FileCache.Inputs getBuildCacheInputs(
            @NonNull File inputFile,
            @NonNull Revision buildToolsRevision,
            @NonNull DexOptions dexOptions,
            boolean multiDex) throws IOException {
        // To use the cache, we need to specify all the inputs that affect the outcome of a pre-dex
        // (see DxDexKey for an exhaustive list of these inputs)
        FileCache.Inputs.Builder buildCacheInputs =
                new FileCache.Inputs.Builder(FileCache.Command.PREDEX_LIBRARY);

        // As a general rule, we use the file's path and hash to uniquely identify a file. However,
        // certain types of files are usually copied/duplicated at different locations. To recognize
        // those files as the same file, instead of using the full file path, we use a substring of
        // the file path as the file's identifier.
        if (inputFile.getPath().contains("exploded-aar")) {
            // If the file is exploded from an aar file, we use the path relative to the
            // "exploded-aar" directory as the file's identifier, which contains the aar artifact
            // information (e.g., "exploded-aar/com.android.support/support-v4/23.3.0/jars/
            // classes.jar")
            buildCacheInputs.putString(
                    FileCacheInputParams.EXPLODED_AAR_FILE_PATH.name(),
                    inputFile.getPath().substring(inputFile.getPath().lastIndexOf("exploded-aar")));
        } else if (inputFile.getName().equals("instant-run.jar")) {
            // If the file is an instant-run.jar file, we use the the file name itself as
            // the file's identifier
            buildCacheInputs.putString(
                    FileCacheInputParams.INSTANT_RUN_JAR_FILE_NAME.name(), inputFile.getName());
        } else {
            // In all other cases, we use the file's path as the file's identifier
            buildCacheInputs.putFilePath(FileCacheInputParams.FILE_PATH.name(), inputFile);
        }

        // In all cases, in addition to the (full or extracted) file path, we always use the file's
        // hash to identify an input file, and provide other input parameters to the cache
        buildCacheInputs
                .putFileHash(FileCacheInputParams.FILE_HASH.name(), inputFile)
                .putString(
                        FileCacheInputParams.BUILD_TOOLS_REVISION.name(),
                        buildToolsRevision.toString())
                .putBoolean(FileCacheInputParams.JUMBO_MODE.name(), dexOptions.getJumboMode())
                .putBoolean(FileCacheInputParams.OPTIMIZE.name(), true)
                .putBoolean(FileCacheInputParams.MULTI_DEX.name(), multiDex);

        List<String> additionalParams = dexOptions.getAdditionalParameters();
        for (int i = 0; i < additionalParams.size(); i++) {
            buildCacheInputs.putString(
                    FileCacheInputParams.ADDITIONAL_PARAMETERS.name() + "[" + i + "]",
                    additionalParams.get(i));
        }

        return buildCacheInputs.build();
    }

    /**
     * Input parameters to be provided by the client when using {@link FileCache}.
     *
     * <p>The clients of {@link FileCache} need to exhaustively specify all the inputs that affect
     * the creation of an output file/directory. This enum class lists the input parameters that are
     * used in {@link DexTransform.PreDexTask}.
     */
    private enum FileCacheInputParams {

        /** Path of an input file. */
        FILE_PATH,

        /** Relative path of an input file exploded from an aar file. */
        EXPLODED_AAR_FILE_PATH,

        /** Name of an input file that is an instant-run.jar file. */
        INSTANT_RUN_JAR_FILE_NAME,

        /** Hash of an input file. */
        FILE_HASH,

        /** Revision of the build tools. */
        BUILD_TOOLS_REVISION,

        /** Whether jumbo mode is enabled. */
        JUMBO_MODE,

        /** Whether optimize is enabled. */
        OPTIMIZE,

        /** Whether multi-dex is enabled. */
        MULTI_DEX,

        /** List of additional parameters. */
        ADDITIONAL_PARAMETERS
    }

    /**
     * Returns the hash of a file.
     *
     * If the file is a folder, it's a hash of its path. If the file is a file, then
     * it's a hash of the file itself.
     *
     * @param file the file to hash
     */
    @NonNull
    private static String getFileHash(@NonNull File file) throws IOException {
        HashCode hashCode;
        HashFunction hashFunction = Hashing.sha1();
        if (file.isDirectory()) {
            hashCode = hashFunction.hashString(file.getPath(), Charsets.UTF_16LE);
        } else {
            hashCode = Files.hash(file, hashFunction);
        }

        return hashCode.toString();
    }

    @NonNull
    private File getPreDexFile(
            @NonNull TransformOutputProvider output,
            boolean needMerge,
            @Nullable File outFolder,
            @NonNull QualifiedContent qualifiedContent) {
        if (needMerge) {
            Preconditions.checkNotNull(outFolder);
            return new File(outFolder, getFilename(qualifiedContent.getFile()));
        } else {
            return getOutputLocation(output, qualifiedContent, qualifiedContent.getFile());
        }
    }

    @NonNull
    private File getOutputLocation(
            @NonNull TransformOutputProvider output,
            @NonNull QualifiedContent qualifiedContent,
            @NonNull File file) {
        // In InstantRun mode, all files are guaranteed to have a unique name due to the slicer
        // transform. adding sha1 to the name can lead to cleaning issues in device, it's much
        // easier if the slices always have the same names, irrespective of the current variant,
        // last version wins.
        String name = buildContext.isInInstantRunMode()
                && (qualifiedContent.getScopes().contains(Scope.PROJECT)
                    || qualifiedContent.getScopes().contains(Scope.SUB_PROJECTS))
                ? getInstantRunFileName(file) : getFilename(file);
        File contentLocation = output.getContentLocation(name,
                TransformManager.CONTENT_DEX, qualifiedContent.getScopes(),
                multiDex ? Format.DIRECTORY : Format.JAR);
        if (multiDex) {
            FileUtils.mkdirs(contentLocation);
        } else {
            FileUtils.mkdirs(contentLocation.getParentFile());
        }
        return contentLocation;
    }

    @NonNull
    private String getInstantRunFileName(@NonNull File inputFile) {
        if (inputFile.isDirectory()) {
            return inputFile.getName();
        } else {
            return inputFile.getName().replace(".", "_");
        }
    }

    @NonNull
    private String getFilename(@NonNull File inputFile) {
        // If multidex is enabled, this name will be used for a folder and classes*.dex files will
        // inside of it.
        String suffix = multiDex ? "" : SdkConstants.DOT_JAR;

        return FileUtils.getDirectoryNameForJar(inputFile) + suffix;
    }
=======
>>>>>>> 0ed3c14c
}<|MERGE_RESOLUTION|>--- conflicted
+++ resolved
@@ -27,10 +27,6 @@
 import com.android.build.api.transform.TransformInvocation;
 import com.android.build.api.transform.TransformOutputProvider;
 import com.android.build.gradle.internal.LoggerWrapper;
-<<<<<<< HEAD
-import com.android.build.gradle.internal.incremental.BuildContext;
-=======
->>>>>>> 0ed3c14c
 import com.android.build.gradle.internal.pipeline.TransformManager;
 import com.android.builder.core.AndroidBuilder;
 import com.android.builder.core.DexOptions;
@@ -76,46 +72,19 @@
 
     @Nullable private final File mainDexListFile;
 
-<<<<<<< HEAD
-    @NonNull
-    private final AndroidBuilder androidBuilder;
-
-    @NonNull
-    private final ILogger logger;
-
-    private final BuildContext buildContext;
-
-    @NonNull
-    private final Optional<FileCache> buildCache;
-=======
-    @NonNull private final AndroidBuilder androidBuilder;
->>>>>>> 0ed3c14c
+   @NonNull private final AndroidBuilder androidBuilder;
 
     public DexTransform(
             @NonNull DexOptions dexOptions,
             @NonNull DexingMode dexingMode,
             boolean preDexEnabled,
             @Nullable File mainDexListFile,
-<<<<<<< HEAD
-            @NonNull File intermediateFolder,
-            @NonNull AndroidBuilder androidBuilder,
-            @NonNull Logger logger,
-            @NonNull BuildContext buildContext,
-            @NonNull Optional<FileCache> buildCache) {
-=======
             @NonNull AndroidBuilder androidBuilder) {
->>>>>>> 0ed3c14c
         this.dexOptions = dexOptions;
         this.dexingMode = dexingMode;
         this.preDexEnabled = preDexEnabled;
         this.mainDexListFile = mainDexListFile;
         this.androidBuilder = androidBuilder;
-<<<<<<< HEAD
-        this.logger = new LoggerWrapper(logger);
-        this.buildContext = buildContext;
-        this.buildCache = buildCache;
-=======
->>>>>>> 0ed3c14c
     }
 
     @NonNull
@@ -237,299 +206,4 @@
             throw new TransformException(e);
         }
     }
-<<<<<<< HEAD
-
-    private final class PreDexTask implements Callable<Void> {
-        @NonNull
-        private final File from;
-        @NonNull
-        private final File to;
-        @NonNull
-        private final Set<String> hashs;
-        @NonNull
-        private final ProcessOutputHandler outputHandler;
-        @NonNull
-        private final Optional<FileCache> buildCache;
-
-        private PreDexTask(
-                @NonNull File from,
-                @NonNull File to,
-                @NonNull Set<String> hashs,
-                @NonNull ProcessOutputHandler outputHandler,
-                @NonNull Optional<FileCache> buildCache) {
-            this.from = from;
-            this.to = to;
-            this.hashs = hashs;
-            this.outputHandler = outputHandler;
-            this.buildCache = buildCache;
-        }
-
-        @Override
-        public Void call() throws Exception {
-            logger.verbose("predex called for %s", from);
-            // TODO remove once we can properly add a library as a dependency of its test.
-            String hash = getFileHash(from);
-
-            synchronized (hashs) {
-                if (hashs.contains(hash)) {
-                    logger.verbose("Hash unknown");
-                    return null;
-                }
-
-                hashs.add(hash);
-            }
-
-            Callable<Void> preDexLibraryAction = () -> {
-                FileUtils.deletePath(to);
-                Files.createParentDirs(to);
-                if (multiDex) {
-                    FileUtils.mkdirs(to);
-                }
-                androidBuilder.preDexLibrary(from, to, multiDex, dexOptions, outputHandler);
-                return null;
-            };
-
-            // If the build cache is used, run pre-dexing using the cache
-            if (buildCache.isPresent()) {
-                FileCache.Inputs buildCacheInputs =
-                        getBuildCacheInputs(
-                                from,
-                                androidBuilder.getTargetInfo().getBuildTools().getRevision(),
-                                dexOptions,
-                                multiDex);
-                FileCache.QueryResult result = null;
-                try {
-                     result =
-                             buildCache.get().createFile(to, buildCacheInputs, preDexLibraryAction);
-                } catch (ExecutionException exception) {
-                    throw new RuntimeException(
-                            String.format(
-                                    "Unable to pre-dex '%1$s' to '%2$s'",
-                                    from.getAbsolutePath(),
-                                    to.getAbsolutePath()),
-                            exception);
-                } catch (Exception exception) {
-                    throw new RuntimeException(
-                            String.format(
-                                    "Unable to pre-dex '%1$s' to '%2$s' using the build cache at"
-                                            + " '%3$s'.\n"
-                                            + "%4$s",
-                                    from.getAbsolutePath(),
-                                    to.getAbsolutePath(),
-                                    buildCache.get().getCacheDirectory().getAbsolutePath(),
-                                    BuildCacheUtils.BUILD_CACHE_TROUBLESHOOTING_MESSAGE),
-                            exception);
-                }
-                if (result.getQueryEvent().equals(FileCache.QueryEvent.CORRUPTED)) {
-                    logger.verbose(
-                            "The build cache at '%1$s' contained an invalid cache entry.\n"
-                                    + "Cause: %2$s\n"
-                                    + "We have recreated the cache entry.\n"
-                                    + "%3$s",
-                            buildCache.get().getCacheDirectory().getAbsolutePath(),
-                            Throwables.getStackTraceAsString(result.getCauseOfCorruption().get()),
-                            BuildCacheUtils.BUILD_CACHE_TROUBLESHOOTING_MESSAGE);
-                }
-            } else {
-                preDexLibraryAction.call();
-            }
-            return null;
-        }
-    }
-
-    /**
-     * Returns {@code true} if the build cache should be used for the predex-library task, and
-     * {@code false} otherwise.
-     */
-    private boolean shouldUseBuildCache(
-            boolean buildCacheEnabled,
-            @NonNull File inputFile,
-            @NonNull Set<File> externalLibJarFiles) {
-        // We use the build cache only when it is enabled and the input file is a (non-snapshot)
-        // external-library jar file
-        if (!buildCacheEnabled || !externalLibJarFiles.contains(inputFile)) {
-            return false;
-        }
-        // After the check above, here the build cache should be enabled and the input file is an
-        // external-library jar file. We now check whether it is a snapshot version or not (to
-        // address http://b.android.com/228623).
-        // Note that the current check is based on the file path; if later on there is a more
-        // reliable way to verify whether an input file is a snapshot, we should replace this check
-        // with that.
-        return !inputFile.getPath().contains("-SNAPSHOT");
-    }
-
-    /**
-     * Returns a {@link FileCache.Inputs} object computed from the given parameters for the
-     * predex-library task to use the build cache.
-     */
-    @NonNull
-    private FileCache.Inputs getBuildCacheInputs(
-            @NonNull File inputFile,
-            @NonNull Revision buildToolsRevision,
-            @NonNull DexOptions dexOptions,
-            boolean multiDex) throws IOException {
-        // To use the cache, we need to specify all the inputs that affect the outcome of a pre-dex
-        // (see DxDexKey for an exhaustive list of these inputs)
-        FileCache.Inputs.Builder buildCacheInputs =
-                new FileCache.Inputs.Builder(FileCache.Command.PREDEX_LIBRARY);
-
-        // As a general rule, we use the file's path and hash to uniquely identify a file. However,
-        // certain types of files are usually copied/duplicated at different locations. To recognize
-        // those files as the same file, instead of using the full file path, we use a substring of
-        // the file path as the file's identifier.
-        if (inputFile.getPath().contains("exploded-aar")) {
-            // If the file is exploded from an aar file, we use the path relative to the
-            // "exploded-aar" directory as the file's identifier, which contains the aar artifact
-            // information (e.g., "exploded-aar/com.android.support/support-v4/23.3.0/jars/
-            // classes.jar")
-            buildCacheInputs.putString(
-                    FileCacheInputParams.EXPLODED_AAR_FILE_PATH.name(),
-                    inputFile.getPath().substring(inputFile.getPath().lastIndexOf("exploded-aar")));
-        } else if (inputFile.getName().equals("instant-run.jar")) {
-            // If the file is an instant-run.jar file, we use the the file name itself as
-            // the file's identifier
-            buildCacheInputs.putString(
-                    FileCacheInputParams.INSTANT_RUN_JAR_FILE_NAME.name(), inputFile.getName());
-        } else {
-            // In all other cases, we use the file's path as the file's identifier
-            buildCacheInputs.putFilePath(FileCacheInputParams.FILE_PATH.name(), inputFile);
-        }
-
-        // In all cases, in addition to the (full or extracted) file path, we always use the file's
-        // hash to identify an input file, and provide other input parameters to the cache
-        buildCacheInputs
-                .putFileHash(FileCacheInputParams.FILE_HASH.name(), inputFile)
-                .putString(
-                        FileCacheInputParams.BUILD_TOOLS_REVISION.name(),
-                        buildToolsRevision.toString())
-                .putBoolean(FileCacheInputParams.JUMBO_MODE.name(), dexOptions.getJumboMode())
-                .putBoolean(FileCacheInputParams.OPTIMIZE.name(), true)
-                .putBoolean(FileCacheInputParams.MULTI_DEX.name(), multiDex);
-
-        List<String> additionalParams = dexOptions.getAdditionalParameters();
-        for (int i = 0; i < additionalParams.size(); i++) {
-            buildCacheInputs.putString(
-                    FileCacheInputParams.ADDITIONAL_PARAMETERS.name() + "[" + i + "]",
-                    additionalParams.get(i));
-        }
-
-        return buildCacheInputs.build();
-    }
-
-    /**
-     * Input parameters to be provided by the client when using {@link FileCache}.
-     *
-     * <p>The clients of {@link FileCache} need to exhaustively specify all the inputs that affect
-     * the creation of an output file/directory. This enum class lists the input parameters that are
-     * used in {@link DexTransform.PreDexTask}.
-     */
-    private enum FileCacheInputParams {
-
-        /** Path of an input file. */
-        FILE_PATH,
-
-        /** Relative path of an input file exploded from an aar file. */
-        EXPLODED_AAR_FILE_PATH,
-
-        /** Name of an input file that is an instant-run.jar file. */
-        INSTANT_RUN_JAR_FILE_NAME,
-
-        /** Hash of an input file. */
-        FILE_HASH,
-
-        /** Revision of the build tools. */
-        BUILD_TOOLS_REVISION,
-
-        /** Whether jumbo mode is enabled. */
-        JUMBO_MODE,
-
-        /** Whether optimize is enabled. */
-        OPTIMIZE,
-
-        /** Whether multi-dex is enabled. */
-        MULTI_DEX,
-
-        /** List of additional parameters. */
-        ADDITIONAL_PARAMETERS
-    }
-
-    /**
-     * Returns the hash of a file.
-     *
-     * If the file is a folder, it's a hash of its path. If the file is a file, then
-     * it's a hash of the file itself.
-     *
-     * @param file the file to hash
-     */
-    @NonNull
-    private static String getFileHash(@NonNull File file) throws IOException {
-        HashCode hashCode;
-        HashFunction hashFunction = Hashing.sha1();
-        if (file.isDirectory()) {
-            hashCode = hashFunction.hashString(file.getPath(), Charsets.UTF_16LE);
-        } else {
-            hashCode = Files.hash(file, hashFunction);
-        }
-
-        return hashCode.toString();
-    }
-
-    @NonNull
-    private File getPreDexFile(
-            @NonNull TransformOutputProvider output,
-            boolean needMerge,
-            @Nullable File outFolder,
-            @NonNull QualifiedContent qualifiedContent) {
-        if (needMerge) {
-            Preconditions.checkNotNull(outFolder);
-            return new File(outFolder, getFilename(qualifiedContent.getFile()));
-        } else {
-            return getOutputLocation(output, qualifiedContent, qualifiedContent.getFile());
-        }
-    }
-
-    @NonNull
-    private File getOutputLocation(
-            @NonNull TransformOutputProvider output,
-            @NonNull QualifiedContent qualifiedContent,
-            @NonNull File file) {
-        // In InstantRun mode, all files are guaranteed to have a unique name due to the slicer
-        // transform. adding sha1 to the name can lead to cleaning issues in device, it's much
-        // easier if the slices always have the same names, irrespective of the current variant,
-        // last version wins.
-        String name = buildContext.isInInstantRunMode()
-                && (qualifiedContent.getScopes().contains(Scope.PROJECT)
-                    || qualifiedContent.getScopes().contains(Scope.SUB_PROJECTS))
-                ? getInstantRunFileName(file) : getFilename(file);
-        File contentLocation = output.getContentLocation(name,
-                TransformManager.CONTENT_DEX, qualifiedContent.getScopes(),
-                multiDex ? Format.DIRECTORY : Format.JAR);
-        if (multiDex) {
-            FileUtils.mkdirs(contentLocation);
-        } else {
-            FileUtils.mkdirs(contentLocation.getParentFile());
-        }
-        return contentLocation;
-    }
-
-    @NonNull
-    private String getInstantRunFileName(@NonNull File inputFile) {
-        if (inputFile.isDirectory()) {
-            return inputFile.getName();
-        } else {
-            return inputFile.getName().replace(".", "_");
-        }
-    }
-
-    @NonNull
-    private String getFilename(@NonNull File inputFile) {
-        // If multidex is enabled, this name will be used for a folder and classes*.dex files will
-        // inside of it.
-        String suffix = multiDex ? "" : SdkConstants.DOT_JAR;
-
-        return FileUtils.getDirectoryNameForJar(inputFile) + suffix;
-    }
-=======
->>>>>>> 0ed3c14c
 }