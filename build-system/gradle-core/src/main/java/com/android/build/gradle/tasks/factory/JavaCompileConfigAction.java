package com.android.build.gradle.tasks.factory;

import static com.android.build.gradle.internal.publishing.AndroidArtifacts.ArtifactScope.ALL;
import static com.android.build.gradle.internal.publishing.AndroidArtifacts.ArtifactType.CLASSES;
import static com.android.build.gradle.internal.publishing.AndroidArtifacts.ArtifactType.JAR;
import static com.android.build.gradle.internal.publishing.AndroidArtifacts.ConsumedConfigType.ANNOTATION_PROCESSOR;

import com.android.annotations.NonNull;
import com.android.build.gradle.internal.CompileOptions;
import com.android.build.gradle.internal.LoggerWrapper;
import com.android.build.gradle.internal.dsl.CoreAnnotationProcessorOptions;
import com.android.build.gradle.internal.scope.GlobalScope;
import com.android.build.gradle.internal.scope.TaskConfigAction;
import com.android.build.gradle.internal.scope.VariantScope;
import com.android.builder.model.SyncIssue;
import com.android.utils.ILogger;
import com.google.common.base.Joiner;
import com.google.common.base.Preconditions;
import java.io.File;
import java.util.Map;
import org.gradle.api.JavaVersion;
import org.gradle.api.Project;
import org.gradle.api.artifacts.Configuration;
import org.gradle.api.file.ConfigurableFileTree;
import org.gradle.api.file.FileCollection;

/**
 * Configuration Action for a JavaCompile task.
 */
public class JavaCompileConfigAction implements TaskConfigAction<AndroidJavaCompile> {
    private static final ILogger LOG = LoggerWrapper.getLogger(JavaCompileConfigAction.class);

    @NonNull private VariantScope scope;

    public JavaCompileConfigAction(@NonNull VariantScope scope) {
        this.scope = scope;
    }

    @NonNull
    @Override
    public String getName() {
        return scope.getTaskName("compile", "JavaWithJavac");
    }

    @NonNull
    @Override
    public Class<AndroidJavaCompile> getType() {
        return AndroidJavaCompile.class;
    }

    @Override
    public void execute(@NonNull final AndroidJavaCompile javacTask) {
        scope.getVariantData().javacTask = javacTask;
        final GlobalScope globalScope = scope.getGlobalScope();
        final Project project = globalScope.getProject();
        javacTask.compileSdkVersion = globalScope.getExtension().getCompileSdkVersion();
        javacTask.mInstantRunBuildContext = scope.getInstantRunBuildContext();

        // We can't just pass the collection directly, as the instanceof check in the incremental
        // compile doesn't work recursively currently, so every ConfigurableFileTree needs to be
        // directly in the source array.
        for (ConfigurableFileTree fileTree: scope.getVariantData().getJavaSources()) {
            javacTask.source(fileTree);
        }

        // javac 1.8 may generate code that uses class not available in android.jar.  This is fine
        // if jack is used to compile code for the app and this compile task is created only for
        // unit test.  In which case, we want to keep the default bootstrap classpath.
        final boolean keepDefaultBootstrap =
                scope.getVariantConfiguration().isJackEnabled()
                        && JavaVersion.current().isJava8Compatible();

        if (!keepDefaultBootstrap) {
            // Set boot classpath if we don't need to keep the default.  Otherwise, this is added as
            // normal classpath.
            javacTask
                    .getOptions()
                    .setBootClasspath(
                            Joiner.on(File.pathSeparator)
                                    .join(
                                            globalScope
                                                    .getAndroidBuilder()
                                                    .getBootClasspathAsStrings(false)));
        }

        FileCollection classpath = scope.getJavaClasspath(CLASSES);
        if (keepDefaultBootstrap) {
            classpath =
                    classpath.plus(
                            project.files(globalScope.getAndroidBuilder().getBootClasspath(false)));
        }
        javacTask.setClasspath(classpath);

        javacTask.setDestinationDir(scope.getJavaOutputDir());

        CompileOptions compileOptions = globalScope.getExtension().getCompileOptions();

        AbstractCompilesUtil.configureLanguageLevel(
                javacTask,
                compileOptions,
                globalScope.getExtension().getCompileSdkVersion(),
                scope.getVariantConfiguration().isJackEnabled());

        javacTask.getOptions().setEncoding(compileOptions.getEncoding());

        Configuration annotationProcessorConfiguration =
                scope.getVariantDependencies().getAnnotationProcessorConfiguration();

        Boolean includeCompileClasspath =
                scope.getVariantConfiguration()
                        .getJavaCompileOptions()
                        .getAnnotationProcessorOptions()
                        .getIncludeCompileClasspath();
        Preconditions.checkNotNull(includeCompileClasspath);

        FileCollection processorPath =
                scope.getArtifactFileCollection(ANNOTATION_PROCESSOR, ALL, JAR);
        if (includeCompileClasspath) {
            // in this case we need the jar version of the classpath since the annotation processor
            // cannot handle the class folder for sub-projects.
            processorPath = processorPath.plus(scope.getJavaClasspath(JAR));
        }

        javacTask.getOptions().setAnnotationProcessorPath(processorPath);

        boolean incremental = AbstractCompilesUtil.isIncremental(
                project,
                scope,
                compileOptions,
                null, /* processorConfiguration, JavaCompile handles annotation processor now */
                LOG);

        if (incremental) {
            LOG.verbose("Using incremental javac compilation for %1$s %2$s.",
                    project.getPath(), scope.getFullVariantName());
            javacTask.getOptions().setIncremental(true);
        } else {
            LOG.verbose("Not using incremental javac compilation for %1$s %2$s.",
                    project.getPath(), scope.getFullVariantName());
        }

        CoreAnnotationProcessorOptions annotationProcessorOptions =
                scope.getVariantConfiguration().getJavaCompileOptions()
                        .getAnnotationProcessorOptions();

        if (!annotationProcessorOptions.getClassNames().isEmpty()) {
            javacTask.getOptions().getCompilerArgs().add("-processor");
            javacTask.getOptions().getCompilerArgs().add(
                    Joiner.on(',').join(annotationProcessorOptions.getClassNames()));
        }
        if ((!annotationProcessorConfiguration.getAllDependencies().isEmpty()
<<<<<<< HEAD
                || !annotationProcessorOptions.getClassNames().isEmpty())
                && project.getPlugins().hasPlugin("com.neenbedankt.android-apt")) {
=======
                        || !annotationProcessorOptions.getClassNames().isEmpty())
                && project.getPlugins().hasPlugin(AbstractCompilesUtil.ANDROID_APT_PLUGIN_NAME)) {
>>>>>>> c2cfd266
            // warn user if using android-apt plugin, as it overwrites the annotation processor opts
            globalScope
                    .getAndroidBuilder()
                    .getErrorReporter()
                    .handleSyncWarning(
                            null,
                            SyncIssue.TYPE_GENERIC,
                            "Using incompatible plugins for the annotation processing: "
                                    + "android-apt. This may result in an unexpected behavior.");
        }
        if (!annotationProcessorOptions.getArguments().isEmpty()) {
            for (Map.Entry<String, String> arg :
                    annotationProcessorOptions.getArguments().entrySet()) {
                javacTask.getOptions().getCompilerArgs().add(
                        "-A" + arg.getKey() + "=" + arg.getValue());
            }
        }

        javacTask.getOptions().getCompilerArgs().add("-s");
        javacTask.getOptions().getCompilerArgs().add(
                scope.getAnnotationProcessorOutputDir().getAbsolutePath());

    }
}<|MERGE_RESOLUTION|>--- conflicted
+++ resolved
@@ -149,13 +149,8 @@
                     Joiner.on(',').join(annotationProcessorOptions.getClassNames()));
         }
         if ((!annotationProcessorConfiguration.getAllDependencies().isEmpty()
-<<<<<<< HEAD
-                || !annotationProcessorOptions.getClassNames().isEmpty())
-                && project.getPlugins().hasPlugin("com.neenbedankt.android-apt")) {
-=======
                         || !annotationProcessorOptions.getClassNames().isEmpty())
                 && project.getPlugins().hasPlugin(AbstractCompilesUtil.ANDROID_APT_PLUGIN_NAME)) {
->>>>>>> c2cfd266
             // warn user if using android-apt plugin, as it overwrites the annotation processor opts
             globalScope
                     .getAndroidBuilder()
