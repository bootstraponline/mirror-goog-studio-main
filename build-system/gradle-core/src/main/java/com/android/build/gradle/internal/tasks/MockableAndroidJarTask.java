--- conflicted
+++ resolved
@@ -152,12 +152,8 @@
                                     .getTarget()
                                     .getPath(IAndroidTarget.ANDROID_JAR));
 
-<<<<<<< HEAD
-            task.setOutputFile(mockableJar);
-=======
-            task.outputFile = scope.getMockableAndroidJarFile();
+            task.outputFile = mockableJar;
             task.fileCache = scope.getBuildCache();
->>>>>>> 93910e56
         }
     }
 }