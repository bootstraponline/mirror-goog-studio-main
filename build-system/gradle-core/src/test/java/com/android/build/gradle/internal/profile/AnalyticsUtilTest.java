--- conflicted
+++ resolved
@@ -49,12 +49,9 @@
                 AnalyticsUtil::getTransformType,
                 AnalyticsUtil::getPotentialTransformTypeName,
                 "com.android.build.gradle.internal.pipeline.TestTransform",
-<<<<<<< HEAD
+                "com.android.build.gradle.internal.transforms.MainDexListTransform",
                 "com.android.build.gradle.internal.transforms.LibraryIntermediateJarsTransform",
                 "com.android.build.gradle.internal.transforms.LibraryAarJarsTransform");
-=======
-                "com.android.build.gradle.internal.transforms.MainDexListTransform");
->>>>>>> 022dbe4f
     }
 
     private <T, U extends ProtocolMessageEnum> void checkHaveAllEnumValues(
