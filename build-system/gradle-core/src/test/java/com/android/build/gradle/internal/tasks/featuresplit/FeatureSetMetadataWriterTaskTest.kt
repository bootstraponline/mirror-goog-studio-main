/*
 * Copyright (C) 2017 The Android Open Source Project
 *
 * Licensed under the Apache License, Version 2.0 (the "License");
 * you may not use this file except in compliance with the License.
 * You may obtain a copy of the License at
 *
 *      http://www.apache.org/licenses/LICENSE-2.0
 *
 * Unless required by applicable law or agreed to in writing, software
 * distributed under the License is distributed on an "AS IS" BASIS,
 * WITHOUT WARRANTIES OR CONDITIONS OF ANY KIND, either express or implied.
 * See the License for the specific language governing permissions and
 * limitations under the License.
 */

package com.android.build.gradle.internal.tasks.featuresplit

import com.android.sdklib.AndroidVersion
import com.android.testutils.truth.FileSubject
import com.google.common.collect.ImmutableSet
import com.google.common.truth.Truth.assertThat
import org.gradle.api.Project
import org.gradle.api.file.FileCollection
import org.gradle.api.file.FileTree
import org.gradle.testfixtures.ProjectBuilder
import org.hamcrest.BaseMatcher
import org.hamcrest.Description
import org.junit.Before
import org.junit.Rule
import org.junit.Test
import org.junit.rules.ExpectedException
import org.junit.rules.TemporaryFolder
import org.junit.runner.RunWith
import org.junit.runners.Parameterized
import org.mockito.Mock
import org.mockito.Mockito.`when`
import org.mockito.MockitoAnnotations
import java.io.File
import java.io.IOException
import java.util.Arrays

/** Tests for the [FeatureSetMetadataWriterTask] class  */
@RunWith(Parameterized::class)
class FeatureSetMetadataWriterTaskTest(val minSdkVersion: Int) {
    @get:Rule
    val temporaryFolder = TemporaryFolder()

    lateinit var project: Project
    lateinit var task: FeatureSetMetadataWriterTask

    @Mock lateinit var fileCollection: FileCollection
    @Mock lateinit var fileTree: FileTree
    val files = mutableSetOf<File>()

    companion object {
        @JvmStatic
        @Parameterized.Parameters(name = "minSdkVersion={0}")
        fun getParameters(): Collection<Array<Any>> {
            return Arrays.asList(
                arrayOf<Any>(AndroidVersion.VersionCodes.LOLLIPOP),
                arrayOf<Any>(AndroidVersion.VersionCodes.O)
            )
        }
    }

<<<<<<< HEAD
    @get:Rule
    val exception = ExpectedException.none()

=======
>>>>>>> 184f686c
    @Before
    @Throws(IOException::class)
    fun setUp() {

        MockitoAnnotations.initMocks(this)
        val testDir = temporaryFolder.newFolder()

        project = ProjectBuilder.builder().withProjectDir(testDir).build()

        task = project.tasks.create("test", FeatureSetMetadataWriterTask::class.java)
        task.outputFile = File(temporaryFolder.newFolder(), FeatureSetMetadata.OUTPUT_FILE_NAME)
        task.inputFiles = fileCollection
        task.minSdkVersion = minSdkVersion

        `when`(fileCollection.asFileTree).thenReturn(fileTree)
        `when`(fileTree.files).thenReturn(files)
    }

    @Test
    @Throws(IOException::class)
    fun testTask() {
        val inputDirs = ImmutableSet.builder<File>()
        for (i in 0..4) {
            inputDirs.add(generateInputDir("id_$i", "foo.bar.baz$i"))
        }
        files.addAll(inputDirs.build())

        task.fullTaskAction()
        FileSubject.assertThat(task.outputFile).isFile()

        val loaded = FeatureSetMetadata.load(task.outputFile)
        for (i in 0..4) {
<<<<<<< HEAD
            assertThat(loaded.getResOffsetFor("id_" + i)).isEqualTo(
=======
            assertThat(loaded.getResOffsetFor("id_$i")).isEqualTo(
>>>>>>> 184f686c
                if (minSdkVersion < AndroidVersion.VersionCodes.O)
                        FeatureSetMetadata.BASE_ID - i - 1 else
                        FeatureSetMetadata.BASE_ID + i + 1)
        }
    }

<<<<<<< HEAD
    @Test
    fun testComputeFeatureNames() {
        val features =
                listOf(
                        FeatureSplitDeclaration(":A", "id"),
                        FeatureSplitDeclaration(":foo:B", "id"),
                        FeatureSplitDeclaration(":C", "id"))

        assertThat(task.computeFeatureNames(features).values).containsExactly("A", "B", "C")
    }

    @Test
    fun testDuplicatedFeatureNames() {
        val features =
            listOf(
                FeatureSplitDeclaration(":A", "id"),
                FeatureSplitDeclaration(":foo:A", "id"))

        exception.expect(RuntimeException::class.java)
        task.computeFeatureNames(features)
    }

=======
>>>>>>> 184f686c
    @Throws(IOException::class)
    private fun generateInputDir(id: String, appId: String): File {
        val inputDir = temporaryFolder.newFolder()
        val featureSplitDeclaration = FeatureSplitDeclaration(id, appId)
        featureSplitDeclaration.save(inputDir)
        return FeatureSplitDeclaration.getOutputFile(inputDir)
    }
}<|MERGE_RESOLUTION|>--- conflicted
+++ resolved
@@ -64,12 +64,6 @@
         }
     }
 
-<<<<<<< HEAD
-    @get:Rule
-    val exception = ExpectedException.none()
-
-=======
->>>>>>> 184f686c
     @Before
     @Throws(IOException::class)
     fun setUp() {
@@ -102,42 +96,13 @@
 
         val loaded = FeatureSetMetadata.load(task.outputFile)
         for (i in 0..4) {
-<<<<<<< HEAD
-            assertThat(loaded.getResOffsetFor("id_" + i)).isEqualTo(
-=======
             assertThat(loaded.getResOffsetFor("id_$i")).isEqualTo(
->>>>>>> 184f686c
                 if (minSdkVersion < AndroidVersion.VersionCodes.O)
                         FeatureSetMetadata.BASE_ID - i - 1 else
                         FeatureSetMetadata.BASE_ID + i + 1)
         }
     }
 
-<<<<<<< HEAD
-    @Test
-    fun testComputeFeatureNames() {
-        val features =
-                listOf(
-                        FeatureSplitDeclaration(":A", "id"),
-                        FeatureSplitDeclaration(":foo:B", "id"),
-                        FeatureSplitDeclaration(":C", "id"))
-
-        assertThat(task.computeFeatureNames(features).values).containsExactly("A", "B", "C")
-    }
-
-    @Test
-    fun testDuplicatedFeatureNames() {
-        val features =
-            listOf(
-                FeatureSplitDeclaration(":A", "id"),
-                FeatureSplitDeclaration(":foo:A", "id"))
-
-        exception.expect(RuntimeException::class.java)
-        task.computeFeatureNames(features)
-    }
-
-=======
->>>>>>> 184f686c
     @Throws(IOException::class)
     private fun generateInputDir(id: String, appId: String): File {
         val inputDir = temporaryFolder.newFolder()
