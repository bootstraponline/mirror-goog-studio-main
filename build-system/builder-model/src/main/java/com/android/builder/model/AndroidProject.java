--- conflicted
+++ resolved
@@ -67,12 +67,9 @@
     //   2) Generate build metadata JSON files
     String PROPERTY_INVOKED_FROM_IDE = "android.injected.invoked.from.ide";
 
-<<<<<<< HEAD
     // deprecated. Kept here so that newew Studio can still inject it for older plugin
     // but newer plugin don't do anything different based on this property.
     @SuppressWarnings("unused")
-=======
->>>>>>> 987805e9
     String PROPERTY_GENERATE_SOURCES_ONLY = "android.injected.generateSourcesOnly";
 
     String PROPERTY_RESTRICT_VARIANT_PROJECT = "android.injected.restrict.variant.project";
