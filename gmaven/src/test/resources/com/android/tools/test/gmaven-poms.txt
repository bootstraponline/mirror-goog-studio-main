androidx.databinding:databinding-adapters
  pomName=
  description=
  dependencies:
    androidx.databinding:databinding-common (compile)
    androidx.databinding:databinding-runtime (runtime)

androidx.databinding:databinding-common
  pomName=androidx.databinding.databinding-common
  description=Shared library between Data Binding runtime lib and compiler

androidx.databinding:databinding-compiler
  pomName=androidx.databinding.databinding-compiler
  description=The annotation processor for Data Binding. Generates binding classes for runtime.
  dependencies:
    androidx.databinding:databinding-common (runtime)
    androidx.databinding:databinding-compiler-common (runtime)
    com.android.tools:annotations (runtime)
    com.google.auto:auto-common (runtime)
    com.google.code.gson:gson (runtime)
    com.google.guava:guava (runtime)
    com.googlecode.juniversalchardet:juniversalchardet (runtime)
    com.squareup:javapoet (runtime)
    commons-codec:commons-codec (runtime)
    commons-io:commons-io (runtime)
    org.glassfish.jaxb:jaxb-runtime (runtime)
    org.jetbrains.kotlin:kotlin-stdlib-jdk8 (runtime)

androidx.databinding:databinding-compiler-common
  pomName=androidx.databinding.databinding-compiler-common
  description=Common library that can be shared between different build tools
  dependencies:
    androidx.databinding:databinding-common (runtime)
    com.android.databinding:baseLibrary (runtime)
    com.android.tools:annotations (runtime)
    com.android.tools.build.jetifier:jetifier-core (runtime)
    com.google.code.gson:gson (runtime)
    com.google.guava:guava (runtime)
    com.googlecode.juniversalchardet:juniversalchardet (runtime)
    com.squareup:javapoet (runtime)
    commons-io:commons-io (runtime)
    org.glassfish.jaxb:jaxb-runtime (runtime)
    org.jetbrains.kotlin:kotlin-stdlib-jdk8 (runtime)

androidx.databinding:databinding-ktx
  pomName=
  description=
  dependencies:
    org.jetbrains.kotlinx:kotlinx-coroutines-android (compile)
    androidx.lifecycle:lifecycle-runtime-ktx (compile)
    androidx.lifecycle:lifecycle-livedata (compile)
    androidx.lifecycle:lifecycle-process (compile)
    androidx.lifecycle:lifecycle-service (compile)
    androidx.lifecycle:lifecycle-viewmodel (compile)
    androidx.databinding:databinding-runtime (runtime)
    org.jetbrains.kotlin:kotlin-stdlib-jdk8 (runtime)

androidx.databinding:databinding-runtime
  pomName=
  description=
  dependencies:
    androidx.databinding:databinding-common (compile)
    androidx.databinding:viewbinding (compile)
    androidx.lifecycle:lifecycle-runtime (compile)
    androidx.collection:collection (runtime)

androidx.databinding:viewbinding
  pomName=
  description=
  dependencies:
    androidx.annotation:annotation (compile)

com.android:signflinger
  pomName=com.android.signflinger
  description=Library used to sign APKs
  dependencies:
    com.android.tools:annotations (runtime)
    com.android.tools.build:apksig (runtime)
    com.android:zipflinger (runtime)

com.android:zipflinger
  pomName=com.android.zipflinger
  description=Library used to build and incrementally modify zip files
  dependencies:
    com.android.tools:annotations (runtime)

com.android.application:com.android.application.gradle.plugin
  pomName=com.android.tools.build.gradle
  description=Gradle plug-in to build Android applications.
  dependencies:
    com.android.tools.build:gradle ()

com.android.asset-pack:com.android.asset-pack.gradle.plugin
  pomName=com.android.tools.build.gradle
  description=Gradle plug-in to build Android applications.
  dependencies:
    com.android.tools.build:gradle ()

com.android.asset-pack-bundle:com.android.asset-pack-bundle.gradle.plugin
  pomName=com.android.tools.build.gradle
  description=Gradle plug-in to build Android applications.
  dependencies:
    com.android.tools.build:gradle ()

com.android.databinding:adapters
  pomName=
  description=
  dependencies:
    com.android.databinding:baseLibrary (compile)
    com.android.databinding:library (runtime)

com.android.databinding:baseLibrary
  pomName=com.android.databinding.baseLibrary
  description=Shared library between Data Binding runtime lib and compiler

com.android.databinding:library
  pomName=
  description=
  dependencies:
    com.android.databinding:viewbinding (compile)
    android.arch.lifecycle:runtime (compile)
    com.android.support:support-core-utils (runtime)
    com.android.databinding:baseLibrary (runtime)

com.android.databinding:viewbinding
  pomName=
  description=
  dependencies:
    com.android.support:support-annotations (compile)

com.android.dynamic-feature:com.android.dynamic-feature.gradle.plugin
  pomName=com.android.tools.build.gradle
  description=Gradle plug-in to build Android applications.
  dependencies:
    com.android.tools.build:gradle ()

<<<<<<< HEAD
=======
com.android.fused-library:com.android.fused-library.gradle.plugin
  pomName=com.android.tools.build.gradle
  description=Gradle plug-in to build Android applications.
  dependencies:
    com.android.tools.build:gradle ()

>>>>>>> 9c868165
com.android.library:com.android.library.gradle.plugin
  pomName=com.android.tools.build.gradle
  description=Gradle plug-in to build Android applications.
  dependencies:
    com.android.tools.build:gradle ()

com.android.lint:com.android.lint.gradle.plugin
  pomName=com.android.tools.build.gradle
  description=Gradle plug-in to build Android applications.
  dependencies:
    com.android.tools.build:gradle ()

com.android.test:com.android.test.gradle.plugin
  pomName=com.android.tools.build.gradle
  description=Gradle plug-in to build Android applications.
  dependencies:
    com.android.tools.build:gradle ()

com.android.tools:annotations
  pomName=com.android.tools.annotations
  description=

com.android.tools:common
  pomName=com.android.tools.common
  description=common library used by other Android tools libraries.
  dependencies:
    com.android.tools:annotations (compile)
    com.google.guava:guava (compile)
    net.java.dev.jna:jna-platform (runtime)
    org.jetbrains.kotlin:kotlin-stdlib-jdk8 (runtime)

com.android.tools:draw9patch
  pomName=Draw 9-patch tool
  description=WYSIWYG editor for automatically resizing images

com.android.tools:dvlib
  pomName=com.android.tools.dvlib
  description=A Library to manage the Android device database XML files.
  dependencies:
    com.android.tools:common (runtime)

com.android.tools:ninepatch
  pomName=NinePatch
  description=draws a bitmap in nine or more sections
  dependencies:
    com.google.guava:guava (runtime)

com.android.tools:play-sdk-proto
  pomName=com.android.tools.play-sdk-proto
  description=A set of protobuf messages used for Google Play SDK
  dependencies:
    com.google.protobuf:protobuf-java (runtime)

com.android.tools:repository
  pomName=com.android.tools.repository
  description=A library for downloading and managing package repositories
  dependencies:
    com.android.tools.analytics-library:shared (runtime)
    com.android.tools:common (runtime)
    com.google.jimfs:jimfs (runtime)
    com.sun.activation:javax.activation (runtime)
    org.apache.commons:commons-compress (runtime)
    org.glassfish.jaxb:jaxb-runtime (runtime)
    org.jetbrains.kotlin:kotlin-stdlib-jdk8 (runtime)

com.android.tools:sdk-common
  pomName=com.android.tools.sdk-common
  description=sdk-common library used by other Android tools libraries.
  dependencies:
    com.android.tools.analytics-library:shared (runtime)
    com.android.tools:common (runtime)
    com.android.tools.ddms:ddmlib (runtime)
    com.android.tools.layoutlib:layoutlib-api (runtime)
    com.android.tools:sdklib (runtime)
    com.android.tools.build:aapt2-proto (runtime)
    com.google.code.gson:gson (runtime)
    com.google.guava:guava (runtime)
    com.google.protobuf:protobuf-java (runtime)
    javax.inject:javax.inject (runtime)
    net.sf.kxml:kxml2 (runtime)
    org.bouncycastle:bcpkix-jdk15on (runtime)
    org.bouncycastle:bcprov-jdk15on (runtime)
    org.glassfish.jaxb:jaxb-runtime (runtime)
    org.jetbrains.intellij.deps:trove4j (runtime)
    org.jetbrains.kotlin:kotlin-reflect (runtime)
    org.jetbrains.kotlin:kotlin-stdlib-jdk8 (runtime)
    xerces:xercesImpl (runtime)

com.android.tools:sdklib
  pomName=com.android.tools.sdklib
  description=A library to parse and download the Android SDK.
  dependencies:
    com.android.tools:repository (compile)
    com.android.tools:common (runtime)
    com.android.tools:dvlib (runtime)
    com.android.tools.layoutlib:layoutlib-api (runtime)
    com.google.code.gson:gson (runtime)
    org.apache.commons:commons-compress (runtime)
    org.apache.httpcomponents:httpcore (runtime)
    org.apache.httpcomponents:httpmime (runtime)
    org.glassfish.jaxb:jaxb-runtime (runtime)

com.android.tools:testutils
  pomName=com.android.tools.testutils
  description=Internal test utilities for Android Studio and other tools developed alongside Studio
  dependencies:
    com.google.truth.extensions:truth-java8-extension (compile)
    com.google.truth:truth (compile)
    com.android.tools:common (runtime)
    com.google.jimfs:jimfs (runtime)
    junit:junit (runtime)
    org.easymock:easymock (runtime)
    org.jetbrains.kotlin:kotlin-stdlib-jdk8 (runtime)
    org.jetbrains.kotlin:kotlin-test (runtime)
    org.mockito:mockito-core (runtime)
    org.ow2.asm:asm (runtime)
    org.smali:dexlib2 (runtime)

com.android.tools.analytics-library:crash
  pomName=Android Tools Analytics Crash Library
  description=Helper Library for uploading crash reports.
  dependencies:
    com.android.tools:annotations (runtime)
    com.google.guava:guava (runtime)
    org.apache.httpcomponents:httpclient (runtime)
    org.apache.httpcomponents:httpcore (runtime)
    org.apache.httpcomponents:httpmime (runtime)

com.android.tools.analytics-library:inspector
  pomName=Android Tools Analytics Inspector
  description=Tool for debugging usage analytics spool files.
  dependencies:
    com.android.tools.analytics-library:protos (runtime)
    com.android.tools.analytics-library:shared (runtime)
    com.android.tools:annotations (runtime)
    com.google.code.gson:gson (runtime)
    com.google.guava:guava (runtime)
    com.google.protobuf:protobuf-java (runtime)

com.android.tools.analytics-library:protos
  pomName=Android Tools Analytics Protobufs
  description=Library containing protobufs for usage analytics.
  dependencies:
    com.google.protobuf:protobuf-java (compile)

com.android.tools.analytics-library:publisher
  pomName=Android Tools Analytics Publisher
  description=Library for publishing usage analytics.
  dependencies:
    org.jetbrains.kotlin:kotlin-stdlib-jdk8 (compile)
    com.android.tools.analytics-library:protos (runtime)
    com.android.tools.analytics-library:shared (runtime)
    com.android.tools:annotations (runtime)
    com.android.tools:common (runtime)
    com.google.guava:guava (runtime)
    com.google.protobuf:protobuf-java (runtime)

com.android.tools.analytics-library:shared
  pomName=Android Tools Analytics Shared Library
  description=Helper Library for tracking usage analytics.
  dependencies:
    com.android.tools.analytics-library:protos (compile)
    com.android.tools:annotations (runtime)
    com.android.tools:common (runtime)
    com.google.code.gson:gson (runtime)
    com.google.guava:guava (runtime)
    net.java.dev.jna:jna-platform (runtime)
    org.jetbrains.kotlin:kotlin-stdlib-jdk8 (runtime)

com.android.tools.analytics-library:testing
  pomName=Android Tools Analytics Testing Library
  description=Library for tracking usage analytics.
  dependencies:
    com.android.tools.analytics-library:protos (runtime)
    com.android.tools.analytics-library:shared (runtime)
    com.android.tools.analytics-library:tracker (runtime)
    com.android.tools:annotations (runtime)
    com.android.tools:common (runtime)
    com.android.tools:testutils (runtime)
    com.google.guava:guava (runtime)
    com.google.protobuf:protobuf-java (runtime)

com.android.tools.analytics-library:tracker
  pomName=Android Tools Analytics Tracker
  description=Library for tracking usage analytics.
  dependencies:
    com.android.tools.analytics-library:protos (compile)
    com.android.tools.analytics-library:shared (compile)
    com.android.tools:annotations (runtime)
    com.android.tools:common (runtime)
    com.google.guava:guava (runtime)
    com.google.protobuf:protobuf-java (runtime)
    org.jetbrains.kotlin:kotlin-stdlib-jdk8 (runtime)

com.android.tools.apkparser:apkanalyzer
  pomName=Apk Analyzer library
  description=Library for parsing and analyzing information from APK files
  dependencies:
    com.android.tools:annotations (runtime)
    com.android.tools.apkparser:binary-resources (runtime)
    com.android.tools:common (runtime)
    com.android.tools:sdk-common (runtime)
    com.android.tools:sdklib (runtime)
    com.google.guava:guava (runtime)
    org.smali:baksmali (runtime)
    org.smali:dexlib2 (runtime)

com.android.tools.apkparser:binary-resources
  pomName=Binary Resources parser
  description=Library for parsing the resources.arsc file
  dependencies:
    com.android.tools:annotations (runtime)
    com.google.guava:guava (runtime)

com.android.tools.build:aapt2
  pomName=com.android.tools.build.aapt2
  description=Android resource compiler

com.android.tools.build:aapt2-proto
  pomName=com.android.tools.build.aapt2-proto
  description=Android Asset Packaging Tool 2. Protocol Buffer Files
  dependencies:
    com.google.protobuf:protobuf-java (runtime)

com.android.tools.build:aaptcompiler
  pomName=com.android.tools.build.aaptcompiler
  description=Compiler for Android Resources, to be used by AAPT2.
  dependencies:
    com.android.tools.build:aapt2-proto (runtime)
    com.android.tools.layoutlib:layoutlib-api (runtime)
    com.android.tools:common (runtime)
    com.google.protobuf:protobuf-java (runtime)
    com.google.guava:guava (runtime)
    org.jetbrains.kotlin:kotlin-stdlib-jdk8 (runtime)

com.android.tools.build:apksig
  pomName=com.android.tools.build.apksig
  description=Library for signing APKs and for checking that APK signatures verify on Android

com.android.tools.build:apkzlib
  pomName=com.android.tools.build.apkzlib
  description=Library used to incrementally build and sign APKs
  dependencies:
    com.android.tools.build:apksig (runtime)
    com.google.code.findbugs:jsr305 (runtime)
    com.google.guava:guava (runtime)
    org.bouncycastle:bcpkix-jdk15on (runtime)
    org.bouncycastle:bcprov-jdk15on (runtime)

com.android.tools.build:builder
  pomName=com.android.tools.build.builder
  description=Library to build Android applications.
  dependencies:
    com.android.tools.build:manifest-merger (compile)
    com.android:zipflinger (compile)
    com.android.tools.build:apksig (compile)
    com.android.tools.build:apkzlib (compile)
    com.squareup:javawriter (compile)
    com.android.tools.build:builder-model (runtime)
    com.android.tools.build:builder-test-api (runtime)
    com.android.tools:sdklib (runtime)
    com.android.tools:sdk-common (runtime)
    com.android.tools:common (runtime)
    com.android.tools.ddms:ddmlib (runtime)
    com.android:signflinger (runtime)
    com.android.tools.analytics-library:protos (runtime)
    com.android.tools.analytics-library:tracker (runtime)
    com.android.tools.layoutlib:layoutlib-api (runtime)
    org.jetbrains.kotlin:kotlin-stdlib-jdk8 (runtime)
    org.bouncycastle:bcpkix-jdk15on (runtime)
    commons-codec:commons-codec (runtime)
    org.bouncycastle:bcprov-jdk15on (runtime)
    org.ow2.asm:asm (runtime)
    org.ow2.asm:asm-tree (runtime)
    javax.inject:javax.inject (runtime)
    org.ow2.asm:asm-commons (runtime)
    org.ow2.asm:asm-util (runtime)
    it.unimi.dsi:fastutil (runtime)
    net.sf.jopt-simple:jopt-simple (runtime)
    com.googlecode.json-simple:json-simple (runtime)

com.android.tools.build:builder-model
  pomName=com.android.tools.build.builder-model
  description=Model for the Builder library.
  dependencies:
    com.android.tools:annotations (runtime)
    org.jetbrains.kotlin:kotlin-stdlib-jdk8 (runtime)

com.android.tools.build:builder-test-api
  pomName=com.android.tools.build.builder-test-api
  description=API for the Test extension point in the Builder library.
  dependencies:
    com.android.tools.ddms:ddmlib (runtime)
    com.android.tools:annotations (runtime)
    com.android.tools:common (runtime)
    com.google.guava:guava (runtime)

com.android.tools.build:gradle
  pomName=com.android.tools.build.gradle
  description=Gradle plug-in to build Android applications.
  dependencies:
    com.android.tools.build:builder (compile)
    com.android.tools.build:builder-model (compile)
    com.android.tools.build:gradle-api (compile)
    com.android.tools:sdk-common (runtime)
    com.android.tools:sdklib (runtime)
    com.android.tools:repository (runtime)
    com.android.tools.ddms:ddmlib (runtime)
    com.android.tools.build:aapt2-proto (runtime)
    com.android.tools.build:aaptcompiler (runtime)
    com.android.tools.analytics-library:crash (runtime)
    com.android.tools.analytics-library:shared (runtime)
    com.android.tools.lint:lint-model (runtime)
    com.android.tools.lint:lint-typedef-remover (runtime)
    androidx.databinding:databinding-compiler-common (runtime)
    androidx.databinding:databinding-common (runtime)
    com.android.databinding:baseLibrary (runtime)
    com.android.tools.build:builder-test-api (runtime)
    com.android.tools.layoutlib:layoutlib-api (runtime)
    com.android.tools.utp:android-device-provider-ddmlib-proto (runtime)
    com.android.tools.utp:android-device-provider-gradle-proto (runtime)
    com.android.tools.utp:android-test-plugin-host-additional-test-output-proto (runtime)
    com.android.tools.utp:android-test-plugin-host-coverage-proto (runtime)
    com.android.tools.utp:android-test-plugin-host-retention-proto (runtime)
    com.android.tools.utp:android-test-plugin-result-listener-gradle-proto (runtime)
    org.jetbrains.kotlin:kotlin-stdlib-jdk8 (runtime)
    com.android.tools.build:transform-api (runtime)
    org.apache.httpcomponents:httpmime (runtime)
    commons-io:commons-io (runtime)
    org.ow2.asm:asm (runtime)
    org.ow2.asm:asm-analysis (runtime)
    org.ow2.asm:asm-commons (runtime)
    org.ow2.asm:asm-util (runtime)
    org.bouncycastle:bcpkix-jdk15on (runtime)
    org.glassfish.jaxb:jaxb-runtime (runtime)
    net.sf.jopt-simple:jopt-simple (runtime)
    com.android.tools.build:bundletool (runtime)
    com.android.tools.build.jetifier:jetifier-core (runtime)
    com.android.tools.build.jetifier:jetifier-processor (runtime)
    com.squareup:javapoet (runtime)
    com.google.protobuf:protobuf-java (runtime)
    com.google.protobuf:protobuf-java-util (runtime)
    com.google.code.gson:gson (runtime)
    io.grpc:grpc-core (runtime)
    io.grpc:grpc-netty (runtime)
    io.grpc:grpc-protobuf (runtime)
    io.grpc:grpc-stub (runtime)
    com.google.crypto.tink:tink (runtime)
    com.google.testing.platform:core-proto (runtime)
    org.jetbrains.dokka:dokka-core (runtime)
    com.google.flatbuffers:flatbuffers-java (runtime)
    org.tensorflow:tensorflow-lite-metadata (runtime)

com.android.tools.build:gradle-api
  pomName=com.android.tools.build.gradle-api
  description=APIs to customize Android Gradle Builds
  dependencies:
    org.ow2.asm:asm (compile)
    com.android.tools.build:builder-test-api (runtime)
    com.google.guava:guava (runtime)
    org.jetbrains.kotlin:kotlin-stdlib-jdk8 (runtime)

com.android.tools.build:manifest-merger
  pomName=com.android.tools.build.manifest-merger
  description=A Library to merge Android manifests.
  dependencies:
    com.android.tools:common (runtime)
    com.android.tools:sdklib (runtime)
    com.android.tools:sdk-common (runtime)
    com.google.code.gson:gson (runtime)
    org.jetbrains.kotlin:kotlin-stdlib-jdk8 (runtime)
    net.sf.kxml:kxml2 (runtime)

com.android.tools.chunkio:chunkio
  pomName=ChunkIO
  description=annotations for use with chunkio-processor, and runtime supporting APIs

com.android.tools.ddms:ddmlib
  pomName=Android Tools ddmlib
  description=Library providing APIs to talk to Android devices
  dependencies:
    org.jetbrains.kotlin:kotlin-stdlib-jdk8 (compile)
    com.android.tools:common (runtime)
    com.google.protobuf:protobuf-java (runtime)
    net.sf.kxml:kxml2 (runtime)

com.android.tools.emulator:proto
  pomName=Emulator protos for Android Tools
  description=A protobuf messages to control Android Emulator
  dependencies:
    com.google.code.gson:gson (runtime)
    com.google.guava:guava (runtime)
    io.grpc:grpc-core (runtime)
    io.grpc:grpc-netty (runtime)
    io.grpc:grpc-protobuf (runtime)
    io.grpc:grpc-stub (runtime)
    javax.annotation:javax.annotation-api (runtime)
    com.google.protobuf:protobuf-java (runtime)

com.android.tools.external.com-intellij:intellij-core
  pomName=com.android.tools.external.com-intellij.intellij-core
  description=IntelliJ IDEA Core
  dependencies:
    org.jetbrains.intellij.deps:trove4j (runtime)

com.android.tools.external.com-intellij:kotlin-compiler
  pomName=com.android.tools.external.com-intellij.kotlin-compiler
  description=Kotlin Compiler

com.android.tools.external.org-jetbrains:uast
  pomName=com.android.tools.external.org-jetbrains.uast
  description=Unified AST

com.android.tools.fakeadbserver:fakeadbserver
  pomName=com.android.tools.fakeadbserver.fakeadbserver
  description=Library implementing the ADB Server protocol
  dependencies:
    com.android.tools:common (runtime)
    net.sf.kxml:kxml2 (runtime)
    org.jetbrains.kotlin:kotlin-reflect (runtime)
    org.jetbrains.kotlin:kotlin-stdlib-jdk8 (runtime)

com.android.tools.layoutlib:layoutlib-api
  pomName=Android Tools layoutlib-api
  description=Library to use the rendering library for Android layouts: layoutlib
  dependencies:
    com.android.tools:annotations (runtime)
    com.android.tools:common (runtime)
    net.sf.kxml:kxml2 (runtime)
    org.jetbrains:annotations (runtime)

com.android.tools.lint:lint
  pomName=com.android.tools.lint.lint
  description=Lint tools. Both a Command line tool and a library to add lint features to other tools
  dependencies:
    com.android.tools.lint:lint-api (compile)
    com.android.tools.lint:lint-checks (compile)
    com.android.tools.external.com-intellij:intellij-core (runtime)
    com.android.tools.external.com-intellij:kotlin-compiler (runtime)
    com.android.tools.external.org-jetbrains:uast (runtime)
    com.android.tools.analytics-library:protos (runtime)
    com.android.tools.analytics-library:shared (runtime)
    com.android.tools.analytics-library:tracker (runtime)
    com.android.tools.build:manifest-merger (runtime)
    com.android.tools:common (runtime)
    com.android.tools.layoutlib:layoutlib-api (runtime)
    com.android.tools:sdk-common (runtime)
    com.android.tools:sdklib (runtime)
    com.google.guava:guava (runtime)
    net.sf.kxml:kxml2 (runtime)
    org.jetbrains.kotlin:kotlin-reflect (runtime)
    org.jetbrains.kotlin:kotlin-stdlib-jdk8 (runtime)

com.android.tools.lint:lint-api
  pomName=com.android.tools.lint.lint-api
  description=API to build lint checks
  dependencies:
    com.android.tools.lint:lint-model (compile)
    com.android.tools.external.com-intellij:intellij-core (compile)
    com.android.tools.external.com-intellij:kotlin-compiler (compile)
    com.android.tools.external.org-jetbrains:uast (compile)
    com.android.tools.build:manifest-merger (compile)
    com.android.tools:common (compile)
    com.android.tools.layoutlib:layoutlib-api (compile)
    com.android.tools:sdk-common (compile)
    com.android.tools:sdklib (compile)
    commons-io:commons-io (compile)
    net.sf.kxml:kxml2 (compile)
    org.jetbrains.kotlin:kotlin-reflect (compile)
    org.jetbrains.kotlin:kotlin-stdlib-jdk8 (compile)
    org.ow2.asm:asm (compile)
    org.ow2.asm:asm-tree (compile)
    com.android.tools.build:builder-model (runtime)
    com.google.guava:guava (runtime)

com.android.tools.lint:lint-checks
  pomName=com.android.tools.lint.lint-checks
  description=Checks for Android Lint
  dependencies:
    com.android.tools.lint:lint-api (compile)
    org.jetbrains.kotlin:kotlin-stdlib-jdk8 (compile)
    com.android.tools.external.com-intellij:intellij-core (runtime)
    com.android.tools.external.com-intellij:kotlin-compiler (runtime)
    com.android.tools.external.org-jetbrains:uast (runtime)
    com.android.tools:common (runtime)
    com.android.tools.layoutlib:layoutlib-api (runtime)
    com.android.tools:play-sdk-proto (runtime)
    com.android.tools:sdk-common (runtime)
    com.android.tools:sdklib (runtime)
    com.google.code.gson:gson (runtime)
    com.google.guava:guava (runtime)
    net.sf.kxml:kxml2 (runtime)
    org.jetbrains.intellij.deps:trove4j (runtime)
    org.ow2.asm:asm-analysis (runtime)

com.android.tools.lint:lint-gradle
  pomName=com.android.tools.lint.lint-gradle
  description=Gradle integration for Android Lint
  dependencies:
    com.android.tools.external.com-intellij:intellij-core (runtime)
    com.android.tools.external.com-intellij:kotlin-compiler (runtime)
    com.android.tools.external.org-jetbrains:uast (runtime)
    com.android.tools:common (runtime)
    com.android.tools.lint:lint (runtime)
    com.android.tools.lint:lint-typedef-remover (runtime)
    org.codehaus.groovy:groovy (runtime)

com.android.tools.lint:lint-model
  pomName=com.android.tools.lint.lint-model
  description=Lint build system model
  dependencies:
    com.android.tools.build:builder-model (runtime)
    com.android.tools:common (runtime)
    com.android.tools:sdk-common (runtime)
    net.sf.kxml:kxml2 (runtime)
    org.jetbrains.kotlin:kotlin-stdlib-jdk8 (runtime)

com.android.tools.lint:lint-tests
  pomName=com.android.tools.lint.lint-tests
  description=API to build lint check tests
  dependencies:
    org.jetbrains.kotlin:kotlin-stdlib-jdk8 (compile)
    com.android.tools.external.com-intellij:intellij-core (runtime)
    com.android.tools.external.com-intellij:kotlin-compiler (runtime)
    com.android.tools.external.org-jetbrains:uast (runtime)
    com.android.tools:common (runtime)
    com.android.tools.layoutlib:layoutlib-api (runtime)
    com.android.tools.lint:lint (runtime)
    com.android.tools:sdk-common (runtime)
    com.android.tools:sdklib (runtime)
    junit:junit (runtime)
    net.sf.kxml:kxml2 (runtime)
    org.codehaus.groovy:groovy (runtime)
    org.mockito:mockito-core (runtime)
    org.ow2.asm:asm (runtime)
    org.ow2.asm:asm-tree (runtime)

com.android.tools.lint:lint-typedef-remover
  pomName=com.android.tools.lint.lint-typedef-remover
  description=Utility to remove typedef annotations from classes
  dependencies:
    com.android.tools:annotations (runtime)
    com.google.guava:guava (runtime)
    org.ow2.asm:asm (runtime)

com.android.tools.pixelprobe:pixelprobe
  pomName=Pixel Probe
  description=library to read pixel data and metadata from various image formats
  dependencies:
    com.android.tools.chunkio:chunkio (runtime)

com.android.tools.utp:android-device-provider-ddmlib
  pomName=com.android.tools.utp.android-device-provider-ddmlib
  description=Library providing UTP plugins to talk to AGP
  dependencies:
    com.android.tools:common (runtime)
    com.android.tools.ddms:ddmlib (runtime)
    com.google.protobuf:protobuf-java (runtime)
    com.android.tools.utp:android-device-provider-ddmlib-proto (runtime)
    org.jetbrains.kotlin:kotlin-stdlib-jdk8 (runtime)
    org.jetbrains.kotlinx:kotlinx-coroutines-core-jvm (runtime)
    com.google.testing.platform:android-device-provider-local (runtime)

com.android.tools.utp:android-device-provider-ddmlib-proto
  pomName=com.android.tools.utp.android-device-provider-ddmlib-proto
  description=A protobuf messages used in a UTP plugin to provide Android device using ddmlib
  dependencies:
    com.google.protobuf:protobuf-java (runtime)

com.android.tools.utp:android-device-provider-gradle
  pomName=com.android.tools.utp.android-device-provider-gradle
  description=A UTP plugin to provide a Gradle managed virtual Android device
  dependencies:
    com.android.tools:common (runtime)
    org.jetbrains.kotlin:kotlin-stdlib-jdk8 (runtime)
    com.google.protobuf:protobuf-java (runtime)
    com.android.tools.utp:android-device-provider-gradle-proto (runtime)
    com.google.testing.platform:android-device-provider-local (runtime)

com.android.tools.utp:android-device-provider-gradle-proto
  pomName=com.android.tools.utp.android-device-provider-gradle-proto
  description=A protobuf messages used in a UTP plugin to provide a Gradle managed virtual Android devices
  dependencies:
    com.google.protobuf:protobuf-java (runtime)

com.android.tools.utp:android-test-plugin-host-additional-test-output
  pomName=com.android.tools.utp.android-test-plugin-host-additional-test-output
  description=A UTP plugin to copy additional test output to host machine
  dependencies:
    com.android.tools:common (runtime)
    com.android.tools.utp:android-test-plugin-host-additional-test-output-proto (runtime)
    org.jetbrains.kotlin:kotlin-stdlib-jdk8 (runtime)
    com.google.protobuf:protobuf-java (runtime)
    com.google.testing.platform:android-device-provider-local (runtime)

com.android.tools.utp:android-test-plugin-host-additional-test-output-proto
  pomName=com.android.tools.utp.android-test-plugin-host-additional-test-output-proto
  description=A protobuf messages used in a UTP plugin to export additional test outputs
  dependencies:
    com.google.protobuf:protobuf-java (runtime)

com.android.tools.utp:android-test-plugin-host-coverage
  pomName=com.android.tools.utp.android-test-plugin-host-coverage
  description=A UTP plugin to export test coverage data
  dependencies:
    com.android.tools:common (runtime)
    com.android.tools.utp:android-test-plugin-host-coverage-proto (runtime)
    org.jetbrains.kotlin:kotlin-stdlib-jdk8 (runtime)
    com.google.protobuf:protobuf-java (runtime)
    com.google.testing.platform:android-device-provider-local (runtime)

com.android.tools.utp:android-test-plugin-host-coverage-proto
  pomName=com.android.tools.utp.android-test-plugin-host-coverage-proto
  description=A protobuf messages used in a UTP plugin to export test coverage data
  dependencies:
    com.google.protobuf:protobuf-java (runtime)

com.android.tools.utp:android-test-plugin-host-device-info
  pomName=com.android.tools.utp.android-test-plugin-host-device-info
  description=A UTP plugin to export additional Android device information
  dependencies:
    com.android.tools:common (runtime)
    org.jetbrains.kotlin:kotlin-stdlib-jdk8 (runtime)
    com.google.protobuf:protobuf-java (runtime)
    com.android.tools.utp:android-test-plugin-host-device-info-proto (runtime)
    com.google.testing.platform:android-device-provider-local (runtime)

com.android.tools.utp:android-test-plugin-host-device-info-proto
  pomName=com.android.tools.utp.android-test-plugin-host-device-info-proto
  description=A protobuf message used in a UTP plugin to export additional Android device information
  dependencies:
    com.google.protobuf:protobuf-java (runtime)

com.android.tools.utp:android-test-plugin-host-logcat
  pomName=com.android.tools.utp.android-test-plugin-host-logcat
  description=A UTP plugin to export logcat information
  dependencies:
    com.android.tools:common (runtime)
    org.jetbrains.kotlin:kotlin-stdlib-jdk8 (runtime)
    com.google.protobuf:protobuf-java (runtime)
    com.google.testing.platform:android-device-provider-local (runtime)

com.android.tools.utp:android-test-plugin-host-retention
  pomName=com.android.tools.utp.android-test-plugin-host-retention
  description=A UTP plugin to take a device snapshot on test failures.
  dependencies:
    com.android.tools:common (runtime)
    org.jetbrains.kotlin:kotlin-stdlib-jdk8 (runtime)
    org.jetbrains.kotlinx:kotlinx-coroutines-core-jvm (runtime)
    commons-io:commons-io (runtime)
    com.google.code.gson:gson (runtime)
    io.grpc:grpc-core (runtime)
    io.grpc:grpc-netty (runtime)
    io.grpc:grpc-protobuf (runtime)
    io.grpc:grpc-stub (runtime)
    com.google.protobuf:protobuf-java (runtime)
    com.google.guava:guava (runtime)
    com.android.tools.utp:android-test-plugin-host-retention-proto (runtime)
    com.android.tools.emulator:proto (runtime)
    com.google.testing.platform:android-device-provider-local (runtime)

com.android.tools.utp:android-test-plugin-host-retention-proto
  pomName=com.android.tools.utp.android-test-plugin-host-retention-proto
  description=A protobuf message used in UTP plugin to take a device snapshot on test failures.
  dependencies:
    org.jetbrains.kotlin:kotlin-stdlib-jdk8 (compile)
    com.google.protobuf:protobuf-java (runtime)

com.android.tools.utp:android-test-plugin-result-listener-gradle
  pomName=com.android.tools.utp.android-test-plugin-result-listener-gradle
  description=A UTP plugin to listen test results
  dependencies:
    com.android.tools:common (runtime)
    com.android.tools.utp:android-test-plugin-result-listener-gradle-proto (runtime)
    org.jetbrains.kotlin:kotlin-stdlib-jdk8 (runtime)
    org.jetbrains.kotlinx:kotlinx-coroutines-core-jvm (runtime)
    com.google.code.gson:gson (runtime)
    io.grpc:grpc-core (runtime)
    io.grpc:grpc-protobuf (runtime)
    io.grpc:grpc-stub (runtime)
    io.grpc:grpc-netty (runtime)
    com.google.protobuf:protobuf-java (runtime)
    com.google.guava:guava (runtime)
    com.google.testing.platform:android-device-provider-local (runtime)

com.android.tools.utp:android-test-plugin-result-listener-gradle-proto
  pomName=com.android.tools.utp.android-test-plugin-result-listener-gradle-proto
  description=A protobuf messages used in a UTP plugin to listen test results
  dependencies:
    io.grpc:grpc-core (runtime)
    io.grpc:grpc-netty (runtime)
    io.grpc:grpc-protobuf (runtime)
    io.grpc:grpc-stub (runtime)
    com.google.code.gson:gson (runtime)
    com.google.guava:guava (runtime)
    javax.annotation:javax.annotation-api (runtime)
    com.google.protobuf:protobuf-java (runtime)<|MERGE_RESOLUTION|>--- conflicted
+++ resolved
@@ -134,15 +134,12 @@
   dependencies:
     com.android.tools.build:gradle ()
 
-<<<<<<< HEAD
-=======
 com.android.fused-library:com.android.fused-library.gradle.plugin
   pomName=com.android.tools.build.gradle
   description=Gradle plug-in to build Android applications.
   dependencies:
     com.android.tools.build:gradle ()
 
->>>>>>> 9c868165
 com.android.library:com.android.library.gradle.plugin
   pomName=com.android.tools.build.gradle
   description=Gradle plug-in to build Android applications.
@@ -189,12 +186,6 @@
   description=draws a bitmap in nine or more sections
   dependencies:
     com.google.guava:guava (runtime)
-
-com.android.tools:play-sdk-proto
-  pomName=com.android.tools.play-sdk-proto
-  description=A set of protobuf messages used for Google Play SDK
-  dependencies:
-    com.google.protobuf:protobuf-java (runtime)
 
 com.android.tools:repository
   pomName=com.android.tools.repository
@@ -629,7 +620,6 @@
     com.android.tools.external.org-jetbrains:uast (runtime)
     com.android.tools:common (runtime)
     com.android.tools.layoutlib:layoutlib-api (runtime)
-    com.android.tools:play-sdk-proto (runtime)
     com.android.tools:sdk-common (runtime)
     com.android.tools:sdklib (runtime)
     com.google.code.gson:gson (runtime)
